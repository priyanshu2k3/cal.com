{
  "$schema": "https://turborepo.org/schema.json",
  "baseBranch": "origin/main",
  "globalDependencies": [".env", "packages/prisma/.env"],
  "pipeline": {
    "@calcom/prisma#build": {
      "dependsOn": ["$DATABASE_URL"],
      "outputs": ["zod/**"]
    },
    "@calcom/prisma#db-deploy": {
      "cache": false,
      "dependsOn": ["$DATABASE_URL"]
    },
    "@calcom/prisma#db-reset": {
      "cache": false
    },
    "@calcom/prisma#db-seed": {
      "cache": false,
      "dependsOn": ["@calcom/prisma#db-deploy"]
    },
    "@calcom/web#build": {
      "dependsOn": [
        "^build",
        "@calcom/prisma#build",
        "$CALENDSO_ENCRYPTION_KEY",
        "$CRON_API_KEY",
        "$DAILY_API_KEY",
        "$DAILY_SCALE_PLAN",
        "$DATABASE_URL",
        "$EMAIL_FROM",
        "$EMAIL_SERVER_HOST",
        "$EMAIL_SERVER_PASSWORD",
        "$EMAIL_SERVER_PORT",
        "$EMAIL_SERVER_USER",
        "$GOOGLE_API_CREDENTIALS",
        "$GOOGLE_LOGIN_ENABLED",
        "$JWT_SECRET",
        "$MS_GRAPH_CLIENT_ID",
        "$MS_GRAPH_CLIENT_SECRET",
        "$NEXT_PUBLIC_HELPSCOUT_KEY",
        "$NEXT_PUBLIC_INTERCOM_APP_ID",
        "$NEXT_PUBLIC_IS_E2E",
        "$NEXT_PUBLIC_LICENSE_CONSENT",
        "$NEXT_PUBLIC_STRIPE_FREE_PLAN_PRICE",
        "$NEXT_PUBLIC_STRIPE_PREMIUM_PLAN_PRICE",
        "$NEXT_PUBLIC_STRIPE_PRO_PLAN_PRICE",
        "$NEXT_PUBLIC_STRIPE_PRO_PLAN_PRODUCT",
        "$NEXT_PUBLIC_STRIPE_PUBLIC_KEY",
        "$NEXT_PUBLIC_TELEMETRY_KEY",
        "$NEXT_PUBLIC_WEBAPP_URL",
        "$NEXT_PUBLIC_WEBSITE_URL",
        "$NEXT_PUBLIC_ZENDESK_KEY",
        "$NEXTAUTH_COOKIE_DOMAIN",
        "$NEXTAUTH_URL",
        "$PAYMENT_FEE_FIXED",
        "$PAYMENT_FEE_PERCENTAGE",
        "$PGSSLMODE",
        "$SAML_ADMINS",
        "$SAML_DATABASE_URL",
        "$STRIPE_CLIENT_ID",
        "$STRIPE_PRIVATE_KEY",
        "$STRIPE_WEBHOOK_SECRET",
        "$TANDEM_BASE_URL",
        "$TANDEM_CLIENT_ID",
        "$TANDEM_CLIENT_SECRET",
        "$ZOOM_CLIENT_ID",
        "$ZOOM_CLIENT_SECRET"
      ],
      "outputs": [".next/**"]
    },
    "@calcom/web#dx": {
      "dependsOn": ["@calcom/prisma#dx"]
    },
    "@calcom/web#start": {
      "dependsOn": ["@calcom/prisma#db-deploy"]
    },
    "@calcom/website#build": {
      "dependsOn": ["$WEBSITE_BASE_URL"],
      "outputs": [".next/**"]
    },
    "build": {
      "dependsOn": ["^build"],
      "outputs": ["dist/**", ".next/**"]
    },
    "db-deploy": {},
    "db-seed": {},
    "deploy": {
<<<<<<< HEAD
      "dependsOn": []
=======
      "cache": false,
      "dependsOn": ["@calcom/web#build"],
      "outputs": []
>>>>>>> 652b15c9
    },
    "clean": {
      "cache": false
    },
    "dev": {
      "cache": false
    },
    "dx": {
      "cache": false
    },
    "lint": {
      "cache": false,
      "outputs": []
    },
    "lint:report": {
      "cache": false,
      "outputs": ["lint-results"]
    },
    "start": {},
    "test": {
      "dependsOn": ["^test"]
    },
    "test-e2e": {
      "cache": false,
      "dependsOn": ["@calcom/web#test", "@calcom/web#build", "@calcom/prisma#db-reset"]
    },
    "type-check": {
      "outputs": []
    }
  }
}<|MERGE_RESOLUTION|>--- conflicted
+++ resolved
@@ -85,13 +85,9 @@
     "db-deploy": {},
     "db-seed": {},
     "deploy": {
-<<<<<<< HEAD
-      "dependsOn": []
-=======
       "cache": false,
       "dependsOn": ["@calcom/web#build"],
       "outputs": []
->>>>>>> 652b15c9
     },
     "clean": {
       "cache": false
