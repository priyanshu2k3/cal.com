import appStoreMock from "../../../../../tests/libs/__mocks__/app-store";
import i18nMock from "../../../../../tests/libs/__mocks__/libServerI18n";
import prismock from "../../../../../tests/libs/__mocks__/prisma";

import type { BookingReference, Attendee, Booking, Membership } from "@prisma/client";
import type { Prisma } from "@prisma/client";
import type { WebhookTriggerEvents } from "@prisma/client";
import type Stripe from "stripe";
import { v4 as uuidv4 } from "uuid";
import { vi } from "vitest";
import "vitest-fetch-mock";
import type { z } from "zod";

import { appStoreMetadata } from "@calcom/app-store/appStoreMetaData";
import { handleStripePaymentSuccess } from "@calcom/features/ee/payments/api/webhook";
import { weekdayToWeekIndex, type WeekDays } from "@calcom/lib/date-fns";
import type { HttpError } from "@calcom/lib/http-error";
import type { IntervalLimit } from "@calcom/lib/intervalLimits/intervalLimitSchema";
import logger from "@calcom/lib/logger";
import { safeStringify } from "@calcom/lib/safeStringify";
import { ProfileRepository } from "@calcom/lib/server/repository/profile";
import type {
  WorkflowActions,
  WorkflowTemplates,
  WorkflowTriggerEvents,
  WorkflowMethods,
} from "@calcom/prisma/client";
import type { PaymentOption, SchedulingType, SMSLockState, TimeUnit } from "@calcom/prisma/enums";
import type { BookingStatus } from "@calcom/prisma/enums";
import type { teamMetadataSchema } from "@calcom/prisma/zod-utils";
import type { userMetadataType } from "@calcom/prisma/zod-utils";
import type { eventTypeBookingFields } from "@calcom/prisma/zod-utils";
import type { AppMeta } from "@calcom/types/App";
<<<<<<< HEAD
import type { CalendarEvent, IntegrationCalendar } from "@calcom/types/Calendar";
import type { NewCalendarEventType } from "@calcom/types/Calendar";
import type { EventBusyDate, IntervalLimit } from "@calcom/types/Calendar";
=======
import type {
  CalendarEvent,
  IntegrationCalendar,
  NewCalendarEventType,
  EventBusyDate,
} from "@calcom/types/Calendar";
>>>>>>> 96fcf7be
import type { CredentialForCalendarService } from "@calcom/types/Credential";

import { getMockPaymentService } from "./MockPaymentService";
import type { getMockRequestDataForBooking } from "./getMockRequestDataForBooking";

// We don't need to test it. Also, it causes Formbricks error when imported
vi.mock("@calcom/lib/raqb/findTeamMembersMatchingAttributeLogic", () => ({
  default: {},
}));

vi.mock("@calcom/lib/crypto", async (importOriginal) => {
  // eslint-disable-next-line @typescript-eslint/ban-ts-comment
  // @ts-ignore
  const actual = await importOriginal<any>();
  return {
    ...actual,
    symmetricEncrypt: vi.fn((serviceAccountKey) => serviceAccountKey),
    symmetricDecrypt: vi.fn((serviceAccountKey) => serviceAccountKey),
  };
});

type Fields = z.infer<typeof eventTypeBookingFields>;

logger.settings.minLevel = 1;
const log = logger.getSubLogger({ prefix: ["[bookingScenario]"] });

type InputWebhook = {
  id?: string;
  appId: string | null;
  userId?: number | null;
  teamId?: number | null;
  eventTypeId?: number;
  active: boolean;
  eventTriggers: WebhookTriggerEvents[];
  subscriberUrl: string;
  time?: number | null;
  timeUnit?: TimeUnit | null;
};

type InputWorkflow = {
  id?: number;
  userId?: number | null;
  teamId?: number | null;
  name?: string;
  activeOn?: number[];
  activeOnTeams?: number[];
  trigger: WorkflowTriggerEvents;
  action: WorkflowActions;
  template: WorkflowTemplates;
  time?: number | null;
  timeUnit?: TimeUnit | null;
  sendTo?: string;
};

type InputPayment = {
  id?: number;
  uid: string;
  appId?: string | null;
  bookingId: number;
  amount: number;
  fee: number;
  currency: string;
  success: boolean;
  refunded: boolean;
  data: Record<string, any>;
  externalId: string;
  paymentOption?: PaymentOption;
};

type InputWorkflowReminder = {
  id?: number;
  bookingUid: string;
  method: WorkflowMethods;
  scheduledDate: Date;
  scheduled: boolean;
  workflowStepId?: number;
  workflowId: number;
};

type InputHost = {
  userId: number;
  isFixed?: boolean;
  scheduleId?: number | null;
};

type InputSelectedSlot = {
  eventTypeId: number;
  userId: number;
  slotUtcStartDate: Date;
  slotUtcEndDate: Date;
  uid: string;
  releaseAt: Date;
  isSeat?: boolean;
};

/**
 * Data to be mocked
 */
export type ScenarioData = {
  /**
   * Prisma would return these eventTypes
   */
  eventTypes: InputEventType[];
  /**
   * Prisma would return these users
   */
  users: InputUser[];
  /**
   * Prisma would return these apps
   */
  apps?: Partial<AppMeta>[];
  bookings?: InputBooking[];
  webhooks?: InputWebhook[];
  workflows?: InputWorkflow[];
  payment?: InputPayment[];
  selectedSlots?: InputSelectedSlot[];
};

type InputCredential = typeof TestData.credentials.google & {
  id?: number;
};

type InputSelectedCalendar = (typeof TestData.selectedCalendars)[keyof typeof TestData.selectedCalendars] & {
  eventTypeId?: number | null;
};

type InputUser = Omit<typeof TestData.users.example, "defaultScheduleId"> & {
  id: number;
  defaultScheduleId?: number | null;
  credentials?: InputCredential[];
  organizationId?: number | null;
  selectedCalendars?: InputSelectedCalendar[];
  teams?: {
    membership: Partial<Membership>;
    team: {
      id: number;
      name: string;
      slug: string;
      parentId?: number;
      isPrivate?: boolean;
    };
  }[];
  schedules: {
    // Allows giving id in the input directly so that it can be referenced somewhere else as well
    id?: number;
    name: string;
    availability: {
      days: number[];
      startTime: Date;
      endTime: Date;
      date: string | null;
    }[];
    timeZone: string;
  }[];
  destinationCalendar?: Prisma.DestinationCalendarCreateInput;
  weekStart?: string;
  profiles?: Prisma.ProfileUncheckedCreateWithoutUserInput[];
  completedOnboarding?: boolean;
  outOfOffice?: {
    dateRanges: {
      start: string;
      end: string;
    }[];
  };
};

export type InputEventType = {
  id: number;
  title?: string;
  length?: number;
  offsetStart?: number;
  slotInterval?: number;
  userId?: number;
  minimumBookingNotice?: number;
  useEventLevelSelectedCalendars?: boolean;
  /**
   * These user ids are `ScenarioData["users"]["id"]`
   */
  users?: { id: number }[];
  hosts?: InputHost[];
  schedulingType?: SchedulingType;
  parent?: { id: number };
  beforeEventBuffer?: number;
  afterEventBuffer?: number;
  teamId?: number | null;
  team?: {
    id?: number | null;
    parentId?: number | null;
    bookingLimits?: IntervalLimit;
    includeManagedEventsInLimits?: boolean;
  };
  requiresConfirmation?: boolean;
  destinationCalendar?: Prisma.DestinationCalendarCreateInput;
  schedule?: InputUser["schedules"][number] | null;
  bookingLimits?: IntervalLimit;
  durationLimits?: IntervalLimit;
  owner?: number;
  metadata?: any;
  rescheduleWithSameRoundRobinHost?: boolean;
} & Partial<Omit<Prisma.EventTypeCreateInput, "users" | "schedule" | "bookingLimits" | "durationLimits">>;

type AttendeeBookingSeatInput = Pick<Prisma.BookingSeatCreateInput, "referenceUid" | "data">;

type WhiteListedBookingProps = {
  id?: number;
  uid?: string;
  userId?: number;
  eventTypeId: number;
  startTime: string;
  endTime: string;
  title?: string;
  status: BookingStatus;
  attendees?: {
    email: string;
    phoneNumber?: string;
    bookingSeat?: AttendeeBookingSeatInput | null;
  }[];
  references?: (Omit<ReturnType<typeof getMockBookingReference>, "credentialId"> & {
    // TODO: Make sure that all references start providing credentialId and then remove this intersection of optional credentialId
    credentialId?: number | null;
  })[];
  user?: { id: number };
  bookingSeat?: Prisma.BookingSeatCreateInput[];
  createdAt?: string;
};

type InputBooking = Partial<Omit<Booking, keyof WhiteListedBookingProps>> & WhiteListedBookingProps;

export const Timezones = {
  "+5:30": "Asia/Kolkata",
  "+6:00": "Asia/Dhaka",
  "-11:00": "Pacific/Pago_Pago",
};

async function addHostsToDb(eventTypes: InputEventType[]) {
  for (const eventType of eventTypes) {
    if (!eventType.hosts?.length) continue;
    for (const host of eventType.hosts) {
      const data: Prisma.HostCreateInput = {
        eventType: {
          connect: {
            id: eventType.id,
          },
        },
        isFixed: host.isFixed ?? false,
        user: {
          connect: {
            id: host.userId,
          },
        },
        schedule: host.scheduleId
          ? {
              connect: {
                id: host.scheduleId,
              },
            }
          : undefined,
      };

      await prismock.host.create({
        data,
      });
    }
  }
}

export async function addEventTypesToDb(
  eventTypes: (Omit<
    Prisma.EventTypeCreateInput,
    "users" | "workflows" | "destinationCalendar" | "schedule"
  > & {
    id?: number;
    // eslint-disable-next-line @typescript-eslint/no-explicit-any
    users?: any[];
    userId?: number;
    // eslint-disable-next-line @typescript-eslint/no-explicit-any
    hosts?: any[];
    // eslint-disable-next-line @typescript-eslint/no-explicit-any
    workflows?: any[];
    // eslint-disable-next-line @typescript-eslint/no-explicit-any
    destinationCalendar?: any;
    // eslint-disable-next-line @typescript-eslint/no-explicit-any
    schedule?: any;
    metadata?: any;
    team?: { id?: number | null; bookingLimits?: IntervalLimit; includeManagedEventsInLimits?: boolean };
  })[]
) {
  log.silly("TestData: Add EventTypes to DB", JSON.stringify(eventTypes));
  await prismock.eventType.createMany({
    data: eventTypes,
  });
  const allEventTypes = await prismock.eventType.findMany({
    include: {
      users: true,
      workflows: true,
      destinationCalendar: true,
      schedule: true,
    },
  });

  /**
   * This is a hack to get the relationship of schedule to be established with eventType. Looks like a prismock bug that creating eventType along with schedule.create doesn't establish the relationship.
   * HACK STARTS
   */
  log.silly("Fixed possible prismock bug by creating schedule separately");
  for (let i = 0; i < eventTypes.length; i++) {
    const eventType = eventTypes[i];
    const createdEventType = allEventTypes[i];

    if (eventType.schedule) {
      log.silly("TestData: Creating Schedule for EventType", JSON.stringify(eventType));
      await prismock.schedule.create({
        // eslint-disable-next-line @typescript-eslint/ban-ts-comment
        //@ts-ignore
        data: {
          ...eventType.schedule.create,
          eventType: {
            connect: {
              id: createdEventType.id,
            },
          },
        },
      });
    }

    if (eventType.team?.id) {
      const createdTeam = await prismock.team.create({
        data: {
          id: eventType.team?.id,
          bookingLimits: eventType.team?.bookingLimits,
          includeManagedEventsInLimits: eventType.team?.includeManagedEventsInLimits,
          name: "",
        },
      });

      await prismock.eventType.update({
        where: { id: eventType.id },
        data: { teamId: createdTeam.id },
      });
    }
  }
  /***
   *  HACK ENDS
   */

  log.silly(
    "TestData: All EventTypes in DB are",
    JSON.stringify({
      eventTypes: allEventTypes,
    })
  );
  return allEventTypes;
}

export async function addEventTypes(eventTypes: InputEventType[], usersStore: InputUser[]) {
  const baseEventType = {
    title: "Base EventType Title",
    slug: "base-event-type-slug",
    timeZone: null,
    beforeEventBuffer: 0,
    afterEventBuffer: 0,
    bookingLimits: {},
    includeManagedEventsInLimits: false,
    schedulingType: null,
    length: 15,
    //TODO: What is the purpose of periodStartDate and periodEndDate? Test these?
    periodStartDate: new Date("2022-01-21T09:03:48.000Z"),
    periodEndDate: new Date("2022-01-21T09:03:48.000Z"),
    periodCountCalendarDays: false,
    periodDays: 30,
    seatsPerTimeSlot: null,
    metadata: {},
    minimumBookingNotice: 0,
    offsetStart: 0,
  };
  const foundEvents: Record<number, boolean> = {};
  const eventTypesWithUsers = eventTypes.map((eventType) => {
    if (!eventType.slotInterval && !eventType.length) {
      throw new Error("eventTypes[number]: slotInterval or length must be defined");
    }
    if (foundEvents[eventType.id]) {
      throw new Error(`eventTypes[number]: id ${eventType.id} is not unique`);
    }
    foundEvents[eventType.id] = true;
    const users =
      eventType.users?.map((userWithJustId) => {
        return usersStore.find((user) => user.id === userWithJustId.id);
      }) || [];
    const hosts =
      eventType.users?.map((host) => {
        const user = usersStore.find((user) => user.id === host.id);
        return { ...host, user };
      }) || [];
    return {
      ...baseEventType,
      ...eventType,
      workflows: [],
      users,
      hosts,
      destinationCalendar: eventType.destinationCalendar
        ? {
            create: eventType.destinationCalendar,
          }
        : eventType.destinationCalendar,
      schedule: eventType.schedule
        ? {
            create: {
              ...eventType.schedule,
              availability: {
                createMany: {
                  data: eventType.schedule.availability,
                },
              },
            },
          }
        : eventType.schedule,
      owner: eventType.owner ? { connect: { id: eventType.owner } } : undefined,
      schedulingType: eventType.schedulingType,
      parent: eventType.parent ? { connect: { id: eventType.parent.id } } : undefined,
      rescheduleWithSameRoundRobinHost: eventType.rescheduleWithSameRoundRobinHost,
    };
  });
  log.silly("TestData: Creating EventType", JSON.stringify(eventTypesWithUsers));
  return await addEventTypesToDb(eventTypesWithUsers);
}

function addBookingReferencesToDB(bookingReferences: Prisma.BookingReferenceCreateManyInput[]) {
  prismock.bookingReference.createMany({
    data: bookingReferences,
  });
}

async function addBookingsToDb(
  bookings: (Prisma.BookingCreateInput & {
    // eslint-disable-next-line @typescript-eslint/no-explicit-any
    references: any[];
    user?: { id: number };
  })[]
) {
  log.silly("TestData: Creating Bookings", JSON.stringify(bookings));

  function getDateObj(time: string | Date) {
    return time instanceof Date ? time : new Date(time);
  }

  // Make sure that we store the date in Date object always. This is to ensure consistency which Prisma does but not prismock
  log.silly("Handling Prismock bug-3");
  const fixedBookings = bookings.map((booking) => {
    const startTime = getDateObj(booking.startTime);
    const endTime = getDateObj(booking.endTime);
    return { ...booking, startTime, endTime };
  });

  await prismock.booking.createMany({
    data: fixedBookings,
  });
  log.silly(
    "TestData: Bookings as in DB",
    JSON.stringify({
      bookings: await prismock.booking.findMany({
        include: {
          references: true,
          attendees: true,
        },
      }),
    })
  );
}

export async function addBookings(bookings: InputBooking[]) {
  log.silly("TestData: Creating Bookings", JSON.stringify(bookings));
  const allBookings = [...bookings].map((booking) => {
    if (booking.references) {
      addBookingReferencesToDB(
        booking.references.map((reference) => {
          return {
            ...reference,
            bookingId: booking.id,
          };
        })
      );
    }
    return {
      uid: booking.uid || uuidv4(),
      workflowReminders: [],
      references: [],
      title: "Test Booking Title",
      ...booking,
    };
  });

  await addBookingsToDb(
    // eslint-disable-next-line @typescript-eslint/ban-ts-comment
    //@ts-ignore
    allBookings.map((booking) => {
      const bookingCreate = booking;
      if (booking.references) {
        bookingCreate.references = {
          // eslint-disable-next-line @typescript-eslint/ban-ts-comment
          //@ts-ignore
          createMany: {
            data: booking.references,
          },
        };
      }
      if (booking.attendees) {
        bookingCreate.attendees = {
          // eslint-disable-next-line @typescript-eslint/ban-ts-comment
          //@ts-ignore
          createMany: {
            data: booking.attendees.map((attendee) => {
              if (attendee.bookingSeat) {
                const { bookingSeat, ...attendeeWithoutBookingSeat } = attendee;
                return {
                  ...attendeeWithoutBookingSeat,
                  bookingSeat: {
                    create: { ...bookingSeat, bookingId: booking.id },
                  },
                };
              } else {
                return attendee;
              }
            }),
          },
        };
      }

      if (booking?.user?.id) {
        bookingCreate.user = {
          // eslint-disable-next-line @typescript-eslint/ban-ts-comment
          //@ts-ignore
          connect: {
            id: booking.user.id,
          },
        };
      }

      return bookingCreate;
    })
  );
}

// eslint-disable-next-line @typescript-eslint/no-explicit-any
async function addWebhooksToDb(webhooks: any[]) {
  await prismock.webhook.createMany({
    data: webhooks,
  });
}

async function addPaymentToDb(payment: InputPayment[]) {
  await prismock.payment.createMany({
    data: payment,
  });
}

async function addWebhooks(webhooks: InputWebhook[]) {
  log.silly("TestData: Creating Webhooks", safeStringify(webhooks));

  await addWebhooksToDb(webhooks);
}

async function addWorkflowsToDb(workflows: InputWorkflow[]) {
  await Promise.all(
    workflows.map(async (workflow) => {
      const team = await prismock.team.findFirst({
        where: {
          id: workflow.teamId ?? 0,
        },
      });

      if (workflow.teamId && !team) {
        throw new Error(`Team with ID ${workflow.teamId} not found`);
      }

      const isOrg = team?.isOrganization;

      // Create the workflow first
      const createdWorkflow = await prismock.workflow.create({
        data: {
          ...(workflow.id && { id: workflow.id }),
          userId: workflow.userId,
          teamId: workflow.teamId,
          trigger: workflow.trigger,
          name: workflow.name ? workflow.name : "Test Workflow",
          time: workflow.time,
          timeUnit: workflow.timeUnit,
        },
        include: {
          steps: true,
        },
      });

      await prismock.workflowStep.create({
        data: {
          stepNumber: 1,
          action: workflow.action,
          template: workflow.template,
          numberVerificationPending: false,
          includeCalendarEvent: false,
          sendTo: workflow.sendTo,
          workflow: {
            connect: {
              id: createdWorkflow.id,
            },
          },
        },
      });

      //activate event types and teams on workflows
      if (isOrg && workflow.activeOnTeams) {
        await Promise.all(
          workflow.activeOnTeams.map((id) =>
            prismock.workflowsOnTeams.create({
              data: {
                workflowId: createdWorkflow.id,
                teamId: id,
              },
            })
          )
        );
      } else if (workflow.activeOn) {
        await Promise.all(
          workflow.activeOn.map((id) =>
            prismock.workflowsOnEventTypes.create({
              data: {
                workflowId: createdWorkflow.id,
                eventTypeId: id,
              },
            })
          )
        );
      }
    })
  );
}

async function addWorkflows(workflows: InputWorkflow[]) {
  log.silly("TestData: Creating Workflows", safeStringify(workflows));

  return await addWorkflowsToDb(workflows);
}

export async function addWorkflowReminders(workflowReminders: InputWorkflowReminder[]) {
  log.silly("TestData: Creating Workflow Reminders", safeStringify(workflowReminders));

  return await prismock.workflowReminder.createMany({
    data: workflowReminders,
  });
}

export async function addUsersToDb(users: InputUser[]) {
  log.silly("TestData: Creating Users", JSON.stringify(users));
  await prismock.user.createMany({
    data: users,
  });

  // Create OutOfOfficeEntry for users with outOfOffice data
  for (const user of users) {
    if (user.outOfOffice) {
      log.debug("Creating OutOfOfficeEntry for user", user.id);
      for (const dateRange of user.outOfOffice.dateRanges) {
        await prismock.outOfOfficeEntry.create({
          data: {
            uuid: uuidv4(),
            start: new Date(dateRange.start),
            end: new Date(dateRange.end),
            user: {
              connect: {
                id: user.id,
              },
            },
          },
        });
      }
    }
  }

  const allUsers = await prismock.user.findMany({
    include: {
      credentials: true,
      teams: true,
      profiles: true,
      schedules: {
        include: {
          availability: true,
        },
      },
      destinationCalendar: true,
    },
  });

  log.silly(
    "Added users to Db",
    safeStringify({
      allUsers,
    })
  );

  return allUsers;
}

export async function addTeamsToDb(teams: NonNullable<InputUser["teams"]>[number]["team"][]) {
  log.silly("TestData: Creating Teams", JSON.stringify(teams));

  for (const team of teams) {
    const teamsWithParentId = {
      ...team,
      parentId: team.parentId,
    };
    await prismock.team.upsert({
      where: {
        id: teamsWithParentId.id,
      },
      update: {
        ...teamsWithParentId,
      },
      create: {
        ...teamsWithParentId,
      },
    });
  }

  const addedTeams = await prismock.team.findMany({
    where: {
      id: {
        in: teams.map((team) => team.id),
      },
    },
  });
  log.silly(
    "Added teams to Db",
    safeStringify({
      addedTeams,
    })
  );
  return addedTeams;
}

export async function addUsers(users: InputUser[]) {
  const prismaUsersCreate = [];
  for (let i = 0; i < users.length; i++) {
    const newUser = users[i];
    const user = users[i];
    if (user.schedules) {
      newUser.schedules = {
        // eslint-disable-next-line @typescript-eslint/ban-ts-comment
        // @ts-ignore
        createMany: {
          data: user.schedules.map((schedule) => {
            return {
              ...schedule,
              availability: {
                createMany: {
                  data: schedule.availability,
                },
              },
            };
          }),
        },
      };
    }
    if (user.credentials) {
      newUser.credentials = {
        // eslint-disable-next-line @typescript-eslint/ban-ts-comment
        //@ts-ignore
        createMany: {
          data: user.credentials,
        },
      };
    }

    if (user.teams) {
      const addedTeams = await addTeamsToDb(user.teams.map((team) => team.team));
      newUser.teams = {
        // eslint-disable-next-line @typescript-eslint/ban-ts-comment
        //@ts-ignore
        createMany: {
          data: user.teams.map((team, index) => {
            return {
              teamId: addedTeams[index].id,
              ...team.membership,
            };
          }),
        },
      };
    }
    if (user.selectedCalendars) {
      newUser.selectedCalendars = {
        // eslint-disable-next-line @typescript-eslint/ban-ts-comment
        //@ts-ignore
        createMany: {
          data: user.selectedCalendars,
        },
      };
    }
    if (user.destinationCalendar) {
      newUser.destinationCalendar = {
        // eslint-disable-next-line @typescript-eslint/ban-ts-comment
        //@ts-ignore
        create: user.destinationCalendar,
      };
    }
    if (user.profiles) {
      newUser.profiles = {
        // eslint-disable-next-line @typescript-eslint/ban-ts-comment
        // @ts-expect-error Not sure why this is not working
        createMany: {
          data: user.profiles,
        },
      };
    }

    prismaUsersCreate.push(newUser);
  }
  // eslint-disable-next-line @typescript-eslint/ban-ts-comment
  //@ts-ignore
  return await addUsersToDb(prismaUsersCreate);
}

// eslint-disable-next-line @typescript-eslint/no-explicit-any
async function addAppsToDb(apps: any[]) {
  log.silly("TestData: Creating Apps", JSON.stringify({ apps }));
  await prismock.app.createMany({
    data: apps,
  });
  const allApps = await prismock.app.findMany();
  log.silly("TestData: Apps as in DB", JSON.stringify({ apps: allApps }));
}

async function addSelectedSlotsToDb(selectedSlots: InputSelectedSlot[]) {
  log.silly("TestData: Creating Selected Slots", JSON.stringify(selectedSlots));
  await prismock.selectedSlots.createMany({
    data: selectedSlots,
  });
  const allSelectedSlots = await prismock.selectedSlots.findMany();
  log.silly("TestData: Selected Slots as in DB", JSON.stringify({ selectedSlots: allSelectedSlots }));
}

export async function createBookingScenario(data: ScenarioData) {
  log.silly("TestData: Creating Scenario", JSON.stringify({ data }));
  await addUsers(data.users);
  if (data.apps) {
    await addAppsToDb(
      data.apps.map((app) => {
        // Enable the app by default
        return { enabled: true, ...app };
      })
    );
  }
  const eventTypes = await addEventTypes(data.eventTypes, data.users);
  await addHostsToDb(data.eventTypes);

  data.bookings = data.bookings || [];
  // allowSuccessfulBookingCreation();
  await addBookings(data.bookings);
  // mockBusyCalendarTimes([]);
  await addWebhooks(data.webhooks || []);
  // addPaymentMock();
  const workflows = await addWorkflows(data.workflows || []);
  await addPaymentToDb(data.payment || []);

  if (data.selectedSlots) {
    await addSelectedSlotsToDb(data.selectedSlots);
  }

  return {
    eventTypes,
    workflows,
  };
}

type TeamCreateReturnType = Awaited<ReturnType<typeof prismock.team.create>>;

function assertNonNullableSlug<T extends { slug: string | null }>(
  org: T
): asserts org is T & { slug: string } {
  if (org.slug === null) {
    throw new Error("Slug cannot be null");
  }
}

export async function createOrganization(orgData: {
  name: string;
  slug: string;
  metadata?: z.infer<typeof teamMetadataSchema>;
  withTeam?: boolean;
  // eslint-disable-next-line @typescript-eslint/no-explicit-any
}): Promise<TeamCreateReturnType & { slug: NonNullable<TeamCreateReturnType["slug"]>; children: any }> {
  const org = await prismock.team.create({
    data: {
      name: orgData.name,
      slug: orgData.slug,
      isOrganization: true,
      metadata: {
        ...(orgData.metadata || {}),
        isOrganization: true,
      },
    },
  });
  if (orgData.withTeam) {
    await prismock.team.create({
      data: {
        name: "Org Team",
        slug: "org-team",
        isOrganization: false,
        parent: {
          connect: {
            id: org.id,
          },
        },
      },
    });
  }
  assertNonNullableSlug(org);
  const team = await prismock.team.findUnique({ where: { id: org.id }, include: { children: true } });
  if (!team) {
    throw new Error(`Team with id ${org.id} not found`);
  }
  assertNonNullableSlug(team);
  return team;
}

export async function createCredentials(
  credentialData: {
    type: string;
    key: any;
    id?: number;
    userId?: number | null;
    teamId?: number | null;
  }[]
) {
  const credentials = await prismock.credential.createMany({
    data: credentialData,
  });
  return credentials;
}

// async function addPaymentsToDb(payments: Prisma.PaymentCreateInput[]) {
//   await prismaMock.payment.createMany({
//     data: payments,
//   });
// }

/**
 * This fn indents to /ally compute day, month, year for the purpose of testing.
 * We are not using DayJS because that's actually being tested by this code.
 * - `dateIncrement` adds the increment to current day
 * - `monthIncrement` adds the increment to current month
 * - `yearIncrement` adds the increment to current year
 * - `fromDate` starts incrementing from this date (default: today)
 *  @deprecated Stop using this function as it is not timezone aware and can return wrong date depending on the time of the day and timezone. Instead
 *  use vi.setSystemTime to fix the date and time and then use hardcoded days instead of dynamic date calculation.
 */
export const getDate = (
  param: {
    dateIncrement?: number;
    monthIncrement?: number;
    yearIncrement?: number;
    fromDate?: Date;
  } = {}
) => {
  let { dateIncrement, monthIncrement, yearIncrement, fromDate } = param;

  dateIncrement = dateIncrement || 0;
  monthIncrement = monthIncrement || 0;
  yearIncrement = yearIncrement || 0;
  fromDate = fromDate || new Date();

  fromDate.setDate(fromDate.getDate() + dateIncrement);
  fromDate.setMonth(fromDate.getMonth() + monthIncrement);
  fromDate.setFullYear(fromDate.getFullYear() + yearIncrement);

  let _date = fromDate.getDate();
  let year = fromDate.getFullYear();

  // Make it start with 1 to match with DayJS requiremet
  let _month = fromDate.getMonth() + 1;

  // If last day of the month(As _month is plus 1 already it is going to be the 0th day of next month which is the last day of current month)
  const lastDayOfMonth = new Date(year, _month, 0).getDate();
  const numberOfDaysForNextMonth = +_date - +lastDayOfMonth;
  if (numberOfDaysForNextMonth > 0) {
    _date = numberOfDaysForNextMonth;
    _month = _month + 1;
  }

  if (_month === 13) {
    _month = 1;
    year = year + 1;
  }

  const date = _date < 10 ? `0${_date}` : _date;
  const month = _month < 10 ? `0${_month}` : _month;

  return {
    date: String(date),
    month: String(month),
    year: String(year),
    dateString: `${year}-${month}-${date}`,
  };
};

const isWeekStart = (date: Date, weekStart: WeekDays) => {
  return date.getDay() === weekdayToWeekIndex(weekStart);
};

export const getNextMonthNotStartingOnWeekStart = (weekStart: WeekDays, from?: Date) => {
  const date = from ?? new Date();

  const incrementMonth = (date: Date) => {
    date.setMonth(date.getMonth() + 1);
  };

  // start searching from the 1st day of next month
  incrementMonth(date);
  date.setDate(1);

  while (isWeekStart(date, weekStart)) {
    incrementMonth(date);
  }

  return getDate({ fromDate: date });
};

export function getMockedCredential({
  metadataLookupKey,
  key,
}: {
  metadataLookupKey: string;
  key: {
    expiry_date?: number;
    token_type?: string;
    access_token?: string;
    refresh_token?: string;
    scope: string;
  };
}) {
  const app = appStoreMetadata[metadataLookupKey as keyof typeof appStoreMetadata];
  return {
    type: app.type,
    appId: app.slug,
    app: app,
    key: {
      expiry_date: Date.now() + 1000000,
      token_type: "Bearer",
      access_token: "ACCESS_TOKEN",
      refresh_token: "REFRESH_TOKEN",
      ...key,
    },
  };
}

export function getGoogleCalendarCredential() {
  return getMockedCredential({
    metadataLookupKey: "googlecalendar",
    key: {
      scope:
        "https://www.googleapis.com/auth/calendar.events https://www.googleapis.com/auth/calendar.readonly",
    },
  });
}

export function getGoogleMeetCredential() {
  return getMockedCredential({
    metadataLookupKey: "googlevideo",
    key: {
      scope: "",
    },
  });
}

export function getAppleCalendarCredential() {
  return getMockedCredential({
    metadataLookupKey: "applecalendar",
    key: {
      scope:
        "https://www.applecalendar.example/auth/calendar.events https://www.applecalendar.example/auth/calendar.readonly",
    },
  });
}

export function getZoomAppCredential() {
  return getMockedCredential({
    metadataLookupKey: "zoomvideo",
    key: {
      scope: "meeting:write",
    },
  });
}

export function getStripeAppCredential() {
  return getMockedCredential({
    metadataLookupKey: "stripepayment",
    key: {
      scope: "read_write",
    },
  });
}

export const TestData = {
  selectedCalendars: {
    google: {
      integration: "google_calendar",
      externalId: "john@example.com",
    },
    office365: {
      integration: "office365_calendar",
      externalId: "john@example.com",
    },
  },
  credentials: {
    google: getGoogleCalendarCredential(),
  },
  schedules: {
    IstWorkHours: {
      id: 1,
      name: "9:30AM to 6PM in India - 4:00AM to 12:30PM in GMT",
      availability: [
        {
          // userId: null,
          // eventTypeId: null,
          days: [0, 1, 2, 3, 4, 5, 6],
          startTime: new Date("1970-01-01T09:30:00.000Z"),
          endTime: new Date("1970-01-01T18:00:00.000Z"),
          date: null,
        },
      ],
      timeZone: Timezones["+5:30"],
    },
    /**
     * Has an overlap with IstEveningShift from 5PM to 6PM IST(11:30AM to 12:30PM GMT)
     */
    IstMorningShift: {
      name: "9:30AM to 6PM in India - 4:00AM to 12:30PM in GMT",
      availability: [
        {
          // userId: null,
          // eventTypeId: null,
          days: [0, 1, 2, 3, 4, 5, 6],
          startTime: new Date("1970-01-01T09:30:00.000Z"),
          endTime: new Date("1970-01-01T18:00:00.000Z"),
          date: null,
        },
      ],
      timeZone: Timezones["+5:30"],
    },
    /**
     * Has an overlap with IstMorningShift and IstEveningShift
     */
    IstMidShift: {
      name: "12:30AM to 8PM in India - 7:00AM to 14:30PM in GMT",
      availability: [
        {
          // userId: null,
          // eventTypeId: null,
          days: [0, 1, 2, 3, 4, 5, 6],
          startTime: new Date("1970-01-01T12:30:00.000Z"),
          endTime: new Date("1970-01-01T20:00:00.000Z"),
          date: null,
        },
      ],
      timeZone: Timezones["+5:30"],
    },
    /**
     * Has an overlap with IstMorningShift from 5PM to 6PM IST(11:30AM to 12:30PM GMT)
     */
    IstEveningShift: {
      name: "5:00PM to 10PM in India - 11:30AM to 16:30PM in GMT",
      availability: [
        {
          // userId: null,
          // eventTypeId: null,
          days: [0, 1, 2, 3, 4, 5, 6],
          startTime: new Date("1970-01-01T17:00:00.000Z"),
          endTime: new Date("1970-01-01T22:00:00.000Z"),
          date: null,
        },
      ],
      timeZone: Timezones["+5:30"],
    },
    EmptyAvailability: {
      name: "Empty Availability",
      availability: [],
      timeZone: Timezones["+5:30"],
    },
    IstNotAvailableForFullMonth: (monthYear: string) => {
      const [year, month] = monthYear.split("-").map(Number); // Expecting format 'YYYY-MM'
      const startOfMonth = new Date(year, month - 1, 1);
      const endOfMonth = new Date(year, month, 0);
      const availability: {
        days: number[];
        startTime: Date;
        endTime: Date;
        date: string | null;
      }[] = [
        {
          days: [0, 1, 2, 3, 4, 5, 6],
          startTime: new Date("1970-01-01T18:00:00.000Z"),
          endTime: new Date("1970-01-01T22:00:00.000Z"),
          date: null,
        },
      ];
      // Generate unavailable dates for the entire month
      const currentDate = new Date(startOfMonth);
      while (currentDate <= endOfMonth) {
        const dateString = currentDate.toISOString().split("T")[0];
        availability.push({
          days: [],
          startTime: new Date(`${dateString}T00:00:00.000Z`),
          endTime: new Date(`${dateString}T00:00:00.000Z`),
          date: dateString,
        });
        currentDate.setDate(currentDate.getDate() + 1);
      }

      return {
        name: "Unavailable for the entire month, then available from 18:00AM to 22:00 IST",
        availability,
        timeZone: Timezones["+5:30"],
      };
    },
    IstWorkHoursWithFirstTwoWeeksUnavailable: (dateString: string) => {
      const date = new Date(dateString);
      const availability: {
        days: number[];
        startTime: Date;
        endTime: Date;
        date: string | null;
      }[] = [
        {
          days: [0, 1, 2, 3, 4, 5, 6],
          startTime: new Date("1970-01-01T18:00:00.000Z"),
          endTime: new Date("1970-01-01T22:00:00.000Z"),
          date: null,
        },
      ];

      // Generate dateoverride for each day in thes first two weeks
      for (let i = 0; i < 15; i++) {
        const dateString = date.toISOString().split("T")[0];
        availability.push({
          days: [],
          startTime: new Date(`${dateString}T00:00:00.000Z`),
          endTime: new Date(`${dateString}T00:00:00.000Z`),
          date: dateString,
        });
        date.setDate(date.getDate() + 1);
      }

      return {
        name: "Unavailable for the first two weeks, then available from 18:00 to 22:00 IST",
        availability,
        timeZone: Timezones["+5:30"],
      };
    },
    IstWorkHoursWithDateOverride: (dateString: string) => ({
      name: "9:30AM to 6PM in India - 4:00AM to 12:30PM in GMT but with a Date Override for 2PM to 6PM IST(in GST time it is 8:30AM to 12:30PM)",
      availability: [
        {
          days: [0, 1, 2, 3, 4, 5, 6],
          startTime: new Date("1970-01-01T09:30:00.000Z"),
          endTime: new Date("1970-01-01T18:00:00.000Z"),
          date: null,
        },
        {
          days: [0, 1, 2, 3, 4, 5, 6],
          startTime: new Date(`1970-01-01T14:00:00.000Z`),
          endTime: new Date(`1970-01-01T18:00:00.000Z`),
          date: dateString,
        },
      ],
      timeZone: Timezones["+5:30"],
    }),
    IstWorkHoursNoWeekends: {
      id: 1,
      name: "9:30AM to 6PM in India - 4:00AM to 12:30PM in GMT",
      availability: [
        {
          // userId: null,
          // eventTypeId: null,
          days: [/*0*/ 1, 2, 3, 4, 5 /*6*/],
          startTime: new Date("1970-01-01T09:30:00.000Z"),
          endTime: new Date("1970-01-01T18:00:00.000Z"),
          date: null,
        },
      ],
      timeZone: Timezones["+5:30"],
    },
  },
  users: {
    example: {
      name: "Example",
      email: "example@example.com",
      username: "example.username",
      defaultScheduleId: 1,
      timeZone: Timezones["+5:30"],
    },
  },
  apps: {
    "google-calendar": {
      ...appStoreMetadata.googlecalendar,
      // eslint-disable-next-line @typescript-eslint/ban-ts-comment
      //@ts-ignore
      keys: {
        expiry_date: Infinity,
        client_id: "client_id",
        client_secret: "client_secret",
        redirect_uris: ["http://localhost:3000/auth/callback"],
      },
    },
    "office365-calendar": {
      ...appStoreMetadata.office365calendar,
      // eslint-disable-next-line @typescript-eslint/ban-ts-comment
      //@ts-ignore
      keys: {
        expiry_date: Infinity,
        client_id: "client_id",
        client_secret: "client_secret",
      },
    },
    "google-meet": {
      ...appStoreMetadata.googlevideo,
      // eslint-disable-next-line @typescript-eslint/ban-ts-comment
      //@ts-ignore
      keys: {
        expiry_date: Infinity,
        client_id: "client_id",
        client_secret: "client_secret",
        redirect_uris: ["http://localhost:3000/auth/callback"],
      },
    },
    "daily-video": {
      ...appStoreMetadata.dailyvideo,
      // eslint-disable-next-line @typescript-eslint/ban-ts-comment
      //@ts-ignore
      keys: {
        expiry_date: Infinity,
        api_key: "",
        scale_plan: "false",
        client_id: "client_id",
        client_secret: "client_secret",
        redirect_uris: ["http://localhost:3000/auth/callback"],
      },
    },
    zoomvideo: {
      ...appStoreMetadata.zoomvideo,
      // eslint-disable-next-line @typescript-eslint/ban-ts-comment
      //@ts-ignore
      keys: {
        expiry_date: Infinity,
        api_key: "",
        scale_plan: "false",
        client_id: "client_id",
        client_secret: "client_secret",
        redirect_uris: ["http://localhost:3000/auth/callback"],
      },
    },
    "stripe-payment": {
      ...appStoreMetadata.stripepayment,
      // eslint-disable-next-line @typescript-eslint/ban-ts-comment
      //@ts-ignore
      keys: {
        expiry_date: Infinity,
        api_key: "",
        scale_plan: "false",
        client_id: "client_id",
        client_secret: "client_secret",
        redirect_uris: ["http://localhost:3000/auth/callback"],
      },
    },
  },
};

export class MockError extends Error {
  constructor(message: string) {
    super(message);
    this.name = "MockError";
  }
}

export function getOrganizer({
  name,
  email,
  id,
  schedules,
  credentials,
  selectedCalendars,
  destinationCalendar,
  defaultScheduleId,
  weekStart = "Sunday",
  teams,
  organizationId,
  metadata,
  smsLockState,
  completedOnboarding,
  username,
  locked,
}: {
  name: string;
  email: string;
  id: number;
  organizationId?: number | null;
  schedules: InputUser["schedules"];
  credentials?: InputCredential[];
  selectedCalendars?: InputSelectedCalendar[];
  defaultScheduleId?: number | null;
  destinationCalendar?: Prisma.DestinationCalendarCreateInput;
  weekStart?: WeekDays;
  teams?: InputUser["teams"];
  metadata?: userMetadataType;
  smsLockState?: SMSLockState;
  completedOnboarding?: boolean;
  username?: string;
  locked?: boolean;
}) {
  username = username ?? TestData.users.example.username;
  return {
    ...TestData.users.example,
    name,
    username,
    email,
    id,
    schedules,
    credentials,
    selectedCalendars,
    destinationCalendar,
    defaultScheduleId,
    weekStart,
    teams,
    organizationId,
    profiles: [],
    metadata,
    smsLockState,
    completedOnboarding,
    locked,
  };
}

export function getScenarioData(
  {
    /**
     * organizer has no special meaning. It is a regular user. It is supposed to be deprecated along with `usersApartFromOrganizer` and we should introduce a new `users` field instead
     */
    organizer,
    eventTypes,
    usersApartFromOrganizer = [],
    apps = [],
    users: _users,
    webhooks,
    workflows,
    bookings,
    payment,
  }: {
    organizer?: ReturnType<typeof getOrganizer>;
    eventTypes: ScenarioData["eventTypes"];
    apps?: ScenarioData["apps"];
    users?: ScenarioData["users"];
    usersApartFromOrganizer?: ScenarioData["users"];
    webhooks?: ScenarioData["webhooks"];
    workflows?: ScenarioData["workflows"];
    bookings?: ScenarioData["bookings"];
    payment?: ScenarioData["payment"];
  },
  org?: { id: number | null } | undefined | null
) {
  if (_users && (usersApartFromOrganizer.length || organizer)) {
    throw new Error("When users are provided, usersApartFromOrganizer and organizer should not be provided");
  }
  const users = _users ? _users : organizer ? [organizer, ...usersApartFromOrganizer] : [];
  if (!users.length) {
    throw new Error("No users are specified in any way");
  }
  if (org) {
    const orgId = org.id;
    if (!orgId) {
      throw new Error("If org is specified org.id is required");
    }
    users.forEach((user) => {
      user.profiles = [
        {
          organizationId: orgId,
          username: user.username || "",
          uid: ProfileRepository.generateProfileUid(),
        },
      ];
    });
  }
  eventTypes.forEach((eventType) => {
    if (
      eventType.users?.filter((eventTypeUser) => {
        return !users.find((userToCreate) => userToCreate.id === eventTypeUser.id);
      }).length
    ) {
      throw new Error(`EventType ${eventType.id} has users that are not present in ScenarioData["users"]`);
    }
  });
  return {
    eventTypes: eventTypes.map((eventType, index) => {
      return {
        ...eventType,
        teamId: eventType.teamId || null,
        team: {
          id: eventType.teamId ?? eventType.team?.id,
          parentId: org ? org.id : null,
          bookingLimits: eventType?.team?.bookingLimits,
          includeManagedEventsInLimits: eventType?.team?.includeManagedEventsInLimits,
        },
        title: `Test Event Type - ${index + 1}`,
        description: `It's a test event type - ${index + 1}`,
      };
    }),
    users: users.map((user) => {
      const newUser = {
        ...user,
        organizationId: user.organizationId ?? null,
      };
      return newUser;
    }),
    apps: [...apps],
    webhooks,
    bookings: bookings || [],
    workflows,
    payment,
  } satisfies ScenarioData;
}

export function enableEmailFeature() {
  prismock.feature.create({
    data: {
      slug: "emails",
      enabled: false,
      type: "KILL_SWITCH",
    },
  });
}

export function mockNoTranslations() {
  log.silly("Mocking i18n.getTranslation to return identity function");
  i18nMock.getTranslation.mockImplementation(() => {
    return new Promise((resolve) => {
      const identityFn = (key: string) => key;
      resolve(identityFn);
    });
  });
}

export const enum BookingLocations {
  CalVideo = "integrations:daily",
  ZoomVideo = "integrations:zoom",
  GoogleMeet = "integrations:google:meet",
}

export type CalendarServiceMethodMockCallBase = {
  calendarServiceConstructorArgs: {
    credential: CredentialForCalendarService;
  };
};

type CreateEventMethodMockCall = CalendarServiceMethodMockCallBase & {
  args: {
    calEvent: CalendarEvent;
    credentialId: number;
    externalCalendarId?: string;
  };
};

type UpdateEventMethodMockCall = CalendarServiceMethodMockCallBase & {
  args: {
    uid: string;
    event: CalendarEvent;
    externalCalendarId?: string;
  };
};

type DeleteEventMethodMockCall = CalendarServiceMethodMockCallBase & {
  args: {
    uid: string;
    event: CalendarEvent;
    externalCalendarId?: string;
  };
};

type GetAvailabilityMethodMockCall = CalendarServiceMethodMockCallBase & {
  args: {
    dateFrom: string;
    dateTo: string;
    selectedCalendars: IntegrationCalendar[];
    shouldServeCache?: boolean;
  };
};

export type CalendarServiceMethodMock = {
  createEventCalls: CreateEventMethodMockCall[];
  updateEventCalls: UpdateEventMethodMockCall[];
  deleteEventCalls: DeleteEventMethodMockCall[];
  getAvailabilityCalls: GetAvailabilityMethodMockCall[];
};

/**
 * @param metadataLookupKey
 * @param calendarData Specify uids and other data to be faked to be returned by createEvent and updateEvent
 */
export function mockCalendar(
  metadataLookupKey: keyof typeof appStoreMetadata,
  calendarData?: {
    create?: {
      id?: string;
      uid?: string;
      iCalUID?: string;
      appSpecificData?: {
        googleCalendar?: {
          hangoutLink?: string;
        };
<<<<<<< HEAD
=======
        office365Calendar?: {
          url?: string;
        };
>>>>>>> 96fcf7be
      };
    };
    update?: {
      id?: string;
      uid: string;
      iCalUID?: string;
      appSpecificData?: {
        googleCalendar?: {
          hangoutLink?: string;
        };
<<<<<<< HEAD
=======
        office365Calendar?: {
          url?: string;
        };
>>>>>>> 96fcf7be
      };
    };
    busySlots?: { start: `${string}Z`; end: `${string}Z` }[];
    creationCrash?: boolean;
    updationCrash?: boolean;
    getAvailabilityCrash?: boolean;
  }
): CalendarServiceMethodMock {
  const appStoreLookupKey = metadataLookupKey;
  const normalizedCalendarData = calendarData || {
    create: {
      uid: "MOCK_ID",
    },
    update: {
      uid: "UPDATED_MOCK_ID",
    },
  };
  log.silly(`Mocking ${appStoreLookupKey} on appStoreMock`);

  const createEventCalls: CreateEventMethodMockCall[] = [];
  const updateEventCalls: UpdateEventMethodMockCall[] = [];
  const deleteEventCalls: DeleteEventMethodMockCall[] = [];
  const getAvailabilityCalls: GetAvailabilityMethodMockCall[] = [];
  const app = appStoreMetadata[metadataLookupKey as keyof typeof appStoreMetadata];

  const appMock = appStoreMock.default[appStoreLookupKey as keyof typeof appStoreMock.default];

  appMock &&
    `mockResolvedValue` in appMock &&
    appMock.mockResolvedValue({
      lib: {
        // eslint-disable-next-line @typescript-eslint/ban-ts-comment
        //@ts-ignore
        CalendarService: function MockCalendarService(credential: CredentialForCalendarService) {
          return {
            // eslint-disable-next-line @typescript-eslint/no-explicit-any
            createEvent: async function (...rest: any[]): Promise<NewCalendarEventType> {
              if (calendarData?.creationCrash) {
                throw new Error("MockCalendarService.createEvent fake error");
              }
              const [calEvent, credentialId, externalCalendarId] = rest;
              log.debug(
                "mockCalendar.createEvent",
                JSON.stringify({ calEvent, credentialId, externalCalendarId })
              );
              createEventCalls.push({
                args: {
                  calEvent,
                  credentialId,
                  externalCalendarId,
                },
                calendarServiceConstructorArgs: {
                  credential,
                },
              });
              const isGoogleMeetLocation = calEvent?.location === BookingLocations.GoogleMeet;
              return Promise.resolve({
                type: app.type,
                additionalInfo: {},
                uid: "PROBABLY_UNUSED_UID",
                hangoutLink:
                  (isGoogleMeetLocation
                    ? normalizedCalendarData.create?.appSpecificData?.googleCalendar?.hangoutLink
                    : null) || "https://UNUSED_URL",
                // A Calendar is always expected to return an id.
                id: normalizedCalendarData.create?.id || "FALLBACK_MOCK_CALENDAR_EVENT_ID",
                iCalUID: normalizedCalendarData.create?.iCalUID,
                // Password and URL seems useless for CalendarService, plan to remove them if that's the case
                password: "MOCK_PASSWORD",
                url: "https://UNUSED_URL",
              });
            },
            // eslint-disable-next-line @typescript-eslint/no-explicit-any
            updateEvent: async function (...rest: any[]): Promise<NewCalendarEventType> {
              if (calendarData?.updationCrash) {
                throw new Error("MockCalendarService.updateEvent fake error");
              }
              const [uid, event, externalCalendarId] = rest;
              log.silly("mockCalendar.updateEvent", JSON.stringify({ uid, event, externalCalendarId }));
              // eslint-disable-next-line prefer-rest-params
              updateEventCalls.push({
                args: {
                  uid,
                  event,
                  externalCalendarId,
                },
                calendarServiceConstructorArgs: {
                  credential,
                },
              });
              const isGoogleMeetLocation = event.location === BookingLocations.GoogleMeet;
              return Promise.resolve({
                type: app.type,
                additionalInfo: {},
                uid: "PROBABLY_UNUSED_UID",
                iCalUID: normalizedCalendarData.update?.iCalUID,
                // eslint-disable-next-line @typescript-eslint/no-non-null-assertion
                id: normalizedCalendarData.update?.uid || "FALLBACK_MOCK_ID",
                // Password and URL seems useless for CalendarService, plan to remove them if that's the case
                password: "MOCK_PASSWORD",
                url: "https://UNUSED_URL",
                location: isGoogleMeetLocation ? "https://UNUSED_URL" : undefined,
                hangoutLink:
                  (isGoogleMeetLocation
                    ? normalizedCalendarData.update?.appSpecificData?.googleCalendar?.hangoutLink
                    : null) || "https://UNUSED_URL",
                conferenceData: isGoogleMeetLocation ? event.conferenceData : undefined,
              });
            },
            // eslint-disable-next-line @typescript-eslint/no-explicit-any
            deleteEvent: async (...rest: any[]) => {
              log.silly("mockCalendar.deleteEvent", JSON.stringify({ rest }));
              // eslint-disable-next-line prefer-rest-params
              deleteEventCalls.push({
                args: {
                  uid: rest[0],
                  event: rest[1],
                  externalCalendarId: rest[2],
                },
                calendarServiceConstructorArgs: {
                  credential,
                },
              });
            },
            getAvailability: async (...rest: any[]): Promise<EventBusyDate[]> => {
              if (calendarData?.getAvailabilityCrash) {
                throw new Error("MockCalendarService.getAvailability fake error");
              }
              const [dateFrom, dateTo, selectedCalendars, shouldServeCache] = rest;
              getAvailabilityCalls.push({
                args: {
                  dateFrom,
                  dateTo,
                  selectedCalendars,
                  shouldServeCache,
                },
                calendarServiceConstructorArgs: {
                  credential,
                },
              });
              return new Promise((resolve) => {
                resolve(calendarData?.busySlots || []);
              });
            },
          };
        },
      },
    });
  return {
    createEventCalls,
    deleteEventCalls,
    updateEventCalls,
    getAvailabilityCalls,
  };
}

export function mockCalendarToHaveNoBusySlots(
  metadataLookupKey: keyof typeof appStoreMetadata,
  calendarData?: Parameters<typeof mockCalendar>[1]
) {
  calendarData = calendarData || {
    create: {
      uid: "MOCK_ID",
    },
    update: {
      uid: "UPDATED_MOCK_ID",
    },
  };
  return mockCalendar(metadataLookupKey, { ...calendarData, busySlots: [] });
}

export function mockCalendarToCrashOnCreateEvent(metadataLookupKey: keyof typeof appStoreMetadata) {
  return mockCalendar(metadataLookupKey, { creationCrash: true });
}

export function mockCalendarToCrashOnUpdateEvent(metadataLookupKey: keyof typeof appStoreMetadata) {
  return mockCalendar(metadataLookupKey, { updationCrash: true });
}

export function mockVideoApp({
  metadataLookupKey,
  appStoreLookupKey,
  videoMeetingData,
  creationCrash,
  updationCrash,
}: {
  metadataLookupKey: string;
  appStoreLookupKey?: string;
  videoMeetingData?: {
    password: string;
    id: string;
    url: string;
  };
  creationCrash?: boolean;
  updationCrash?: boolean;
}) {
  appStoreLookupKey = appStoreLookupKey || metadataLookupKey;
  videoMeetingData = videoMeetingData || {
    id: "MOCK_ID",
    password: "MOCK_PASS",
    url: `http://mock-${metadataLookupKey}.example.com`,
  };
  log.silly("mockVideoApp", JSON.stringify({ metadataLookupKey, appStoreLookupKey }));
  // eslint-disable-next-line @typescript-eslint/no-explicit-any
  const createMeetingCalls: any[] = [];
  // eslint-disable-next-line @typescript-eslint/no-explicit-any
  const updateMeetingCalls: any[] = [];
  // eslint-disable-next-line @typescript-eslint/no-explicit-any
  const deleteMeetingCalls: any[] = [];
  // eslint-disable-next-line @typescript-eslint/ban-ts-comment
  //@ts-ignore
  appStoreMock.default[appStoreLookupKey as keyof typeof appStoreMock.default].mockImplementation(() => {
    return new Promise((resolve) => {
      resolve({
        lib: {
          // eslint-disable-next-line @typescript-eslint/ban-ts-comment
          //@ts-ignore
          VideoApiAdapter: (credential) => {
            return {
              // eslint-disable-next-line @typescript-eslint/no-explicit-any
              createMeeting: (...rest: any[]) => {
                if (creationCrash) {
                  throw new Error("MockVideoApiAdapter.createMeeting fake error");
                }
                createMeetingCalls.push({
                  credential,
                  args: rest,
                });

                return Promise.resolve({
                  type: appStoreMetadata[metadataLookupKey as keyof typeof appStoreMetadata].type,
                  ...videoMeetingData,
                });
              },
              // eslint-disable-next-line @typescript-eslint/no-explicit-any
              updateMeeting: async (...rest: any[]) => {
                if (updationCrash) {
                  throw new Error("MockVideoApiAdapter.updateMeeting fake error");
                }
                const [bookingRef, calEvent] = rest;
                updateMeetingCalls.push({
                  credential,
                  args: rest,
                });
                if (!bookingRef.type) {
                  throw new Error("bookingRef.type is not defined");
                }
                if (!calEvent.organizer) {
                  throw new Error("calEvent.organizer is not defined");
                }
                log.silly("MockVideoApiAdapter.updateMeeting", JSON.stringify({ bookingRef, calEvent }));
                return Promise.resolve({
                  type: appStoreMetadata[metadataLookupKey as keyof typeof appStoreMetadata].type,
                  ...videoMeetingData,
                });
              },
              // eslint-disable-next-line @typescript-eslint/no-explicit-any
              deleteMeeting: async (...rest: any[]) => {
                log.silly("MockVideoApiAdapter.deleteMeeting", JSON.stringify(rest));
                deleteMeetingCalls.push({
                  credential,
                  args: rest,
                });
              },
            };
          },
        },
      });
    });
  });
  return {
    createMeetingCalls,
    updateMeetingCalls,
    deleteMeetingCalls,
  };
}

export function mockSuccessfulVideoMeetingCreation({
  metadataLookupKey,
  appStoreLookupKey,
  videoMeetingData,
}: {
  metadataLookupKey: string;
  appStoreLookupKey?: string;
  videoMeetingData?: {
    password: string;
    id: string;
    url: string;
  };
}) {
  return mockVideoApp({
    metadataLookupKey,
    appStoreLookupKey,
    videoMeetingData,
  });
}

export function mockVideoAppToCrashOnCreateMeeting({
  metadataLookupKey,
  appStoreLookupKey,
}: {
  metadataLookupKey: string;
  appStoreLookupKey?: string;
}) {
  return mockVideoApp({
    metadataLookupKey,
    appStoreLookupKey,
    creationCrash: true,
  });
}

export function mockPaymentApp({
  metadataLookupKey,
  appStoreLookupKey,
}: {
  metadataLookupKey: string;
  appStoreLookupKey?: string;
}) {
  appStoreLookupKey = appStoreLookupKey || metadataLookupKey;
  const { paymentUid, externalId, MockPaymentService } = getMockPaymentService();
  // eslint-disable-next-line @typescript-eslint/ban-ts-comment
  //@ts-ignore
  appStoreMock.default[appStoreLookupKey as keyof typeof appStoreMock.default].mockImplementation(() => {
    return new Promise((resolve) => {
      resolve({
        lib: {
          PaymentService: MockPaymentService,
        },
      });
    });
  });

  return {
    paymentUid,
    externalId,
  };
}

export function mockErrorOnVideoMeetingCreation({
  metadataLookupKey,
  appStoreLookupKey,
}: {
  metadataLookupKey: string;
  appStoreLookupKey?: string;
}) {
  appStoreLookupKey = appStoreLookupKey || metadataLookupKey;
  // eslint-disable-next-line @typescript-eslint/ban-ts-comment
  //@ts-ignore
  appStoreMock.default[appStoreLookupKey].mockImplementation(() => {
    return new Promise((resolve) => {
      resolve({
        lib: {
          // eslint-disable-next-line @typescript-eslint/ban-ts-comment
          //@ts-ignore
          VideoApiAdapter: () => ({
            createMeeting: () => {
              throw new MockError("Error creating Video meeting");
            },
          }),
        },
      });
    });
  });
}

export function mockCrmApp(
  metadataLookupKey: string,
  crmData?: {
    createContacts?: {
      id: string;
      email: string;
    }[];
    getContacts?: {
      id: string;
      email: string;
      ownerEmail: string;
    }[];
  }
) {
  let contactsCreated: {
    id: string;
    email: string;
  }[] = [];
  let contactsQueried: {
    id: string;
    email: string;
    ownerEmail: string;
  }[] = [];
  const eventsCreated: boolean[] = [];
  const app = appStoreMetadata[metadataLookupKey as keyof typeof appStoreMetadata];
  const appMock = appStoreMock.default[metadataLookupKey as keyof typeof appStoreMock.default];
  appMock &&
    `mockResolvedValue` in appMock &&
    appMock.mockResolvedValue({
      lib: {
        // eslint-disable-next-line @typescript-eslint/ban-ts-comment
        //@ts-ignore
        CrmService: class {
          constructor() {
            log.debug("Create CrmSerive");
          }

          createContact() {
            if (crmData?.createContacts) {
              contactsCreated = crmData.createContacts;
              return Promise.resolve(crmData?.createContacts);
            }
          }

          getContacts(email: string) {
            if (crmData?.getContacts) {
              contactsQueried = crmData?.getContacts;
              const contactsOfEmail = contactsQueried.filter((contact) => contact.email === email);

              return Promise.resolve(contactsOfEmail);
            }
          }

          createEvent() {
            eventsCreated.push(true);
            return Promise.resolve({});
          }
        },
      },
    });

  return {
    contactsCreated,
    contactsQueried,
    eventsCreated,
  };
}

export function getBooker({
  name,
  email,
  attendeePhoneNumber,
}: {
  name: string;
  email: string;
  attendeePhoneNumber?: string;
}) {
  return {
    name,
    email,
    attendeePhoneNumber,
  };
}

export function getMockedStripePaymentEvent({ paymentIntentId }: { paymentIntentId: string }) {
  return {
    id: null,
    data: {
      object: {
        id: paymentIntentId,
      },
    },
  } as unknown as Stripe.Event;
}

export async function mockPaymentSuccessWebhookFromStripe({ externalId }: { externalId: string }) {
  let webhookResponse = null;
  try {
    await handleStripePaymentSuccess(getMockedStripePaymentEvent({ paymentIntentId: externalId }));
  } catch (e) {
    log.silly("mockPaymentSuccessWebhookFromStripe:catch", JSON.stringify(e));
    webhookResponse = e as HttpError;
  }
  return { webhookResponse };
}

export function getExpectedCalEventForBookingRequest({
  bookingRequest,
  eventType,
}: {
  bookingRequest: ReturnType<typeof getMockRequestDataForBooking>;
  // eslint-disable-next-line @typescript-eslint/no-explicit-any
  eventType: any;
}) {
  return {
    // keep adding more fields as needed, so that they can be verified in all scenarios
    type: eventType.slug,
    // Not sure why, but milliseconds are missing in cal Event.
    startTime: bookingRequest.start.replace(".000Z", "Z"),
    endTime: bookingRequest.end.replace(".000Z", "Z"),
  };
}

export function getMockBookingReference(
  bookingReference: Partial<BookingReference> & Pick<BookingReference, "type" | "uid" | "credentialId">
) {
  let credentialId = bookingReference.credentialId;
  if (bookingReference.type === appStoreMetadata.dailyvideo.type) {
    // Right now we seems to be storing credentialId for `dailyvideo` in BookingReference as null. Another possible value is 0 in there.
    credentialId = null;
    log.debug("Ensuring null credentialId for dailyvideo");
  }
  return {
    ...bookingReference,
    credentialId,
  };
}

export function getMockBookingAttendee(
  attendee: Omit<Attendee, "bookingId" | "phoneNumber" | "email" | "noShow"> & {
    bookingSeat?: AttendeeBookingSeatInput;
    phoneNumber?: string | null;
    email: string;
    noShow?: boolean;
  }
) {
  return {
    id: attendee.id,
    timeZone: attendee.timeZone,
    name: attendee.name,
    email: attendee.email,
    locale: attendee.locale,
    bookingSeat: attendee.bookingSeat || null,
    phoneNumber: attendee.phoneNumber ?? undefined,
    noShow: attendee.noShow ?? false,
  };
}

const getMockAppStatus = ({
  slug,
  failures,
  success,
  overrideName,
}: {
  slug: string;
  failures: number;
  success: number;
  overrideName?: string;
}) => {
  const foundEntry = Object.entries(appStoreMetadata).find(([, app]) => {
    return app.slug === slug;
  });
  if (!foundEntry) {
    throw new Error("App not found for the slug");
  }
  const foundApp = foundEntry[1];
  return {
    appName: overrideName ?? foundApp.slug,
    type: foundApp.type,
    failures,
    success,
    errors: [],
  };
};
export const getMockFailingAppStatus = ({ slug }: { slug: string }) => {
  return getMockAppStatus({ slug, failures: 1, success: 0 });
};

export const getMockPassingAppStatus = ({ slug, overrideName }: { slug: string; overrideName?: string }) => {
  return getMockAppStatus({ slug, overrideName, failures: 0, success: 1 });
};

export const replaceDates = (dates: string[], replacement: Record<string, string>) => {
  return dates.map((date) => {
    return date.replace(/(.*)T/, (_, group1) => `${replacement[group1]}T`);
  });
};

export const getDefaultBookingFields = ({
  emailField,
  bookingFields = [],
}: {
  emailField?: Fields[number];
  bookingFields: Fields;
}) => {
  return [
    {
      name: "name",
      type: "name",
      sources: [{ id: "default", type: "default", label: "Default" }],
      editable: "system",
      required: true,
      defaultLabel: "your_name",
    },
    !!emailField
      ? emailField
      : {
          name: "email",
          type: "email",
          label: "",
          hidden: false,
          sources: [{ id: "default", type: "default", label: "Default" }],
          editable: "system",
          required: true,
          placeholder: "",
          defaultLabel: "email_address",
        },
    {
      name: "location",
      type: "radioInput",
      sources: [{ id: "default", type: "default", label: "Default" }],
      editable: "system",
      required: false,
      defaultLabel: "location",
      getOptionsAt: "locations",
      optionsInputs: {
        phone: { type: "phone", required: true, placeholder: "" },
        attendeeInPerson: { type: "address", required: true, placeholder: "" },
      },
      hideWhenJustOneOption: true,
    },
    {
      name: "title",
      type: "text",
      hidden: true,
      sources: [{ id: "default", type: "default", label: "Default" }],
      editable: "system-but-optional",
      required: true,
      defaultLabel: "what_is_this_meeting_about",
      defaultPlaceholder: "",
    },
    {
      name: "notes",
      type: "textarea",
      sources: [{ id: "default", type: "default", label: "Default" }],
      editable: "system-but-optional",
      required: false,
      defaultLabel: "additional_notes",
      defaultPlaceholder: "share_additional_notes",
    },
    {
      name: "guests",
      type: "multiemail",
      hidden: false,
      sources: [{ id: "default", type: "default", label: "Default" }],
      editable: "system-but-optional",
      required: false,
      defaultLabel: "additional_guests",
      defaultPlaceholder: "email",
    },
    {
      name: "rescheduleReason",
      type: "textarea",
      views: [{ id: "reschedule", label: "Reschedule View" }],
      sources: [{ id: "default", type: "default", label: "Default" }],
      editable: "system-but-optional",
      required: false,
      defaultLabel: "reason_for_reschedule",
      defaultPlaceholder: "reschedule_placeholder",
    },
    ...bookingFields,
  ] as Fields;
};

<<<<<<< HEAD
export const createDwdCredential = async (orgId: number) => {
  const workspace = await prismock.workspacePlatform.create({
    data: {
      name: "Test Workspace",
      slug: "google",
      description: "Test Workspace",
      defaultServiceAccountKey: {
        type: "service_account",
        auth_uri: "https://accounts.google.com/o/oauth2/auth",
        client_id: "CLIENT_ID",
        token_uri: "https://oauth2.googleapis.com/token",
        project_id: "PROJECT_ID",
        private_key: "PRIVATE_KEY",
        client_email: "CLIENT_EMAIL",
        private_key_id: "PRIVATE_KEY_ID",
        universe_domain: "googleapis.com",
        client_x509_cert_url: "CLIENT_X509_CERT_URL",
        auth_provider_x509_cert_url: "AUTH_PROVIDER_X509_CERT_URL",
        createdAt: new Date(),
        updatedAt: new Date(),
      },
      enabled: true,
    },
  });

  const dwd = await prismock.domainWideDelegation.create({
    data: {
      workspacePlatform: {
        connect: {
          id: workspace.id,
        },
      },
      domain: "example.com",
      enabled: true,
      organization: {
        connect: {
          id: orgId,
        },
      },
      // @ts-expect-error - TODO: fix this
      serviceAccountKey: workspace.defaultServiceAccountKey,
    },
  });

  return dwd;
};

// eslint-disable-next-line @typescript-eslint/no-explicit-any
export const buildDwdCredential = ({ serviceAccountKey }: { serviceAccountKey: any }) => {
=======
export const createDelegationCredential = async (orgId: number, type: "google" | "office365" = "google") => {
  if (type === "google") {
    const encryptedServiceAccountKey = {
      type: "service_account",
      auth_uri: "https://accounts.google.com/o/oauth2/auth",
      client_id: "CLIENT_ID",
      token_uri: "https://oauth2.googleapis.com/token",
      project_id: "PROJECT_ID",
      encrypted_credentials: `{"private_key": "PRIVATE_KEY"}`,
      client_email: "CLIENT_EMAIL",
      private_key_id: "PRIVATE_KEY_ID",
      universe_domain: "googleapis.com",
      client_x509_cert_url: "CLIENT_X509_CERT_URL",
      auth_provider_x509_cert_url: "AUTH_PROVIDER_X509_CERT_URL",
    };

    const workspace = await prismock.workspacePlatform.create({
      data: {
        name: "Test Workspace",
        slug: "google",
        description: "Test Workspace",
        defaultServiceAccountKey: encryptedServiceAccountKey,
        enabled: true,
      },
    });

    const decryptedServiceAccountKey = {
      type: "service_account",
      auth_uri: "https://accounts.google.com/o/oauth2/auth",
      client_id: "CLIENT_ID",
      token_uri: "https://oauth2.googleapis.com/token",
      project_id: "PROJECT_ID",
      private_key: "PRIVATE_KEY",
      client_email: "CLIENT_EMAIL",
      private_key_id: "PRIVATE_KEY_ID",
      universe_domain: "googleapis.com",
      client_x509_cert_url: "CLIENT_X509_CERT_URL",
      auth_provider_x509_cert_url: "AUTH_PROVIDER_X509_CERT_URL",
    };

    const delegationCredential = await prismock.delegationCredential.create({
      data: {
        workspacePlatform: {
          connect: {
            id: workspace.id,
          },
        },
        domain: "example.com",
        enabled: true,
        organization: {
          connect: {
            id: orgId,
          },
        },
        // @ts-expect-error - TODO: fix this
        serviceAccountKey: workspace.defaultServiceAccountKey,
      },
    });

    return { ...delegationCredential, serviceAccountKey: decryptedServiceAccountKey };
  } else if (type === "office365") {
    const encryptedServiceAccountKey = {
      client_id: "CLIENT_ID",
      encrypted_credentials: `{"private_key": "PRIVATE_KEY"}`,
      tenant_id: "TENANT_ID",
    };

    const workspace = await prismock.workspacePlatform.create({
      data: {
        name: "Test Workspace",
        slug: "office365",
        description: "Test Workspace",
        defaultServiceAccountKey: encryptedServiceAccountKey,
        enabled: true,
      },
    });

    const decryptedServiceAccountKey = {
      client_id: "CLIENT_ID",
      private_key: "PRIVATE_KEY",
      tenant_id: "TENANT_ID",
    };

    const delegationCredential = await prismock.delegationCredential.create({
      data: {
        workspacePlatform: {
          connect: {
            id: workspace.id,
          },
        },
        domain: "example.com",
        enabled: true,
        organization: {
          connect: {
            id: orgId,
          },
        },
        // @ts-expect-error - TODO: fix this
        serviceAccountKey: workspace.defaultServiceAccountKey,
      },
    });

    return { ...delegationCredential, serviceAccountKey: decryptedServiceAccountKey };
  }
  throw new Error(`Unsupported type: ${type}`);
};

// eslint-disable-next-line @typescript-eslint/no-explicit-any
export const buildDelegationCredential = ({ serviceAccountKey }: { serviceAccountKey: any }) => {
>>>>>>> 96fcf7be
  return {
    id: -1,
    key: {
      access_token: "NOOP_UNUSED_DELEGATION_TOKEN",
    },
    delegatedTo: {
      serviceAccountKey,
    },
  };
};<|MERGE_RESOLUTION|>--- conflicted
+++ resolved
@@ -31,18 +31,12 @@
 import type { userMetadataType } from "@calcom/prisma/zod-utils";
 import type { eventTypeBookingFields } from "@calcom/prisma/zod-utils";
 import type { AppMeta } from "@calcom/types/App";
-<<<<<<< HEAD
-import type { CalendarEvent, IntegrationCalendar } from "@calcom/types/Calendar";
-import type { NewCalendarEventType } from "@calcom/types/Calendar";
-import type { EventBusyDate, IntervalLimit } from "@calcom/types/Calendar";
-=======
 import type {
   CalendarEvent,
   IntegrationCalendar,
   NewCalendarEventType,
   EventBusyDate,
 } from "@calcom/types/Calendar";
->>>>>>> 96fcf7be
 import type { CredentialForCalendarService } from "@calcom/types/Credential";
 
 import { getMockPaymentService } from "./MockPaymentService";
@@ -1656,12 +1650,9 @@
         googleCalendar?: {
           hangoutLink?: string;
         };
-<<<<<<< HEAD
-=======
         office365Calendar?: {
           url?: string;
         };
->>>>>>> 96fcf7be
       };
     };
     update?: {
@@ -1672,12 +1663,9 @@
         googleCalendar?: {
           hangoutLink?: string;
         };
-<<<<<<< HEAD
-=======
         office365Calendar?: {
           url?: string;
         };
->>>>>>> 96fcf7be
       };
     };
     busySlots?: { start: `${string}Z`; end: `${string}Z` }[];
@@ -2327,57 +2315,6 @@
   ] as Fields;
 };
 
-<<<<<<< HEAD
-export const createDwdCredential = async (orgId: number) => {
-  const workspace = await prismock.workspacePlatform.create({
-    data: {
-      name: "Test Workspace",
-      slug: "google",
-      description: "Test Workspace",
-      defaultServiceAccountKey: {
-        type: "service_account",
-        auth_uri: "https://accounts.google.com/o/oauth2/auth",
-        client_id: "CLIENT_ID",
-        token_uri: "https://oauth2.googleapis.com/token",
-        project_id: "PROJECT_ID",
-        private_key: "PRIVATE_KEY",
-        client_email: "CLIENT_EMAIL",
-        private_key_id: "PRIVATE_KEY_ID",
-        universe_domain: "googleapis.com",
-        client_x509_cert_url: "CLIENT_X509_CERT_URL",
-        auth_provider_x509_cert_url: "AUTH_PROVIDER_X509_CERT_URL",
-        createdAt: new Date(),
-        updatedAt: new Date(),
-      },
-      enabled: true,
-    },
-  });
-
-  const dwd = await prismock.domainWideDelegation.create({
-    data: {
-      workspacePlatform: {
-        connect: {
-          id: workspace.id,
-        },
-      },
-      domain: "example.com",
-      enabled: true,
-      organization: {
-        connect: {
-          id: orgId,
-        },
-      },
-      // @ts-expect-error - TODO: fix this
-      serviceAccountKey: workspace.defaultServiceAccountKey,
-    },
-  });
-
-  return dwd;
-};
-
-// eslint-disable-next-line @typescript-eslint/no-explicit-any
-export const buildDwdCredential = ({ serviceAccountKey }: { serviceAccountKey: any }) => {
-=======
 export const createDelegationCredential = async (orgId: number, type: "google" | "office365" = "google") => {
   if (type === "google") {
     const encryptedServiceAccountKey = {
@@ -2487,7 +2424,6 @@
 
 // eslint-disable-next-line @typescript-eslint/no-explicit-any
 export const buildDelegationCredential = ({ serviceAccountKey }: { serviceAccountKey: any }) => {
->>>>>>> 96fcf7be
   return {
     id: -1,
     key: {
