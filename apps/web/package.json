{
  "name": "@calcom/web",
  "version": "1.0.0",
  "private": true,
  "scripts": {
    "analyze": "ANALYZE=true next build",
    "analyze:server": "BUNDLE_ANALYZE=server next build",
    "analyze:browser": "BUNDLE_ANALYZE=browser next build",
    "clean": "rm -rf .turbo && rm -rf node_modules && rm -rf .next",
    "dev": "next dev",
    "dx": "next dev",
    "test": "jest",
    "test-e2e": "cd ../.. && yarn playwright test --config=tests/config/playwright.config.ts --project=chromium",
    "playwright-report": "playwright show-report playwright/reports/playwright-html-report",
    "test-codegen": "yarn playwright codegen http://localhost:3000",
    "type-check": "tsc --pretty --noEmit",
    "build": "next build",
    "start": "next start",
    "lint": "next lint",
    "lint:fix": "next lint . --ext .ts,.js,.tsx,.jsx --fix",
    "check-changed-files": "ts-node scripts/ts-check-changed-files.ts",
    "downgrade": "ts-node ee/lib/stripe/downgrade.ts"
  },
  "engines": {
    "node": ">=14.x",
    "yarn": ">=1.19.0 < 2.0.0"
  },
  "dependencies": {
    "@boxyhq/saml-jackson": "0.3.6",
    "@calcom/lib": "*",
    "@calcom/prisma": "*",
    "@calcom/tsconfig": "*",
    "@calcom/ui": "*",
    "@daily-co/daily-js": "^0.21.0",
    "@headlessui/react": "^1.4.2",
    "@heroicons/react": "^1.0.5",
    "@hookform/error-message": "^2.0.0",
    "@hookform/resolvers": "^2.8.5",
    "@jitsu/sdk-js": "^2.2.4",
    "@metamask/providers": "^8.1.1",
    "@next/bundle-analyzer": "12.1.0",
    "@radix-ui/react-avatar": "^0.1.0",
    "@radix-ui/react-collapsible": "^0.1.0",
    "@radix-ui/react-dialog": "^0.1.0",
    "@radix-ui/react-dropdown-menu": "^0.1.1",
    "@radix-ui/react-id": "^0.1.0",
    "@radix-ui/react-radio-group": "^0.1.1",
    "@radix-ui/react-slider": "^0.1.1",
    "@radix-ui/react-switch": "^0.1.1",
    "@radix-ui/react-tooltip": "^0.1.0",
    "@stripe/react-stripe-js": "^1.4.1",
    "@stripe/stripe-js": "^1.16.0",
    "@trpc/client": "^9.16.0",
    "@trpc/next": "^9.16.0",
    "@trpc/react": "^9.16.0",
    "@trpc/server": "^9.16.0",
    "@vercel/edge-functions-ui": "^0.2.1",
    "@wojtekmaj/react-daterange-picker": "^3.3.1",
    "accept-language-parser": "^1.5.0",
    "async": "^3.2.1",
    "bcryptjs": "^2.4.3",
    "classnames": "^2.3.1",
    "dayjs": "^1.10.6",
    "dayjs-business-time": "^1.0.4",
    "googleapis": "^84.0.0",
    "handlebars": "^4.7.7",
    "ical.js": "^1.4.0",
    "ics": "^2.31.0",
    "jimp": "^0.16.1",
    "lodash": "^4.17.21",
    "micro": "^9.3.4",
    "next": "^12.1.0",
    "next-auth": "^4.0.6",
    "next-i18next": "^8.9.0",
    "next-seo": "^4.26.0",
    "next-transpile-modules": "^9.0.0",
    "nodemailer": "^6.7.2",
    "otplib": "^12.0.1",
    "qrcode": "^1.5.0",
    "react": "^17.0.2",
    "react-colorful": "^5.5.1",
    "react-date-picker": "^8.3.6",
    "react-digit-input": "^2.1.0",
    "react-dom": "^17.0.2",
    "react-easy-crop": "^3.5.2",
    "react-hook-form": "^7.20.4",
    "react-hot-toast": "^2.1.0",
    "react-intl": "^5.22.0",
    "react-multi-email": "^0.5.3",
    "react-phone-number-input": "^3.1.41",
    "react-query": "^3.33.7",
    "react-router-dom": "^5.2.0",
    "react-select": "^5.2.1",
    "react-timezone-select": "^1.3.1",
    "react-use-intercom": "1.4.0",
    "react-virtualized-auto-sizer": "^1.0.6",
    "react-window": "^1.8.6",
    "short-uuid": "^4.2.0",
    "stripe": "^8.191.0",
    "superjson": "1.8.1",
    "tsdav": "2.0.0",
    "tslog": "^3.2.1",
    "twilio": "^3.75.0",
    "uuid": "^8.3.2",
    "web3": "^1.6.1",
    "zod": "^3.8.2"
  },
  "devDependencies": {
    "@calcom/config": "*",
    "@microsoft/microsoft-graph-types-beta": "0.15.0-preview",
    "@playwright/test": "^1.18.1",
    "@types/accept-language-parser": "1.5.2",
    "@types/async": "^3.2.10",
    "@types/bcryptjs": "^2.4.2",
    "@types/jest": "^27.0.3",
    "@types/lodash": "^4.14.177",
    "@types/micro": "^7.3.6",
    "@types/module-alias": "^2.0.1",
    "@types/node": "^16.11.24",
    "@types/nodemailer": "^6.4.4",
    "@types/qrcode": "^1.4.1",
    "@types/react": "^17.0.37",
    "@types/react-phone-number-input": "^3.0.13",
    "@types/react-virtualized-auto-sizer": "^1.0.1",
    "@types/react-window": "^1.8.5",
    "@types/stripe": "^8.0.417",
    "@types/uuid": "8.3.1",
    "autoprefixer": "^10.4.0",
    "babel-jest": "^27.3.1",
    "env-cmd": "10.1.0",
    "eslint": "^8.9.0",
    "jest": "^26.0.0",
    "mockdate": "^3.0.5",
    "module-alias": "^2.2.2",
    "npm-run-all": "^4.1.5",
    "postcss": "^8.4.4",
<<<<<<< HEAD
    "tailwindcss": "^3.0.0",
=======
    "tailwindcss": "^3.0.23",
>>>>>>> 202db931
    "ts-jest": "^26.0.0",
    "ts-node": "^10.6.0",
    "typescript": "^4.5.3"
  }
}<|MERGE_RESOLUTION|>--- conflicted
+++ resolved
@@ -134,11 +134,7 @@
     "module-alias": "^2.2.2",
     "npm-run-all": "^4.1.5",
     "postcss": "^8.4.4",
-<<<<<<< HEAD
-    "tailwindcss": "^3.0.0",
-=======
     "tailwindcss": "^3.0.23",
->>>>>>> 202db931
     "ts-jest": "^26.0.0",
     "ts-node": "^10.6.0",
     "typescript": "^4.5.3"
