--- conflicted
+++ resolved
@@ -1,10 +1,6 @@
 {
   "name": "@calcom/web",
-<<<<<<< HEAD
-  "version": "4.8.11",
-=======
   "version": "4.8.14",
->>>>>>> cc202ed8
   "private": true,
   "scripts": {
     "analyze": "ANALYZE=true next build",
