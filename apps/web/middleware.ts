import { get } from "@vercel/edge-config";
import { collectEvents } from "next-collect/server";
import type { NextMiddleware } from "next/server";
import { NextResponse, userAgent } from "next/server";

import { CONSOLE_URL, WEBAPP_URL, WEBSITE_URL } from "@calcom/lib/constants";
import { isIpInBanlist } from "@calcom/lib/getIP";
import { extendEventData, nextCollectBasicSettings } from "@calcom/lib/telemetry";

const middleware: NextMiddleware = async (req) => {
  const url = req.nextUrl;
  const requestHeaders = new Headers(req.headers);
<<<<<<< HEAD
  const isEmbedRequest = typeof url.searchParams.get("embed") === "string";

=======
  const { currentOrgDomain, isValidOrgDomain } = orgDomainConfig(req.headers.get("host") ?? "");
>>>>>>> 24ed04e6
  /**
   * We are using env variable to toggle new-booker because using flags would be an unnecessary delay for booking pages
   * Also, we can't easily identify the booker page requests here(to just fetch the flags for those requests)
   */

  if (isIpInBanlist(req) && url.pathname !== "/api/nope") {
    // DDOS Prevention: Immediately end request with no response - Avoids a redirect as well initiated by NextAuth on invalid callback
    req.nextUrl.pathname = "/api/nope";
    return NextResponse.redirect(req.nextUrl);
  }

  if (!url.pathname.startsWith("/api")) {
    //
    // NOTE: When tRPC hits an error a 500 is returned, when this is received
    //       by the application the user is automatically redirected to /auth/login.
    //
    //     - For this reason our matchers are sufficient for an app-wide maintenance page.
    //
    try {
      // Check whether the maintenance page should be shown
      const isInMaintenanceMode = await get<boolean>("isInMaintenanceMode");
      // If is in maintenance mode, point the url pathname to the maintenance page
      if (isInMaintenanceMode) {
        req.nextUrl.pathname = `/maintenance`;
        return NextResponse.rewrite(req.nextUrl);
      }
    } catch (error) {
      // show the default page if EDGE_CONFIG env var is missing,
      // but log the error to the console
      // console.error(error);
    }
  }

  if (["/api/collect-events", "/api/auth"].some((p) => url.pathname.startsWith(p))) {
    const callbackUrl = url.searchParams.get("callbackUrl");
    const { isBot } = userAgent(req);

    if (
      isBot ||
      (callbackUrl && ![CONSOLE_URL, WEBAPP_URL, WEBSITE_URL].some((u) => callbackUrl.startsWith(u))) ||
      isIpInBanlist(req)
    ) {
      // DDOS Prevention: Immediately end request with no response - Avoids a redirect as well initiated by NextAuth on invalid callback
      req.nextUrl.pathname = "/api/nope";
      return NextResponse.redirect(req.nextUrl);
    }
  }

  // Don't 404 old routing_forms links
  if (url.pathname.startsWith("/apps/routing_forms")) {
    url.pathname = url.pathname.replace("/apps/routing_forms", "/apps/routing-forms");
    return NextResponse.rewrite(url);
  }

  if (url.pathname.startsWith("/api/trpc/")) {
    requestHeaders.set("x-cal-timezone", req.headers.get("x-vercel-ip-timezone") ?? "");
  }

  if (url.pathname.startsWith("/auth/login")) {
    // Use this header to actually enforce CSP, otherwise it is running in Report Only mode on all pages.
    requestHeaders.set("x-csp-enforce", "true");
  }

  return NextResponse.next({
    request: {
      headers: requestHeaders,
    },
  });
};

export const config = {
  matcher: [
    "/:path*",
    "/api/collect-events/:path*",
    "/api/auth/:path*",
    "/apps/routing_forms/:path*",
    "/:path*/embed",
    "/api/trpc/:path*",
    "/auth/login",
  ],
};

export default collectEvents({
  middleware,
  ...nextCollectBasicSettings,
  cookieName: "__clnds",
  extend: extendEventData,
});<|MERGE_RESOLUTION|>--- conflicted
+++ resolved
@@ -10,12 +10,6 @@
 const middleware: NextMiddleware = async (req) => {
   const url = req.nextUrl;
   const requestHeaders = new Headers(req.headers);
-<<<<<<< HEAD
-  const isEmbedRequest = typeof url.searchParams.get("embed") === "string";
-
-=======
-  const { currentOrgDomain, isValidOrgDomain } = orgDomainConfig(req.headers.get("host") ?? "");
->>>>>>> 24ed04e6
   /**
    * We are using env variable to toggle new-booker because using flags would be an unnecessary delay for booking pages
    * Also, we can't easily identify the booker page requests here(to just fetch the flags for those requests)
