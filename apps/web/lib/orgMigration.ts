--- conflicted
+++ resolved
@@ -195,28 +195,18 @@
 
   const teamMetadata = teamMetadataSchema.parse(possibleOrg?.metadata);
 
-<<<<<<< HEAD
   if (!possibleOrg?.isOrganization) {
-    throw new Error(`${targetOrgId} is not an Org`);
-=======
-  if (!teamMetadata?.isOrganization) {
     throw new Error(`${targetOrg.id} is not an Org`);
->>>>>>> 7ec2a4b8
   }
 
   const targetOrganization = possibleOrg;
   const orgMetadata = teamMetadata;
-<<<<<<< HEAD
-  await addTeamRedirect(movedTeam.slug, targetOrganization.slug || orgMetadata?.requestedSlug || null);
-  await setOrgSlugIfNotSet({ slug: targetOrganization.slug }, orgMetadata, targetOrgId);
-=======
   await addTeamRedirect({
     oldTeamSlug,
     teamSlug: updatedTeam.slug,
-    orgSlug: targetOrganization.slug || orgMetadata.requestedSlug || null,
+    orgSlug: targetOrganization.slug || orgMetadata?.requestedSlug || null,
   });
   await setOrgSlugIfNotSet({ slug: targetOrganization.slug }, orgMetadata, targetOrg.id);
->>>>>>> 7ec2a4b8
   if (moveMembers) {
     for (const membership of updatedTeam.members) {
       await moveUserToOrg({
