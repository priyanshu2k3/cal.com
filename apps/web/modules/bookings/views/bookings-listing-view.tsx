--- conflicted
+++ resolved
@@ -7,13 +7,9 @@
   getSortedRowModel,
   createColumnHelper,
 } from "@tanstack/react-table";
-<<<<<<< HEAD
-import { useMemo, useState, useEffect } from "react";
-=======
 // eslint-disable-next-line no-restricted-imports
 import { debounce } from "lodash";
 import { useMemo, useState, useRef, useEffect, useCallback } from "react";
->>>>>>> 7a6c9379
 import type { z } from "zod";
 
 import { WipeMyCalActionButton } from "@calcom/app-store/wipemycalother/components";
