import { ShellMainAppDir } from "app/(use-page-wrapper)/(main-nav)/ShellMainAppDir";
import type { PageProps as ServerPageProps } from "app/_types";
import { _generateMetadata, getTranslate } from "app/_utils";
import { cookies, headers } from "next/headers";
import { redirect } from "next/navigation";

import { getServerSession } from "@calcom/features/auth/lib/getServerSession";

import { buildLegacyRequest } from "@lib/buildLegacyCtx";

import TeamsView, { TeamsCTA } from "~/teams/teams-view";

export const generateMetadata = async () =>
  await _generateMetadata(
    (t) => t("teams"),
    (t) => t("create_manage_teams_collaborative")
  );

const ServerPage = async ({ searchParams }: ServerPageProps) => {
  const session = await getServerSession({ req: buildLegacyRequest(headers(), cookies()) });
  const token = Array.isArray(searchParams?.token) ? searchParams.token[0] : searchParams?.token;
  const callbackUrl = token ? `/teams?token=${encodeURIComponent(token)}` : null;

  if (!session) {
    redirect(callbackUrl ? `/auth/login?callbackUrl=${callbackUrl}` : "/auth/login");
  }

<<<<<<< HEAD
const ServerPage = async ({ params, searchParams }: ServerPageProps) => {
  const context = buildLegacyCtx(await headers(), await cookies(), await params, await searchParams);
  const props = await getData(context);
=======
>>>>>>> e437dfa0
  const t = await getTranslate();

  return (
    <ShellMainAppDir
      CTA={<TeamsCTA />}
      heading={t("teams")}
      subtitle={t("create_manage_teams_collaborative")}>
      <TeamsView />
    </ShellMainAppDir>
  );
};
export default ServerPage;<|MERGE_RESOLUTION|>--- conflicted
+++ resolved
@@ -16,8 +16,9 @@
     (t) => t("create_manage_teams_collaborative")
   );
 
-const ServerPage = async ({ searchParams }: ServerPageProps) => {
-  const session = await getServerSession({ req: buildLegacyRequest(headers(), cookies()) });
+const ServerPage = async ({ searchParams: _searchParams }: ServerPageProps) => {
+  const session = await getServerSession({ req: buildLegacyRequest(await headers(), await cookies()) });
+  const searchParams = await _searchParams;
   const token = Array.isArray(searchParams?.token) ? searchParams.token[0] : searchParams?.token;
   const callbackUrl = token ? `/teams?token=${encodeURIComponent(token)}` : null;
 
@@ -25,12 +26,6 @@
     redirect(callbackUrl ? `/auth/login?callbackUrl=${callbackUrl}` : "/auth/login");
   }
 
-<<<<<<< HEAD
-const ServerPage = async ({ params, searchParams }: ServerPageProps) => {
-  const context = buildLegacyCtx(await headers(), await cookies(), await params, await searchParams);
-  const props = await getData(context);
-=======
->>>>>>> e437dfa0
   const t = await getTranslate();
 
   return (
