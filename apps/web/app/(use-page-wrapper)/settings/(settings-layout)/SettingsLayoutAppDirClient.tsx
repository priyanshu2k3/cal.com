--- conflicted
+++ resolved
@@ -470,33 +470,23 @@
   >();
   const session = useSession();
 
-<<<<<<< HEAD
-  const isDelegationCredentialEnabled = useIsFeatureEnabledForTeam({
-    teamFeatures,
-    teamId: session.data?.user?.org?.id,
-    feature: "delegation-credential",
-  });
-
-  const isPbacEnabled = useIsFeatureEnabledForTeam({
-    teamFeatures,
-    teamId: session.data?.user?.org?.id,
-    feature: "pbac",
-=======
   const memoizedTeamId = useMemo(() => session.data?.user?.org?.id, [session.data?.user?.org?.id]);
 
   const isDelegationCredentialEnabled = useIsFeatureEnabledForTeam({
     teamFeatures,
     teamId: memoizedTeamId,
     feature: "delegation-credential",
->>>>>>> 8b3c8066
+  });
+
+  const isPbacEnabled = useIsFeatureEnabledForTeam({
+    teamFeatures,
+    teamId: memoizedTeamId,
+    feature: "pbac",
   });
 
   const tabsWithPermissions = useTabs({
     isDelegationCredentialEnabled,
-<<<<<<< HEAD
     isPbacEnabled,
-=======
->>>>>>> 8b3c8066
   });
 
   const { data: otherTeams } = trpc.viewer.organizations.listOtherTeams.useQuery(undefined, {
