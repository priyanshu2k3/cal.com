import { headers } from "next/headers";

import PageWrapper from "@components/PageWrapperAppDir";

export default async function PageWrapperLayout({ children }: { children: React.ReactNode }) {
  const h = await headers();
  const nonce = h.get("x-nonce") ?? undefined;
<<<<<<< HEAD
  const context = buildLegacyCtx(await headers(), await cookies(), {}, {});
  const ssr = await ssrInit(context);
=======
>>>>>>> e437dfa0

  return (
    <PageWrapper requiresLicense={false} nonce={nonce} themeBasis={null}>
      {children}
    </PageWrapper>
  );
}<|MERGE_RESOLUTION|>--- conflicted
+++ resolved
@@ -5,11 +5,6 @@
 export default async function PageWrapperLayout({ children }: { children: React.ReactNode }) {
   const h = await headers();
   const nonce = h.get("x-nonce") ?? undefined;
-<<<<<<< HEAD
-  const context = buildLegacyCtx(await headers(), await cookies(), {}, {});
-  const ssr = await ssrInit(context);
-=======
->>>>>>> e437dfa0
 
   return (
     <PageWrapper requiresLicense={false} nonce={nonce} themeBasis={null}>
