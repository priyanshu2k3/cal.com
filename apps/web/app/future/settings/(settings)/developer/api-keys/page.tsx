--- conflicted
+++ resolved
@@ -29,7 +29,6 @@
     notFound();
   }
 
-<<<<<<< HEAD
   try {
     const apiKeysList = await ApiKeysRepository.getApiKeys({ userId });
 
@@ -39,23 +38,16 @@
         description={t("create_first_api_key_description", { appName: APP_NAME })}
         CTA={<NewApiKeyButton />}
         borderInShellHeader={true}>
-        <ApiKeysView ssrProps={{ apiKeysList }} revalidateApiKeys={revalidateApiKeysHandler} />
+        <ApiKeysView
+          ssrProps={{ apiKeysList }}
+          revalidateApiKeys={revalidateApiKeysHandler}
+          isAppDir={true}
+        />
       </SettingsHeader>
     );
   } catch (error) {
     notFound();
   }
-=======
-  return (
-    <SettingsHeader
-      title={t("api_keys")}
-      description={t("create_first_api_key_description", { appName: APP_NAME })}
-      CTA={<NewApiKeyButton />}
-      borderInShellHeader={true}>
-      <ApiKeysView isAppDir={true} />
-    </SettingsHeader>
-  );
->>>>>>> 584f9c6e
 };
 
 export default Page;