--- conflicted
+++ resolved
@@ -48,17 +48,9 @@
   }
 }
 
-<<<<<<< HEAD
-async function NotFound() {
-  const t = await getTranslate();
-  const headersList = await headers();
-  const host = headersList.get("x-forwarded-host") ?? "";
-  const pathname = headersList.get("x-pathname") ?? "";
-=======
 function NotFound({ t, headers }: { t: any; headers: ReadonlyHeaders }) {
   const host = headers.get("x-forwarded-host") ?? "";
   const pathname = headers.get("x-pathname") ?? "";
->>>>>>> e437dfa0
 
   // This makes more sense after full migration to App Router
   // if (!pathname) {
