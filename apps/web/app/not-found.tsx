import NotFoundPage from "@pages/404";
import { WithLayout } from "app/layoutHOC";
// import type { GetStaticPropsContext } from "next";

<<<<<<< HEAD
// import { ssgInit } from "@server/lib/ssg";

// const getData = async (context: GetStaticPropsContext) => {
//   const ssg = await ssgInit(context);

//   return {
//     dehydratedState: ssg.dehydrate(),
//   };
// };
=======
import { getTranslations } from "@server/lib/getTranslations";

const getData = async (context: GetStaticPropsContext) => {
  const i18n = await getTranslations(context);

  return {
    i18n,
  };
};
>>>>>>> 7422488b

export const dynamic = "force-static";

export default WithLayout({ getLayout: null, getData: undefined, Page: NotFoundPage });<|MERGE_RESOLUTION|>--- conflicted
+++ resolved
@@ -1,18 +1,7 @@
 import NotFoundPage from "@pages/404";
 import { WithLayout } from "app/layoutHOC";
-// import type { GetStaticPropsContext } from "next";
+import type { GetStaticPropsContext } from "next";
 
-<<<<<<< HEAD
-// import { ssgInit } from "@server/lib/ssg";
-
-// const getData = async (context: GetStaticPropsContext) => {
-//   const ssg = await ssgInit(context);
-
-//   return {
-//     dehydratedState: ssg.dehydrate(),
-//   };
-// };
-=======
 import { getTranslations } from "@server/lib/getTranslations";
 
 const getData = async (context: GetStaticPropsContext) => {
@@ -22,8 +11,7 @@
     i18n,
   };
 };
->>>>>>> 7422488b
 
 export const dynamic = "force-static";
 
-export default WithLayout({ getLayout: null, getData: undefined, Page: NotFoundPage });+export default WithLayout({ getLayout: null, getData, Page: NotFoundPage });