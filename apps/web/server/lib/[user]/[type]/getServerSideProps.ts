import { type GetServerSidePropsContext } from "next";
import type { Session } from "next-auth";
import { z } from "zod";

import { getServerSession } from "@calcom/features/auth/lib/getServerSession";
import type { GetBookingType } from "@calcom/features/bookings/lib/get-booking";
import { getBookingForReschedule, getBookingForSeatedEvent } from "@calcom/features/bookings/lib/get-booking";
import { getReschedulePreventionRedirect } from "@calcom/features/bookings/lib/getReschedulePreventionRedirect";
import { orgDomainConfig } from "@calcom/features/ee/organizations/lib/orgDomains";
import type { getPublicEvent } from "@calcom/features/eventtypes/lib/getPublicEvent";
import { getUsernameList } from "@calcom/lib/defaultEvents";
import { shouldHideBrandingForUserEvent } from "@calcom/lib/hideBranding";
import { EventRepository } from "@calcom/lib/server/repository/event";
import { UserRepository } from "@calcom/lib/server/repository/user";
import slugify from "@calcom/lib/slugify";
import prisma from "@calcom/prisma";
import { BookingStatus, RedirectType } from "@calcom/prisma/client";

import { getTemporaryOrgRedirect } from "@lib/getTemporaryOrgRedirect";

import { getUsersInOrgContext } from "@server/lib/[user]/getServerSideProps";

type Props = {
  eventData: NonNullable<Awaited<ReturnType<typeof getPublicEvent>>>;
  booking?: GetBookingType;
  rescheduleUid: string | null;
  bookingUid: string | null;
  user: string;
  slug: string;
  isBrandingHidden: boolean;
  isSEOIndexable: boolean | null;
  themeBasis: null | string;
  orgBannerUrl: null;
};

async function processReschedule({
  props,
  rescheduleUid,
  session,
  allowRescheduleForCancelledBooking,
}: {
  props: Props;
  session: Session | null;
  rescheduleUid: string | string[] | undefined;
  allowRescheduleForCancelledBooking?: boolean;
}) {
  if (!rescheduleUid) return;

  const booking = await getBookingForReschedule(`${rescheduleUid}`, session?.user?.id);
  if (!booking) {
    return;
  }

<<<<<<< HEAD
  // We allow rescheduling to go through for dynamic event
  if (!booking.eventTypeId) {
=======
  // if no booking found, no eventTypeId (dynamic) or it matches this eventData - return void (success).
  if (
    booking === null ||
    !booking.eventTypeId ||
    (booking?.eventTypeId === props.eventData?.id &&
      (booking.status !== BookingStatus.CANCELLED ||
        allowRescheduleForCancelledBooking ||
        !!(props.eventData as any)?.allowReschedulingCancelledBookings))
  ) {
>>>>>>> 8de48970
    props.booking = booking;
    props.rescheduleUid = Array.isArray(rescheduleUid) ? rescheduleUid[0] : rescheduleUid;
    return;
  }
  // handle redirect response
  const redirectEventTypeTarget = await prisma.eventType.findUnique({
    where: {
      id: booking.eventTypeId,
    },
    select: {
      slug: true,
    },
  });
  if (!redirectEventTypeTarget) {
    return {
      notFound: true,
    } as const;
  }

  const reschedulePreventionRedirect = getReschedulePreventionRedirect({
    booking: {
      ...booking,
      eventType: {
        ...booking.eventType,
        url: redirectEventTypeTarget.slug,
        disableRescheduling: booking.eventType?.disableRescheduling ?? false,
        allowReschedulingCancelledBookings: props.eventData?.allowReschedulingCancelledBookings ?? false,
      },
    },
    allowRescheduleForCancelledBooking: allowRescheduleForCancelledBooking ?? false,
  });

  if (reschedulePreventionRedirect) {
    return reschedulePreventionRedirect;
  }

  // If the booking being rescheduled and the eventType page currently opened are same, we allow it
  if (booking?.eventTypeId === props.eventData?.id) {
    props.booking = booking;
    props.rescheduleUid = Array.isArray(rescheduleUid) ? rescheduleUid[0] : rescheduleUid;
    return;
  }

  // Otherwise go to the booking's event's booking page
  return {
    redirect: {
      permanent: false,
      destination: redirectEventTypeTarget.slug,
    },
  };
}

async function processSeatedEvent({
  props,
  bookingUid,
  allowRescheduleForCancelledBooking,
}: {
  props: Props;
  bookingUid: string | string[] | undefined;
  allowRescheduleForCancelledBooking?: boolean;
}) {
  if (!bookingUid) return;
  const booking = await getBookingForSeatedEvent(`${bookingUid}`);
  if (booking?.status === BookingStatus.CANCELLED && !allowRescheduleForCancelledBooking) {
    return {
      redirect: {
        permanent: false,
        destination: `${props.slug}`,
      },
    };
  } else {
    props.booking = booking;
    props.bookingUid = Array.isArray(bookingUid) ? bookingUid[0] : bookingUid;
  }
}

async function getDynamicGroupPageProps(context: GetServerSidePropsContext) {
  const session = await getServerSession({ req: context.req });
  const { user: usernames, type: slug } = paramsSchema.parse(context.params);
  const { rescheduleUid, bookingUid } = context.query;
  const allowRescheduleForCancelledBooking = context.query.allowRescheduleForCancelledBooking === "true";
  const { currentOrgDomain, isValidOrgDomain } = orgDomainConfig(context.req, context.params?.orgSlug);
  const org = isValidOrgDomain ? currentOrgDomain : null;
  if (!org) {
    const redirect = await getTemporaryOrgRedirect({
      slugs: usernames,
      redirectType: RedirectType.User,
      eventTypeSlug: slug,
      currentQuery: context.query,
    });

    if (redirect) {
      return redirect;
    }
  }

  const usersInOrgContext = await UserRepository.findUsersByUsername({
    usernameList: usernames,
    orgSlug: isValidOrgDomain ? currentOrgDomain : null,
  });

  const users = usersInOrgContext;

  if (!users.length) {
    return {
      notFound: true,
    } as const;
  }

  // We use this to both prefetch the query on the server,
  // as well as to check if the event exist, so we c an show a 404 otherwise.

  const eventData = await EventRepository.getPublicEvent(
    {
      username: usernames.join("+"),
      eventSlug: slug,
      org,
      fromRedirectOfNonOrgLink: context.query.orgRedirection === "true",
    },
    session?.user?.id
  );

  if (!eventData) {
    return {
      notFound: true,
    } as const;
  }

  const props: Props = {
    eventData: {
      ...eventData,
      metadata: {
        ...eventData.metadata,
        multipleDuration: [15, 30, 45, 60, 90],
      },
    },
    user: usernames.join("+"),
    slug,
    isBrandingHidden: false,
    isSEOIndexable: true,
    themeBasis: null,
    bookingUid: bookingUid ? `${bookingUid}` : null,
    rescheduleUid: null,
    orgBannerUrl: null,
  };

  if (rescheduleUid) {
    const processRescheduleResult = await processReschedule({
      props,
      rescheduleUid,
      session,
      allowRescheduleForCancelledBooking,
    });
    console.log("processRescheduleResult", processRescheduleResult);
    if (processRescheduleResult) {
      return processRescheduleResult;
    }
  } else if (bookingUid) {
    const processSeatResult = await processSeatedEvent({
      props,
      bookingUid,
      allowRescheduleForCancelledBooking,
    });
    if (processSeatResult) {
      return processSeatResult;
    }
  }

  return {
    props,
  };
}

async function getUserPageProps(context: GetServerSidePropsContext) {
  const session = await getServerSession({ req: context.req });
  const { user: usernames, type: slug } = paramsSchema.parse(context.params);
  const username = usernames[0];
  const { rescheduleUid, bookingUid } = context.query;
  const allowRescheduleForCancelledBooking = context.query.allowRescheduleForCancelledBooking === "true";
  const { currentOrgDomain, isValidOrgDomain } = orgDomainConfig(context.req, context.params?.orgSlug);

  const isOrgContext = currentOrgDomain && isValidOrgDomain;
  if (!isOrgContext) {
    const redirect = await getTemporaryOrgRedirect({
      slugs: usernames,
      redirectType: RedirectType.User,
      eventTypeSlug: slug,
      currentQuery: context.query,
    });

    if (redirect) {
      return redirect;
    }
  }

  const [user] = await getUsersInOrgContext([username], isValidOrgDomain ? currentOrgDomain : null);

  if (!user) {
    return {
      notFound: true,
    } as const;
  }

  const org = isValidOrgDomain ? currentOrgDomain : null;

  // We use this to both prefetch the query on the server,
  // as well as to check if the event exist, so we can show a 404 otherwise.
  const eventData = await EventRepository.getPublicEvent(
    {
      username,
      eventSlug: slug,
      org,
      fromRedirectOfNonOrgLink: context.query.orgRedirection === "true",
    },
    session?.user?.id
  );

  if (!eventData) {
    return {
      notFound: true,
    } as const;
  }

  const allowSEOIndexing = org
    ? user?.profile?.organization?.organizationSettings?.allowSEOIndexing
      ? user?.allowSEOIndexing
      : false
    : user?.allowSEOIndexing;

  const props: Props = {
    eventData: eventData,
    user: username,
    slug,
    isBrandingHidden: shouldHideBrandingForUserEvent({
      eventTypeId: eventData.id,
      owner: user,
    }),
    isSEOIndexable: allowSEOIndexing,
    themeBasis: username,
    bookingUid: bookingUid ? `${bookingUid}` : null,
    rescheduleUid: null,
    orgBannerUrl: eventData?.owner?.profile?.organization?.bannerUrl ?? null,
  };
  if (rescheduleUid) {
    const processRescheduleResult = await processReschedule({
      props,
      rescheduleUid,
      session,
      allowRescheduleForCancelledBooking,
    });
    console.log("processRescheduleResult", processRescheduleResult);
    if (processRescheduleResult) {
      return processRescheduleResult;
    }
  } else if (bookingUid) {
    const processSeatResult = await processSeatedEvent({
      props,
      bookingUid,
      allowRescheduleForCancelledBooking,
    });
    if (processSeatResult) {
      return processSeatResult;
    }
  }

  return {
    props,
  };
}

const paramsSchema = z.object({
  type: z.string().transform((s) => slugify(s)),
  user: z.string().transform((s) => getUsernameList(s)),
});

// Booker page fetches a tiny bit of data server side, to determine early
// whether the page should show an away state or dynamic booking not allowed.
export const getServerSideProps = async (context: GetServerSidePropsContext) => {
  const { user } = paramsSchema.parse(context.params);
  const isDynamicGroup = user.length > 1;

  return isDynamicGroup ? await getDynamicGroupPageProps(context) : await getUserPageProps(context);
};<|MERGE_RESOLUTION|>--- conflicted
+++ resolved
@@ -51,20 +51,8 @@
     return;
   }
 
-<<<<<<< HEAD
   // We allow rescheduling to go through for dynamic event
   if (!booking.eventTypeId) {
-=======
-  // if no booking found, no eventTypeId (dynamic) or it matches this eventData - return void (success).
-  if (
-    booking === null ||
-    !booking.eventTypeId ||
-    (booking?.eventTypeId === props.eventData?.id &&
-      (booking.status !== BookingStatus.CANCELLED ||
-        allowRescheduleForCancelledBooking ||
-        !!(props.eventData as any)?.allowReschedulingCancelledBookings))
-  ) {
->>>>>>> 8de48970
     props.booking = booking;
     props.rescheduleUid = Array.isArray(rescheduleUid) ? rescheduleUid[0] : rescheduleUid;
     return;
