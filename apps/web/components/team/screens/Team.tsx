--- conflicted
+++ resolved
@@ -31,13 +31,8 @@
     <Link
       key={member.id}
       href={{ pathname: `${member.bookerUrl}/${member.username}`, query: queryParamsToForward }}>
-<<<<<<< HEAD
-      <div className="bg-default hover:bg-muted border-subtle sm:min-w-80 sm:max-w-80 group flex min-h-full flex-col space-y-2 rounded-md border p-4 hover:cursor-pointer">
-        <UserAvatar size="md" user={member} />
-=======
       <div className="sm:min-w-80 sm:max-w-80 bg-default hover:bg-muted border-subtle group flex min-h-full flex-col space-y-2 rounded-md border p-4 hover:cursor-pointer">
         <UserAvatar noOrganizationIndicator size="md" user={member} />
->>>>>>> 81baf70a
         <section className="mt-2 line-clamp-4 w-full space-y-1">
           <p className="text-default font-medium">{member.name}</p>
           <div className="text-subtle line-clamp-3 overflow-ellipsis text-sm font-normal">
