import { useLocale } from "@calcom/lib/hooks/useLocale";
import { trpc } from "@calcom/trpc/react";
import classNames from "@calcom/ui/classNames";
<<<<<<< HEAD
import { Icon } from "@calcom/ui/components/icon";
=======
import { Button } from "@calcom/ui/components/button";
>>>>>>> be883aac
import { List } from "@calcom/ui/components/list";

import { AppConnectionItem } from "../components/AppConnectionItem";
import { ConnectedCalendarItem } from "../components/ConnectedCalendarItem";
import { CreateEventsOnCalendarSelect } from "../components/CreateEventsOnCalendarSelect";
import { StepConnectionLoader } from "../components/StepConnectionLoader";

interface IConnectCalendarsProps {
  nextStep: () => void;
  isPageLoading: boolean;
}

const ConnectedCalendars = (props: IConnectCalendarsProps) => {
  const { nextStep, isPageLoading } = props;
  const queryConnectedCalendars = trpc.viewer.connectedCalendars.useQuery({
    onboarding: true,
    eventTypeId: null,
  });
  const { t } = useLocale();
  const queryIntegrations = trpc.viewer.apps.integrations.useQuery({
    variant: "calendar",
    onlyInstalled: false,
    sortByMostPopular: true,
  });

  const firstCalendar = queryConnectedCalendars.data?.connectedCalendars.find(
    (item) => item.calendars && item.calendars?.length > 0
  );
  const disabledNextButton = firstCalendar === undefined;
  const destinationCalendar = queryConnectedCalendars.data?.destinationCalendar;
  return (
    <>
      {/* Already connected calendars  */}
      {!queryConnectedCalendars.isPending &&
        firstCalendar &&
        firstCalendar.integration &&
        firstCalendar.integration.title &&
        firstCalendar.integration.logo && (
          <>
            <List className="bg-default border-subtle rounded-md border p-0 dark:bg-black ">
              <ConnectedCalendarItem
                key={firstCalendar.integration.title}
                name={firstCalendar.integration.title}
                logo={firstCalendar.integration.logo}
                externalId={
                  firstCalendar && firstCalendar.calendars && firstCalendar.calendars.length > 0
                    ? firstCalendar.calendars[0].externalId
                    : ""
                }
                calendars={firstCalendar.calendars}
                integrationType={firstCalendar.integration.type}
              />
            </List>
            {/* Create event on selected calendar */}
            <CreateEventsOnCalendarSelect calendar={destinationCalendar} />
            <p className="text-subtle mt-4 text-sm">{t("connect_calendars_from_app_store")}</p>
          </>
        )}

      {/* Connect calendars list */}
      {firstCalendar === undefined && queryIntegrations.data && queryIntegrations.data.items.length > 0 && (
        <List className="bg-default divide-subtle border-subtle mx-1 divide-y rounded-md border p-0 dark:bg-black sm:mx-0">
          {queryIntegrations.data &&
            queryIntegrations.data.items.map((item) => (
              <li key={item.title}>
                {item.title && item.logo && (
                  <AppConnectionItem
                    type={item.type}
                    title={item.title}
                    description={item.description}
                    logo={item.logo}
                  />
                )}
              </li>
            ))}
        </List>
      )}

      {queryIntegrations.isPending && <StepConnectionLoader />}

      <Button
        EndIcon="arrow-right"
        data-testid="save-calendar-button"
        className={classNames(
          "text-inverted bg-inverted border-inverted mt-8 flex w-full flex-row justify-center rounded-md border p-2 text-center text-sm",
          disabledNextButton ? "cursor-not-allowed opacity-20" : ""
        )}
        loading={isPageLoading}
        onClick={() => nextStep()}
        disabled={disabledNextButton}>
        {firstCalendar ? `${t("continue")}` : `${t("next_step_text")}`}
      </Button>
    </>
  );
};

export { ConnectedCalendars };<|MERGE_RESOLUTION|>--- conflicted
+++ resolved
@@ -1,11 +1,7 @@
 import { useLocale } from "@calcom/lib/hooks/useLocale";
 import { trpc } from "@calcom/trpc/react";
 import classNames from "@calcom/ui/classNames";
-<<<<<<< HEAD
-import { Icon } from "@calcom/ui/components/icon";
-=======
 import { Button } from "@calcom/ui/components/button";
->>>>>>> be883aac
 import { List } from "@calcom/ui/components/list";
 
 import { AppConnectionItem } from "../components/AppConnectionItem";
