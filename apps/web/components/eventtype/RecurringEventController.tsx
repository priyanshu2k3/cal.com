import type { FormValues } from "pages/event-types/[type]";
import { useState } from "react";
import { UseFormReturn } from "react-hook-form";

import { useLocale } from "@calcom/lib/hooks/useLocale";
<<<<<<< HEAD
import { EventFrequency } from "@calcom/prisma/zod-utils";
import { RecurringEvent } from "@calcom/types/Calendar";
=======
import { Frequency } from "@calcom/prisma/zod-utils";
import type { RecurringEvent } from "@calcom/types/Calendar";
import { Alert } from "@calcom/ui/Alert";
>>>>>>> 534efe53

import Select from "@components/ui/form/Select";

type RecurringEventControllerProps = {
  recurringEvent: RecurringEvent | null;
  formMethods: UseFormReturn<FormValues>;
  onRecurringEventDefined: (value: boolean) => void;
};

export default function RecurringEventController({
  recurringEvent,
  formMethods,
  onRecurringEventDefined,
}: RecurringEventControllerProps) {
  const { t } = useLocale();
  const [recurringEventState, setRecurringEventState] = useState<RecurringEvent | null>(recurringEvent);

  /* Just yearly-0, monthly-1 and weekly-2 */
  const recurringEventFreqOptions = Object.entries(EventFrequency)
    .filter(([key, value]) => isNaN(Number(key)) && Number(value) < 3)
    .map(([key, value]) => ({
      label: t(`${key.toString().toLowerCase()}`, { count: recurringEventState?.interval }),
      value: value.toString(),
    }));

  return (
    <div className="block items-start sm:flex">
      <div className="min-w-48 mb-4 sm:mb-0">
        <span className="flex text-sm font-medium text-neutral-700">{t("recurring_event")}</span>
      </div>
      <div className="w-full">
        <div className="relative flex items-start">
          <div className="flex h-5 items-center">
            <input
              onChange={(event) => {
                onRecurringEventDefined(event?.target.checked);
                if (!event?.target.checked) {
                  formMethods.setValue("recurringEvent", null);
                  setRecurringEventState(null);
                } else {
                  const newVal = recurringEvent || {
                    interval: 1,
                    count: 12,
                    freq: EventFrequency.WEEKLY,
                  };
                  formMethods.setValue("recurringEvent", newVal);
                  setRecurringEventState(newVal);
                }
              }}
              type="checkbox"
              className="text-primary-600  h-4 w-4 rounded border-gray-300"
              defaultChecked={recurringEventState !== null}
              data-testid="recurring-event-check"
              id="recurringEvent"
            />
          </div>
          <div className="text-sm ltr:ml-3 rtl:mr-3">
            <label htmlFor="recurringEvent" className="text-neutral-900">
              {t("recurring_event_description")}
            </label>
          </div>
        </div>
        {recurringEventState && (
          <div data-testid="recurring-event-collapsible" className="mt-4 text-sm">
            <div className="flex items-center">
              <p className="mr-2 text-neutral-900">{t("repeats_every")}</p>
              <input
                type="number"
                min="1"
                max="20"
                className="block w-16 rounded-sm border-gray-300 [appearance:textfield] ltr:mr-2 rtl:ml-2 sm:text-sm"
                defaultValue={recurringEventState.interval}
                onChange={(event) => {
                  const newVal = {
                    ...recurringEventState,
                    interval: parseInt(event?.target.value),
                  };
                  formMethods.setValue("recurringEvent", newVal);
                  setRecurringEventState(newVal);
                }}
              />
              <Select
                options={recurringEventFreqOptions}
                value={recurringEventFreqOptions[recurringEventState.freq]}
                isSearchable={false}
                className="w-18 block min-w-0 rounded-sm sm:text-sm"
                onChange={(event) => {
                  const newVal = {
                    ...recurringEventState,
                    freq: parseInt(event?.value || `${EventFrequency.WEEKLY}`),
                  };
                  formMethods.setValue("recurringEvent", newVal);
                  setRecurringEventState(newVal);
                }}
              />
            </div>
<<<<<<< HEAD
            <div className="mt-4 flex items-center">
              <p className="mr-2 text-neutral-900">{t("max")}</p>
              <input
                type="number"
                min="1"
                max="20"
                className="block w-16 rounded-sm border-gray-300 [appearance:textfield] ltr:mr-2 rtl:ml-2 sm:text-sm"
                defaultValue={recurringEventState.count}
                onChange={(event) => {
                  const newVal = {
                    ...recurringEventState,
                    count: parseInt(event?.target.value),
                  };
                  formMethods.setValue("recurringEvent", newVal);
                  setRecurringEventState(newVal);
                }}
              />
              <p className="mr-2 text-neutral-900">
                {t("occurrence", {
                  count: recurringEventState.count,
                })}
              </p>
            </div>
          </div>
=======
            {recurringEventState && (
              <div data-testid="recurring-event-collapsible" className="mt-4 text-sm">
                <div className="flex items-center">
                  <p className="mr-2 text-neutral-900">{t("repeats_every")}</p>
                  <input
                    type="number"
                    min="1"
                    max="20"
                    className="block w-16 rounded-sm border-gray-300 text-sm [appearance:textfield] ltr:mr-2 rtl:ml-2"
                    defaultValue={recurringEventState.interval}
                    onChange={(event) => {
                      const newVal = {
                        ...recurringEventState,
                        interval: parseInt(event?.target.value),
                      };
                      formMethods.setValue("recurringEvent", newVal);
                      setRecurringEventState(newVal);
                    }}
                  />
                  <Select
                    options={recurringEventFreqOptions}
                    value={recurringEventFreqOptions[recurringEventState.freq]}
                    isSearchable={false}
                    className="w-18 block min-w-0 rounded-sm text-sm"
                    onChange={(event) => {
                      const newVal = {
                        ...recurringEventState,
                        freq: parseInt(event?.value || `${Frequency.WEEKLY}`),
                      };
                      formMethods.setValue("recurringEvent", newVal);
                      setRecurringEventState(newVal);
                    }}
                  />
                </div>
                <div className="mt-4 flex items-center">
                  <p className="mr-2 text-neutral-900">{t("max")}</p>
                  <input
                    type="number"
                    min="1"
                    max="20"
                    className="block w-16 rounded-sm border-gray-300 text-sm [appearance:textfield] ltr:mr-2 rtl:ml-2"
                    defaultValue={recurringEventState.count}
                    onChange={(event) => {
                      const newVal = {
                        ...recurringEventState,
                        count: parseInt(event?.target.value),
                      };
                      formMethods.setValue("recurringEvent", newVal);
                      setRecurringEventState(newVal);
                    }}
                  />
                  <p className="mr-2 text-neutral-900">
                    {t("occurrence", {
                      count: recurringEventState.count,
                    })}
                  </p>
                </div>
              </div>
            )}
          </>
>>>>>>> 534efe53
        )}
      </div>
    </div>
  );
}<|MERGE_RESOLUTION|>--- conflicted
+++ resolved
@@ -3,14 +3,8 @@
 import { UseFormReturn } from "react-hook-form";
 
 import { useLocale } from "@calcom/lib/hooks/useLocale";
-<<<<<<< HEAD
 import { EventFrequency } from "@calcom/prisma/zod-utils";
-import { RecurringEvent } from "@calcom/types/Calendar";
-=======
-import { Frequency } from "@calcom/prisma/zod-utils";
 import type { RecurringEvent } from "@calcom/types/Calendar";
-import { Alert } from "@calcom/ui/Alert";
->>>>>>> 534efe53
 
 import Select from "@components/ui/form/Select";
 
@@ -107,32 +101,6 @@
                 }}
               />
             </div>
-<<<<<<< HEAD
-            <div className="mt-4 flex items-center">
-              <p className="mr-2 text-neutral-900">{t("max")}</p>
-              <input
-                type="number"
-                min="1"
-                max="20"
-                className="block w-16 rounded-sm border-gray-300 [appearance:textfield] ltr:mr-2 rtl:ml-2 sm:text-sm"
-                defaultValue={recurringEventState.count}
-                onChange={(event) => {
-                  const newVal = {
-                    ...recurringEventState,
-                    count: parseInt(event?.target.value),
-                  };
-                  formMethods.setValue("recurringEvent", newVal);
-                  setRecurringEventState(newVal);
-                }}
-              />
-              <p className="mr-2 text-neutral-900">
-                {t("occurrence", {
-                  count: recurringEventState.count,
-                })}
-              </p>
-            </div>
-          </div>
-=======
             {recurringEventState && (
               <div data-testid="recurring-event-collapsible" className="mt-4 text-sm">
                 <div className="flex items-center">
@@ -160,7 +128,7 @@
                     onChange={(event) => {
                       const newVal = {
                         ...recurringEventState,
-                        freq: parseInt(event?.value || `${Frequency.WEEKLY}`),
+                        freq: parseInt(event?.value || `${EventFrequency.WEEKLY}`),
                       };
                       formMethods.setValue("recurringEvent", newVal);
                       setRecurringEventState(newVal);
@@ -192,8 +160,7 @@
                 </div>
               </div>
             )}
-          </>
->>>>>>> 534efe53
+          </div>
         )}
       </div>
     </div>
