--- conflicted
+++ resolved
@@ -205,18 +205,13 @@
         await saveEventType(page);
         await gotoBookingPage(page);
         await selectFirstAvailableTimeSlotNextMonth(page);
-<<<<<<< HEAD
-
-        await bookTimeSlot(page, { attendeePhoneNumber: "+918888888888" });
-=======
         const locationInput = page.locator(`[data-fob-field-name="location"] input`);
         await locationInput.clear();
         await locationInput.fill("+19199999999");
         await bookTimeSlot(page);
->>>>>>> eb860649
-
-        await expect(page.locator("[data-testid=success-page]")).toBeVisible();
-        await expect(page.locator("text=+918888888888")).toBeVisible();
+
+        await expect(page.locator("[data-testid=success-page]")).toBeVisible();
+        await expect(page.locator("text=+19199999999")).toBeVisible();
       });
 
       test("Can add Organzer Phone Number location and book with it", async ({ page }) => {
@@ -226,12 +221,8 @@
         await page.locator(`text="Organizer Phone Number"`).click();
         const locationInputName = "locations[0].hostPhoneNumber";
         await page.locator(`input[name="${locationInputName}"]`).waitFor();
-<<<<<<< HEAD
-        await page.locator(`input[name="${locationInputName}"]`).fill("+918888888888");
-=======
         await page.locator(`input[name="${locationInputName}"]`).clear();
         await page.locator(`input[name="${locationInputName}"]`).fill("+19199999999");
->>>>>>> eb860649
 
         await saveEventType(page);
         await gotoBookingPage(page);
@@ -240,7 +231,7 @@
         await bookTimeSlot(page);
 
         await expect(page.locator("[data-testid=success-page]")).toBeVisible();
-        await expect(page.locator("text=+918888888888")).toBeVisible();
+        await expect(page.locator("text=+19199999999")).toBeVisible();
       });
 
       test("Can add Cal video location and book with it", async ({ page }) => {
