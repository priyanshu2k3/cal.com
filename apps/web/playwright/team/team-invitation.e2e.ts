import { expect } from "@playwright/test";

import { WEBAPP_URL } from "@calcom/lib/constants";
import { prisma } from "@calcom/prisma";
import { MembershipRole, SchedulingType } from "@calcom/prisma/enums";

import { test } from "../lib/fixtures";
<<<<<<< HEAD
import { getInviteLink, gotoAndWaitForIdle, localize } from "../lib/testUtils";
=======
import { localize } from "../lib/localize";
import { getInviteLink } from "../lib/testUtils";
>>>>>>> 9cf76cbb
import { expectInvitationEmailToBeReceived } from "./expects";

test.describe.configure({ mode: "parallel" });

test.afterEach(async ({ users }) => {
  await users.deleteAll();
});

test.describe("Team", () => {
  test("Invitation (non verified)", async ({ browser, page, users, emails }) => {
    const t = await localize("en");
    const teamOwner = await users.create(undefined, { hasTeam: true });
    const { team } = await teamOwner.getFirstTeamMembership();
    await teamOwner.apiLogin();
    await gotoAndWaitForIdle(page, `/settings/teams/${team.id}/members`);

    await test.step("To the team by email (external user)", async () => {
      const invitedUserEmail = users.trackEmail({
        username: "rick",
        domain: `domain-${Date.now()}.com`,
      });
      await page.getByTestId("new-member-button").click();
      await page.locator('input[name="inviteUser"]').fill(invitedUserEmail);
      await page.getByText(t("send_invite")).click();
      const inviteLink = await expectInvitationEmailToBeReceived(
        page,
        emails,
        invitedUserEmail,
        `${team.name}'s admin invited you to join the team ${team.name} on Cal.com`,
        "signup?token"
      );

      //Check newly invited member exists and is pending
      await expect(
        page.locator(`[data-testid="email-${invitedUserEmail.replace("@", "")}-pending"]`)
      ).toHaveCount(1);

      // eslint-disable-next-line playwright/no-conditional-in-test
      if (!inviteLink) return null;

      // Follow invite link to new window
      const context = await browser.newContext();
      const newPage = await context.newPage();
      await gotoAndWaitForIdle(newPage, inviteLink);
      await expect(newPage.locator("text=Create your account")).toBeVisible();

      // Check required fields
      const button = newPage.locator("button[type=submit][disabled]");
      await expect(button).toBeVisible(); // email + 3 password hints

      // Check required fields
      await newPage.locator("input[name=password]").fill(`P4ssw0rd!`);
      await newPage.locator("button[type=submit]").click();
      await newPage.waitForURL("/getting-started?from=signup");
      await newPage.close();
      await context.close();

      // Check newly invited member is not pending anymore
      await page.bringToFront();
      await gotoAndWaitForIdle(page, `/settings/teams/${team.id}/members`);
      await expect(
        page.locator(`[data-testid="email-${invitedUserEmail.replace("@", "")}-pending"]`)
      ).toHaveCount(0);
    });

    await test.step("To the team by invite link", async () => {
      const user = await users.create({
        email: `user-invite-${Date.now()}@domain.com`,
        password: "P4ssw0rd!",
      });

      await page.getByTestId("new-member-button").click();
      const inviteLink = await getInviteLink(page);

      const context = await browser.newContext();
      const inviteLinkPage = await context.newPage();
      await gotoAndWaitForIdle(inviteLinkPage, inviteLink);
      await inviteLinkPage.waitForLoadState("domcontentloaded");

      await inviteLinkPage.locator("button[type=submit]").click();
      await expect(inviteLinkPage.locator('[data-testid="field-error"]')).toHaveCount(2);

      await inviteLinkPage.locator("input[name=email]").fill(user.email);
      await inviteLinkPage.locator("input[name=password]").fill(user.username || "P4ssw0rd!");
      await inviteLinkPage.locator("button[type=submit]").click();

      await inviteLinkPage.waitForURL(`${WEBAPP_URL}/teams**`);
    });
  });

  test("Invitation (verified)", async ({ browser, page, users, emails }) => {
    const t = await localize("en");
    const teamOwner = await users.create({ name: `team-owner-${Date.now()}` }, { hasTeam: true });
    const { team } = await teamOwner.getFirstTeamMembership();
    await teamOwner.apiLogin();
    await gotoAndWaitForIdle(page, `/settings/teams/${team.id}/members`);

    await test.step("To the organization by email (internal user)", async () => {
      const invitedUserEmail = users.trackEmail({
        username: "rick",
        domain: `example.com`,
      });
      await page.getByTestId("new-member-button").click();
      await page.locator('input[name="inviteUser"]').fill(invitedUserEmail);
      await page.getByText(t("send_invite")).click();
      await expectInvitationEmailToBeReceived(
        page,
        emails,
        invitedUserEmail,
        `${teamOwner.name} invited you to join the team ${team.name} on Cal.com`
      );

      await expect(
        page.locator(`[data-testid="email-${invitedUserEmail.replace("@", "")}-pending"]`)
      ).toHaveCount(1);
    });
  });

  test("Invited member is assigned to existing managed event, after invitation is accepted", async ({
    page,
    users,
  }) => {
    const t = await localize("en");
    const teamEventSlugAndTitle = "managed-event-test";
    const teamMatesObj = [{ name: "teammate-1" }, { name: "teammate-2" }];
    const teamOwner = await users.create(
      { name: `team-owner-${Date.now()}` },
      {
        hasTeam: true,
        teamRole: MembershipRole.ADMIN,
        teammates: teamMatesObj,
        schedulingType: SchedulingType.MANAGED,
        teamEventSlug: teamEventSlugAndTitle,
        teamEventTitle: teamEventSlugAndTitle,
        teamEventLength: 30,
        addManagedEventToTeamMates: true,
        assignAllTeamMembers: true,
      }
    );
    const invitedMember = await users.create({
      name: `invited-member-${Date.now()}`,
      email: `invited-member-${Date.now()}@example.com`,
    });
    const { team } = await teamOwner.getFirstTeamMembership();

    await teamOwner.apiLogin();
    await gotoAndWaitForIdle(page, `/settings/teams/${team.id}/members`);
    await page.getByTestId("new-member-button").click();
    await page.locator('input[name="inviteUser"]').fill(invitedMember.email);
    await page.getByText(t("send_invite")).click();

    await invitedMember.apiLogin();
    await gotoAndWaitForIdle(page, `/teams`);
    await page.getByTestId(`accept-invitation-${team.id}`).click();
    const response = await page.waitForResponse("/api/trpc/teams/acceptOrLeave?batch=1");
    expect(response.status()).toBe(200);
    await gotoAndWaitForIdle(page, `/event-types`);

    //ensure managed event-type is created for the invited member
    await expect(page.locator(`text="${teamEventSlugAndTitle}"`)).toBeVisible();

    //ensure the new event-type created for invited member is child of team event-type
    const parentEventType = await prisma.eventType.findFirst({
      where: {
        slug: teamEventSlugAndTitle,
        teamId: team.id,
      },
      select: {
        children: true,
      },
    });
    expect(parentEventType?.children.find((et) => et.userId === invitedMember.id)).toBeTruthy();
  });
});<|MERGE_RESOLUTION|>--- conflicted
+++ resolved
@@ -5,12 +5,8 @@
 import { MembershipRole, SchedulingType } from "@calcom/prisma/enums";
 
 import { test } from "../lib/fixtures";
-<<<<<<< HEAD
-import { getInviteLink, gotoAndWaitForIdle, localize } from "../lib/testUtils";
-=======
+import { getInviteLink, gotoAndWaitForIdle } from "../lib/testUtils";
 import { localize } from "../lib/localize";
-import { getInviteLink } from "../lib/testUtils";
->>>>>>> 9cf76cbb
 import { expectInvitationEmailToBeReceived } from "./expects";
 
 test.describe.configure({ mode: "parallel" });
