import { useRouter } from "next/router";
import { useCallback, useReducer, useState } from "react";
import z from "zod";

import { AppSettings } from "@calcom/app-store/_components/AppSettings";
import { InstallAppButton } from "@calcom/app-store/components";
import type { EventLocationType } from "@calcom/app-store/locations";
import { getEventLocationTypeFromApp } from "@calcom/app-store/locations";
<<<<<<< HEAD
import type { CredentialOwner } from "@calcom/app-store/types";
import { InstalledAppVariants } from "@calcom/app-store/utils";
=======
>>>>>>> fefb297c
import { AppSetDefaultLinkDialog } from "@calcom/features/apps/components/AppSetDefaultLinkDialog";
import DisconnectIntegrationModal from "@calcom/features/apps/components/DisconnectIntegrationModal";
import { BulkEditDefaultConferencingModal } from "@calcom/features/eventtypes/components/BulkEditDefaultConferencingModal";
import { useLocale } from "@calcom/lib/hooks/useLocale";
import { AppCategories } from "@calcom/prisma/enums";
import type { RouterOutputs } from "@calcom/trpc/react";
import { trpc } from "@calcom/trpc/react";
import type { App } from "@calcom/types/App";
import type { AppGetServerSidePropsContext } from "@calcom/types/AppGetServerSideProps";
import {
  Alert,
  Button,
  EmptyScreen,
  List,
  AppSkeletonLoader as SkeletonLoader,
  ShellSubHeading,
  DropdownMenuTrigger,
  DropdownMenuContent,
  Dropdown,
  DropdownMenuItem,
  DropdownItem,
  showToast,
} from "@calcom/ui";
import type { LucideIcon } from "@calcom/ui/components/icon";
import {
  BarChart,
  Calendar,
  Contact,
  CreditCard,
  Grid,
  Mail,
  MoreHorizontal,
  Plus,
  Share2,
  Trash,
  Video,
} from "@calcom/ui/components/icon";

import { QueryCell } from "@lib/QueryCell";

import AppListCard from "@components/AppListCard";
import PageWrapper from "@components/PageWrapper";
import { CalendarListContainer } from "@components/apps/CalendarListContainer";
import InstalledAppsLayout from "@components/apps/layouts/InstalledAppsLayout";

function ConnectOrDisconnectIntegrationMenuItem(props: {
  credentialIds: number[];
  type: App["type"];
  isGlobal?: boolean;
  installed?: boolean;
  invalidCredentialIds?: number[];
  teamId?: number;
  handleDisconnect: (credentialId: number, teamId?: number) => void;
}) {
  const { type, credentialIds, isGlobal, installed, handleDisconnect, teamId } = props;
  const { t } = useLocale();
  const [credentialId] = credentialIds;

  const utils = trpc.useContext();
  const handleOpenChange = () => {
    utils.viewer.integrations.invalidate();
  };

  if (credentialId || type === "stripe_payment" || isGlobal) {
    return (
      <DropdownMenuItem>
        <DropdownItem
          color="destructive"
          onClick={() => handleDisconnect(credentialId, teamId)}
          disabled={isGlobal}
          StartIcon={Trash}>
          {t("remove_app")}
        </DropdownItem>
      </DropdownMenuItem>
    );
  }

  if (!installed) {
    return (
      <div className="flex items-center truncate">
        <Alert severity="warning" title={t("not_installed")} />
      </div>
    );
  }

  return (
    <InstallAppButton
      type={type}
      render={(buttonProps) => (
        <Button color="secondary" {...buttonProps} data-testid="integration-connection-button">
          {t("install")}
        </Button>
      )}
      onChanged={handleOpenChange}
    />
  );
}

interface IntegrationsContainerProps {
  variant?: AppCategories;
  exclude?: AppCategories[];
  handleDisconnect: (credentialId: number) => void;
}

interface IntegrationsListProps {
  variant?: IntegrationsContainerProps["variant"];
  data: RouterOutputs["viewer"]["integrations"];
  handleDisconnect: (credentialId: number) => void;
}

const IntegrationsList = ({ data, handleDisconnect, variant }: IntegrationsListProps) => {
  const { data: defaultConferencingApp } = trpc.viewer.getUsersDefaultConferencingApp.useQuery();
  const utils = trpc.useContext();
  const [bulkUpdateModal, setBulkUpdateModal] = useState(false);
  const [locationType, setLocationType] = useState<(EventLocationType & { slug: string }) | undefined>(
    undefined
  );

  const onSuccessCallback = useCallback(() => {
    setBulkUpdateModal(true);
    showToast("Default app updated successfully", "success");
  }, []);

  const updateDefaultAppMutation = trpc.viewer.updateUserDefaultConferencingApp.useMutation({
    onSuccess: () => {
      showToast("Default app updated successfully", "success");
      utils.viewer.getUsersDefaultConferencingApp.invalidate();
    },
    onError: (error) => {
      showToast(`Error: ${error.message}`, "error");
    },
  });

  const ChildAppCard = ({
    item,
  }: {
    item: RouterOutputs["viewer"]["integrations"]["items"][number] & {
      credentialOwner?: CredentialOwner;
    };
  }) => {
    const appSlug = item?.slug;
    const appIsDefault =
      appSlug === defaultConferencingApp?.appSlug ||
      (appSlug === "daily-video" && !defaultConferencingApp?.appSlug);
    return (
      <AppListCard
        key={item.name}
        description={item.description}
        title={item.name}
        logo={item.logo}
        isDefault={appIsDefault}
        shouldHighlight
        slug={item.slug}
        invalidCredential={item?.invalidCredentialIds ? item.invalidCredentialIds.length > 0 : false}
        credentialOwner={item?.credentialOwner}
        actions={
          <div className="flex justify-end">
            <Dropdown modal={false}>
              <DropdownMenuTrigger asChild>
                <Button StartIcon={MoreHorizontal} variant="icon" color="secondary" />
              </DropdownMenuTrigger>
              <DropdownMenuContent>
                {!appIsDefault && variant === "conferencing" && (
                  <DropdownMenuItem>
                    <DropdownItem
                      type="button"
                      color="secondary"
                      StartIcon={Video}
                      onClick={() => {
                        const locationType = getEventLocationTypeFromApp(item?.locationOption?.value ?? "");
                        if (locationType?.linkType === "static") {
                          setLocationType({ ...locationType, slug: appSlug });
                        } else {
                          updateDefaultAppMutation.mutate({
                            appSlug,
                          });
                          setBulkUpdateModal(true);
                        }
                      }}>
                      {t("set_as_default")}
                    </DropdownItem>
                  </DropdownMenuItem>
                )}
                <ConnectOrDisconnectIntegrationMenuItem
                  credentialIds={item.credentialIds}
                  type={item.type}
                  isGlobal={item.isGlobal}
                  installed
                  invalidCredentialIds={item.invalidCredentialIds}
                  handleDisconnect={handleDisconnect}
                  teamId={item.credentialOwner ? item.credentialOwner?.teamId : undefined}
                />
              </DropdownMenuContent>
            </Dropdown>
          </div>
        }>
        <AppSettings slug={item.slug} />
      </AppListCard>
    );
  };

  const appsWithTeamCredentials = data.items.filter((app) => app.teams.length);
  const cardsForAppsWithTeams = appsWithTeamCredentials.map((app) => {
    const appCards = [];

    if (app.credentialIds.length) {
      appCards.push(<ChildAppCard item={app} />);
    }
    for (const team of app.teams) {
      if (team) {
        appCards.push(
          <ChildAppCard
            item={{
              ...app,
              credentialIds: [team.credentialId],
              credentialOwner: { name: team.name, avatar: team.logo, teamId: team.teamId },
            }}
          />
        );
      }
    }
    return appCards;
  });

  const { t } = useLocale();
  return (
    <>
      <List>
        {cardsForAppsWithTeams.map((apps) => apps.map((cards) => cards))}
        {data.items
          .filter((item) => item.invalidCredentialIds)
          .map((item) => {
            if (!item.teams.length) return <ChildAppCard item={item} />;
          })}
      </List>
      {locationType && (
        <AppSetDefaultLinkDialog
          locationType={locationType}
          setLocationType={() => setLocationType(undefined)}
          onSuccess={onSuccessCallback}
        />
      )}

      {bulkUpdateModal && (
        <BulkEditDefaultConferencingModal open={bulkUpdateModal} setOpen={setBulkUpdateModal} />
      )}
    </>
  );
};

const IntegrationsContainer = ({
  variant,
  exclude,
  handleDisconnect,
}: IntegrationsContainerProps): JSX.Element => {
  const { t } = useLocale();
<<<<<<< HEAD
  const query = trpc.viewer.integrations.useQuery({
    variant,
    exclude,
    onlyInstalled: true,
    includeTeamInstalledApps: true,
  });
  const emptyIcon = {
=======
  const query = trpc.viewer.integrations.useQuery({ variant, exclude, onlyInstalled: true });

  // TODO: Refactor and reuse getAppCategories?
  const emptyIcon: Record<AppCategories, LucideIcon> = {
>>>>>>> fefb297c
    calendar: Calendar,
    conferencing: Video,
    automation: Share2,
    analytics: BarChart,
    payment: CreditCard,
    web3: BarChart, // deprecated
    other: Grid,
    video: Video, // deprecated
    messaging: Mail,
    crm: Contact,
  };

  return (
    <QueryCell
      query={query}
      customLoader={<SkeletonLoader />}
      success={({ data }) => {
        if (!data.items.length) {
          return (
            <EmptyScreen
              Icon={emptyIcon[variant || "other"]}
              headline={t("no_category_apps", {
                category: (variant && t(variant).toLowerCase()) || t("other").toLowerCase(),
              })}
              description={t(`no_category_apps_description_${variant || "other"}`)}
              buttonRaw={
                <Button
                  color="secondary"
                  data-testid={`connect-${variant || "other"}-apps`}
                  href={variant ? `/apps/categories/${variant}` : "/apps/categories/other"}>
                  {t(`connect_${variant || "other"}_apps`)}
                </Button>
              }
            />
          );
        }
        return (
          <div className="border-subtle rounded-md border p-7">
            <ShellSubHeading
              title={t(variant || "other")}
              subtitle={t(`installed_app_${variant || "other"}_description`)}
              className="mb-6"
              actions={
                <Button
                  href={variant ? `/apps/categories/${variant}` : "/apps"}
                  color="secondary"
                  StartIcon={Plus}>
                  {t("add")}
                </Button>
              }
            />
            <IntegrationsList handleDisconnect={handleDisconnect} data={data} variant={variant} />
          </div>
        );
      }}
    />
  );
};

const querySchema = z.object({
  category: z.nativeEnum(AppCategories),
});

type querySchemaType = z.infer<typeof querySchema>;

type ModalState = {
  isOpen: boolean;
  credentialId: null | number;
  teamId?: number;
};

export default function InstalledApps() {
  const { t } = useLocale();
  const router = useRouter();
  const category = router.query.category as querySchemaType["category"];

  const categoryList: AppCategories[] = Object.values(AppCategories).filter((category) => {
    // Exclude calendar and other from categoryList, we handle those slightly differently below
    return !(category in { other: null, calendar: null });
  });

  const [data, updateData] = useReducer(
    (data: ModalState, partialData: Partial<ModalState>) => ({ ...data, ...partialData }),
    {
      isOpen: false,
      credentialId: null,
    }
  );

  const handleModelClose = () => {
    updateData({ isOpen: false, credentialId: null });
  };

  const handleDisconnect = (credentialId: number, teamId?: number) => {
    updateData({ isOpen: true, credentialId, teamId });
  };

  return (
    <>
      <InstalledAppsLayout heading={t("installed_apps")} subtitle={t("manage_your_connected_apps")}>
        {categoryList.includes(category) && (
          <IntegrationsContainer handleDisconnect={handleDisconnect} variant={category} />
        )}
        {category === "calendar" && <CalendarListContainer />}
        {category === "other" && (
          <IntegrationsContainer
            handleDisconnect={handleDisconnect}
            variant={category}
            exclude={[...categoryList, "calendar"]}
          />
        )}
      </InstalledAppsLayout>
      <DisconnectIntegrationModal
        handleModelClose={handleModelClose}
        isOpen={data.isOpen}
        credentialId={data.credentialId}
        teamId={data.teamId}
      />
    </>
  );
}

// Server side rendering
export async function getServerSideProps(ctx: AppGetServerSidePropsContext) {
  // get return-to cookie and redirect if needed
  const { cookies } = ctx.req;
  if (cookies && cookies["return-to"]) {
    const returnTo = cookies["return-to"];
    if (returnTo) {
      ctx.res.setHeader("Set-Cookie", "return-to=; path=/; expires=Thu, 01 Jan 1970 00:00:00 GMT");
      return {
        redirect: {
          destination: `${returnTo}`,
          permanent: false,
        },
      };
    }
  }
  const params = querySchema.safeParse(ctx.params);

  if (!params.success) return { notFound: true };

  return {
    props: {
      category: params.data.category,
    },
  };
}

InstalledApps.PageWrapper = PageWrapper;<|MERGE_RESOLUTION|>--- conflicted
+++ resolved
@@ -6,11 +6,7 @@
 import { InstallAppButton } from "@calcom/app-store/components";
 import type { EventLocationType } from "@calcom/app-store/locations";
 import { getEventLocationTypeFromApp } from "@calcom/app-store/locations";
-<<<<<<< HEAD
 import type { CredentialOwner } from "@calcom/app-store/types";
-import { InstalledAppVariants } from "@calcom/app-store/utils";
-=======
->>>>>>> fefb297c
 import { AppSetDefaultLinkDialog } from "@calcom/features/apps/components/AppSetDefaultLinkDialog";
 import DisconnectIntegrationModal from "@calcom/features/apps/components/DisconnectIntegrationModal";
 import { BulkEditDefaultConferencingModal } from "@calcom/features/eventtypes/components/BulkEditDefaultConferencingModal";
@@ -267,20 +263,15 @@
   handleDisconnect,
 }: IntegrationsContainerProps): JSX.Element => {
   const { t } = useLocale();
-<<<<<<< HEAD
   const query = trpc.viewer.integrations.useQuery({
     variant,
     exclude,
     onlyInstalled: true,
     includeTeamInstalledApps: true,
   });
-  const emptyIcon = {
-=======
-  const query = trpc.viewer.integrations.useQuery({ variant, exclude, onlyInstalled: true });
 
   // TODO: Refactor and reuse getAppCategories?
   const emptyIcon: Record<AppCategories, LucideIcon> = {
->>>>>>> fefb297c
     calendar: Calendar,
     conferencing: Video,
     automation: Share2,
