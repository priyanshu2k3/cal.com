--- conflicted
+++ resolved
@@ -62,19 +62,10 @@
 type EventTypeGroup = inferQueryOutput<"viewer.eventTypes">["eventTypeGroups"][number];
 type EventType = EventTypeGroup["eventTypes"][number];
 interface EventTypeListProps {
-<<<<<<< HEAD
   profile: { slug: string | null };
   types: EventType[];
 }
 const EventTypeList = ({ types, profile }: EventTypeListProps): JSX.Element => {
-=======
-  group: EventTypeGroup;
-  readOnly: boolean;
-  types: EventType[];
-}
-
-export const EventTypeList = ({ group, readOnly, types }: EventTypeListProps): JSX.Element => {
->>>>>>> a7f5250b
   const { t } = useLocale();
   const router = useRouter();
 
@@ -544,11 +535,7 @@
                       membershipCount={group.metadata.membershipCount}
                     />
                   )}
-<<<<<<< HEAD
                   <EventTypeList types={group.eventTypes} profile={group.profile} />
-=======
-                  <EventTypeList types={group.eventTypes} group={group} readOnly={group.metadata.readOnly} />
->>>>>>> a7f5250b
                 </Fragment>
               ))}
 
