import type { NextApiRequest, NextApiResponse } from "next";
import { z } from "zod";

import { getCalendarCredentials, getConnectedCalendars } from "@calcom/core/CalendarManager";
import { getServerSession } from "@calcom/features/auth/lib/getServerSession";
import { CalendarCache } from "@calcom/features/calendar-cache/calendar-cache";
import { HttpError } from "@calcom/lib/http-error";
import notEmpty from "@calcom/lib/notEmpty";
import { defaultHandler, defaultResponder } from "@calcom/lib/server";
import { SelectedCalendarRepository } from "@calcom/lib/server/repository/selectedCalendar";
import { UserRepository } from "@calcom/lib/server/repository/user";

const selectedCalendarSelectSchema = z.object({
  integration: z.string(),
  externalId: z.string(),
  credentialId: z.coerce.number(),
<<<<<<< HEAD
  domainWideDelegationCredentialId: z.string().nullish().default(null),
=======
  eventTypeId: z.coerce.number().nullish(),
>>>>>>> 15156c22
});

/** Shared authentication middleware for GET, DELETE and POST requests */
async function authMiddleware(req: CustomNextApiRequest) {
  const session = await getServerSession({ req });

  if (!session?.user?.id) {
    throw new HttpError({ statusCode: 401, message: "Not authenticated" });
  }

  const userWithCredentials = await UserRepository.findUserWithCredentials({ id: session.user.id });

  if (!userWithCredentials) {
    throw new HttpError({ statusCode: 401, message: "Not authenticated" });
  }
  req.userWithCredentials = userWithCredentials;
  return userWithCredentials;
}

type CustomNextApiRequest = NextApiRequest & {
  userWithCredentials?: Awaited<ReturnType<typeof authMiddleware>>;
};

async function postHandler(req: CustomNextApiRequest) {
  if (!req.userWithCredentials) throw new HttpError({ statusCode: 401, message: "Not authenticated" });
  const user = req.userWithCredentials;
<<<<<<< HEAD

  const { integration, externalId, credentialId, domainWideDelegationCredentialId } =
    selectedCalendarSelectSchema.parse(req.body);

=======
  const { integration, externalId, credentialId, eventTypeId } = selectedCalendarSelectSchema.parse(req.body);
>>>>>>> 15156c22
  await SelectedCalendarRepository.upsert({
    userId: user.id,
    integration,
    externalId,
    credentialId,
<<<<<<< HEAD
    domainWideDelegationCredentialId,
=======
    eventTypeId: eventTypeId ?? null,
>>>>>>> 15156c22
  });

  return { message: "Calendar Selection Saved" };
}

async function deleteHandler(req: CustomNextApiRequest) {
  if (!req.userWithCredentials) throw new HttpError({ statusCode: 401, message: "Not authenticated" });
  const user = req.userWithCredentials;
  const { integration, externalId, credentialId, eventTypeId } = selectedCalendarSelectSchema.parse(
    req.query
  );
  const calendarCacheRepository = await CalendarCache.initFromCredentialId(credentialId);
  await calendarCacheRepository.unwatchCalendar({
    calendarId: externalId,
    eventTypeIds: [eventTypeId ?? null],
  });
  await SelectedCalendarRepository.delete({
    where: {
      userId: user.id,
      externalId,
      integration,
      eventTypeId: eventTypeId ?? null,
    },
  });

  return { message: "Calendar Selection Saved" };
}

// TODO: It doesn't seem to be used from within the app. It is possible that someone outside Cal.com is using this GET endpoint
async function getHandler(req: CustomNextApiRequest) {
  if (!req.userWithCredentials) throw new HttpError({ statusCode: 401, message: "Not authenticated" });
  const user = req.userWithCredentials;
  const selectedCalendarIds = await SelectedCalendarRepository.findMany({
    where: { userId: user.id },
    select: { externalId: true },
  });
  // get user's credentials + their connected integrations
  const calendarCredentials = await getCalendarCredentials(user.credentials);
  // get all the connected integrations' calendars (from third party)
  const { connectedCalendars } = await getConnectedCalendars(
    calendarCredentials,
    user.userLevelSelectedCalendars
  );
  const calendars = connectedCalendars.flatMap((c) => c.calendars).filter(notEmpty);
  const selectableCalendars = calendars.map((cal) => {
    return { selected: selectedCalendarIds.findIndex((s) => s.externalId === cal.externalId) > -1, ...cal };
  });
  return selectableCalendars;
}

export default defaultResponder(async (req: NextApiRequest, res: NextApiResponse) => {
  await authMiddleware(req);
  return defaultHandler({
    GET: Promise.resolve({ default: defaultResponder(getHandler) }),
    POST: Promise.resolve({ default: defaultResponder(postHandler) }),
    DELETE: Promise.resolve({ default: defaultResponder(deleteHandler) }),
  })(req, res);
});<|MERGE_RESOLUTION|>--- conflicted
+++ resolved
@@ -14,11 +14,8 @@
   integration: z.string(),
   externalId: z.string(),
   credentialId: z.coerce.number(),
-<<<<<<< HEAD
   domainWideDelegationCredentialId: z.string().nullish().default(null),
-=======
   eventTypeId: z.coerce.number().nullish(),
->>>>>>> 15156c22
 });
 
 /** Shared authentication middleware for GET, DELETE and POST requests */
@@ -45,24 +42,15 @@
 async function postHandler(req: CustomNextApiRequest) {
   if (!req.userWithCredentials) throw new HttpError({ statusCode: 401, message: "Not authenticated" });
   const user = req.userWithCredentials;
-<<<<<<< HEAD
-
-  const { integration, externalId, credentialId, domainWideDelegationCredentialId } =
+  const { integration, externalId, credentialId, eventTypeId, domainWideDelegationCredentialId } =
     selectedCalendarSelectSchema.parse(req.body);
-
-=======
-  const { integration, externalId, credentialId, eventTypeId } = selectedCalendarSelectSchema.parse(req.body);
->>>>>>> 15156c22
   await SelectedCalendarRepository.upsert({
     userId: user.id,
     integration,
     externalId,
     credentialId,
-<<<<<<< HEAD
     domainWideDelegationCredentialId,
-=======
     eventTypeId: eventTypeId ?? null,
->>>>>>> 15156c22
   });
 
   return { message: "Calendar Selection Saved" };
