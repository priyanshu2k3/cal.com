--- conflicted
+++ resolved
@@ -1,9 +1,4 @@
-<<<<<<< HEAD
-import type { GetStaticPaths, GetStaticPropsContext } from "next";
-import { useEffect, useState } from "react";
-=======
 import type { GetServerSidePropsContext } from "next";
->>>>>>> 98944d48
 import { z } from "zod";
 
 import type { LocationObject } from "@calcom/app-store/locations";
@@ -64,11 +59,7 @@
         </div>
       </main>
     </div>
-<<<<<<< HEAD
-  ) : !isValidOrgDomain && props.organizationContext ? (
-=======
   ) : !props.isValidOrgDomain && props.organizationContext ? (
->>>>>>> 98944d48
     <div className="dark:bg-darkgray-50 h-screen">
       <main className="mx-auto max-w-3xl px-4 py-24">
         <div className="space-y-6" data-testid="event-types">
@@ -102,12 +93,6 @@
   const ssr = await ssrInit(context);
   const { type: slug, user: username } = paramsSchema.parse(context.query);
 
-<<<<<<< HEAD
-  const { type: slug, user: username } = paramsSchema.parse(context.params);
-  const ssg = await ssgInit(context);
-
-=======
->>>>>>> 98944d48
   const user = await prisma.user.findFirst({
     where: {
       /** TODO: We should standarize this */
@@ -371,12 +356,8 @@
       isDynamic: true,
       away: false,
       organizationContext: !users.some((user) => user.organizationId === null),
-<<<<<<< HEAD
-      trpcState: ssg.dehydrate(),
-=======
       trpcState: ssr.dehydrate(),
       isValidOrgDomain: orgDomainConfig(context.req.headers.host ?? ""),
->>>>>>> 98944d48
       isBrandingHidden: false, // I think we should always show branding for dynamic groups - saves us checking every single user
     },
   };
