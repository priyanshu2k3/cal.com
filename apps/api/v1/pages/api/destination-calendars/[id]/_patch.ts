import type { Prisma } from "@prisma/client";
import type { NextApiRequest } from "next";
import type { z } from "zod";

<<<<<<< HEAD
import { getCalendarCredentialsWithoutDwd, getConnectedCalendars } from "@calcom/core/CalendarManager";
=======
import { getCalendarCredentialsWithoutDelegation, getConnectedCalendars } from "@calcom/lib/CalendarManager";
>>>>>>> 96fcf7be
import { HttpError } from "@calcom/lib/http-error";
import { defaultResponder } from "@calcom/lib/server/defaultResponder";
import prisma from "@calcom/prisma";
import type { PrismaClient } from "@calcom/prisma";
import { credentialForCalendarServiceSelect } from "@calcom/prisma/selects/credential";

import {
  schemaDestinationCalendarEditBodyParams,
  schemaDestinationCalendarReadPublic,
} from "~/lib/validations/destination-calendar";
import { schemaQueryIdParseInt } from "~/lib/validations/shared/queryIdTransformParseInt";

/**
 * @swagger
 * /destination-calendars/{id}:
 *   patch:
 *     summary: Edit an existing destination calendar
 *     parameters:
 *      - in: path
 *        name: id
 *        schema:
 *          type: integer
 *        required: true
 *        description: ID of the destination calendar to edit
 *      - in: query
 *        name: apiKey
 *        required: true
 *        schema:
 *          type: string
 *        description: Your API key
 *     requestBody:
 *       description: Create a new booking related to one of your event-types
 *       required: true
 *       content:
 *         application/json:
 *           schema:
 *             type: object
 *             properties:
 *               integration:
 *                 type: string
 *                 description: 'The integration'
 *               externalId:
 *                 type: string
 *                 description: 'The external ID of the integration'
 *               eventTypeId:
 *                 type: integer
 *                 description: 'The ID of the eventType it is associated with'
 *               bookingId:
 *                 type: integer
 *                 description: 'The booking ID it is associated with'
 *     tags:
 *      - destination-calendars
 *     responses:
 *       200:
 *         description: OK
 *       401:
 *        description: Authorization information is missing or invalid.
 *       404:
 *        description: Destination calendar not found
 */
type DestinationCalendarType = {
  userId?: number | null;
  eventTypeId?: number | null;
  credentialId: number | null;
};

type UserCredentialType = {
  id: number;
  appId: string | null;
  type: string;
  userId: number | null;
  user: {
    email: string;
  } | null;
  teamId: number | null;
  key: Prisma.JsonValue;
  invalid: boolean | null;
};

export async function patchHandler(req: NextApiRequest) {
  const { userId, isSystemWideAdmin, query, body } = req;
  const { id } = schemaQueryIdParseInt.parse(query);
  const parsedBody = schemaDestinationCalendarEditBodyParams.parse(body);
  const assignedUserId = isSystemWideAdmin ? parsedBody.userId || userId : userId;

  validateIntegrationInput(parsedBody);
  const destinationCalendarObject: DestinationCalendarType = await getDestinationCalendar(id, prisma);
  await validateRequestAndOwnership({ destinationCalendarObject, parsedBody, assignedUserId, prisma });

  const userCredentials = await getUserCredentials({
    credentialId: destinationCalendarObject.credentialId,
    userId: assignedUserId,
    prisma,
  });
  const credentialId = await verifyCredentialsAndGetId({
    parsedBody,
    userCredentials,
    currentCredentialId: destinationCalendarObject.credentialId,
  });
  // If the user has passed eventTypeId, we need to remove userId from the update data to make sure we don't link it to user as well
  if (parsedBody.eventTypeId) parsedBody.userId = undefined;
  const destinationCalendar = await prisma.destinationCalendar.update({
    where: { id },
    data: { ...parsedBody, credentialId },
  });
  return { destinationCalendar: schemaDestinationCalendarReadPublic.parse(destinationCalendar) };
}

/**
 * Retrieves user credentials associated with a given credential ID and user ID and validates if the credentials belong to this user
 *
 * @param credentialId - The ID of the credential to fetch. If not provided, an error is thrown.
 * @param userId - The user ID against which the credentials need to be verified.
 * @param prisma - An instance of PrismaClient for database operations.
 *
 * @returns - An array containing the matching user credentials.
 *
 * @throws HttpError - If `credentialId` is not provided or no associated credentials are found in the database.
 */
async function getUserCredentials({
  credentialId,
  userId,
  prisma,
}: {
  credentialId: number | null;
  userId: number;
  prisma: PrismaClient;
}) {
  if (!credentialId) {
    throw new HttpError({
      statusCode: 404,
      message: `Destination calendar missing credential id`,
    });
  }
  const userCredentials = await prisma.credential.findMany({
    where: { id: credentialId, userId },
    select: credentialForCalendarServiceSelect,
  });

  if (!userCredentials || userCredentials.length === 0) {
    throw new HttpError({
      statusCode: 400,
      message: `Bad request, no associated credentials found`,
    });
  }
  return userCredentials;
}

/**
 * Verifies the provided credentials and retrieves the associated credential ID.
 *
 * This function checks if the `integration` and `externalId` properties from the parsed body are present.
 * If both properties exist, it fetches the connected calendar credentials using the provided user credentials
 * and checks for a matching external ID and integration from the list of connected calendars.
 *
 * If a match is found, it updates the `credentialId` with the one from the connected calendar.
 * Otherwise, it throws an HTTP error with a 400 status indicating an invalid credential ID.
 *
 * If the parsed body does not contain the necessary properties, the function
 * returns the `credentialId` from the destination calendar object.
 *
 * @param parsedBody - The parsed body from the incoming request, validated against a predefined schema.
 *                     Checked if it contain properties like `integration` and `externalId`.
 * @param userCredentials - An array of user credentials used to fetch the connected calendar credentials.
 * @param destinationCalendarObject - An object representing the destination calendar. Primarily used
 *                                    to fetch the default `credentialId`.
 *
 * @returns - The verified `credentialId` either from the matched connected calendar in case of updating the destination calendar,
 *            or the provided destination calendar object in other cases.
 *
 * @throws HttpError - If no matching connected calendar is found for the given `integration` and `externalId`.
 */
async function verifyCredentialsAndGetId({
  parsedBody,
  userCredentials,
  currentCredentialId,
}: {
  parsedBody: z.infer<typeof schemaDestinationCalendarEditBodyParams>;
  userCredentials: UserCredentialType[];
  currentCredentialId: number | null;
}) {
  if (parsedBody.integration && parsedBody.externalId) {
<<<<<<< HEAD
    const calendarCredentials = getCalendarCredentialsWithoutDwd(userCredentials);
=======
    const calendarCredentials = getCalendarCredentialsWithoutDelegation(userCredentials);
>>>>>>> 96fcf7be

    const { connectedCalendars } = await getConnectedCalendars(
      calendarCredentials,
      [],
      parsedBody.externalId
    );
    const eligibleCalendars = connectedCalendars[0]?.calendars?.filter((calendar) => !calendar.readOnly);
    const calendar = eligibleCalendars?.find(
      (c) => c.externalId === parsedBody.externalId && c.integration === parsedBody.integration
    );

    if (!calendar?.credentialId)
      throw new HttpError({
        statusCode: 400,
        message: "Bad request, credential id invalid",
      });
    return calendar?.credentialId;
  }
  return currentCredentialId;
}

/**
 * Validates the request for updating a destination calendar.
 *
 * This function checks the validity of the provided eventTypeId against the existing destination calendar object
 * in the sense that if the destination calendar is not linked to an event type, the eventTypeId can not be provided.
 *
 * It also ensures that the eventTypeId, if provided, belongs to the assigned user.
 *
 * @param destinationCalendarObject - An object representing the destination calendar.
 * @param parsedBody - The parsed body from the incoming request, validated against a predefined schema.
 * @param assignedUserId - The user ID assigned for the operation, which might be an admin or a regular user.
 * @param prisma - An instance of PrismaClient for database operations.
 *
 * @throws HttpError - If the validation fails or inconsistencies are detected in the request data.
 */
async function validateRequestAndOwnership({
  destinationCalendarObject,
  parsedBody,
  assignedUserId,
  prisma,
}: {
  destinationCalendarObject: DestinationCalendarType;
  parsedBody: z.infer<typeof schemaDestinationCalendarEditBodyParams>;
  assignedUserId: number;
  prisma: PrismaClient;
}) {
  if (parsedBody.eventTypeId) {
    if (!destinationCalendarObject.eventTypeId) {
      throw new HttpError({
        statusCode: 400,
        message: `The provided destination calendar can not be linked to an event type`,
      });
    }

    const userEventType = await prisma.eventType.findFirst({
      where: { id: parsedBody.eventTypeId },
      select: { userId: true },
    });

    if (!userEventType || userEventType.userId !== assignedUserId) {
      throw new HttpError({
        statusCode: 404,
        message: `Event type with ID ${parsedBody.eventTypeId} not found`,
      });
    }
  }

  if (!parsedBody.eventTypeId) {
    if (destinationCalendarObject.eventTypeId) {
      throw new HttpError({
        statusCode: 400,
        message: `The provided destination calendar can only be linked to an event type`,
      });
    }
    if (destinationCalendarObject.userId !== assignedUserId) {
      throw new HttpError({
        statusCode: 403,
        message: `Forbidden`,
      });
    }
  }
}

/**
 * Fetches the destination calendar based on the provided ID as the path parameter, specifically `credentialId` and `eventTypeId`.
 *
 * If no matching destination calendar is found for the provided ID, an HTTP error with a 404 status
 * indicating that the desired destination calendar was not found is thrown.
 *
 * @param id - The ID of the destination calendar to be retrieved.
 * @param prisma - An instance of PrismaClient for database operations.
 *
 * @returns - An object containing details of the matching destination calendar, specifically `credentialId` and `eventTypeId`.
 *
 * @throws HttpError - If no destination calendar matches the provided ID.
 */
async function getDestinationCalendar(id: number, prisma: PrismaClient) {
  const destinationCalendarObject = await prisma.destinationCalendar.findFirst({
    where: {
      id,
    },
    select: { userId: true, eventTypeId: true, credentialId: true },
  });

  if (!destinationCalendarObject) {
    throw new HttpError({
      statusCode: 404,
      message: `Destination calendar with ID ${id} not found`,
    });
  }

  return destinationCalendarObject;
}

function validateIntegrationInput(parsedBody: z.infer<typeof schemaDestinationCalendarEditBodyParams>) {
  if (parsedBody.integration && !parsedBody.externalId) {
    throw new HttpError({ statusCode: 400, message: "External Id is required with integration value" });
  }
  if (!parsedBody.integration && parsedBody.externalId) {
    throw new HttpError({ statusCode: 400, message: "Integration value is required with external ID" });
  }
}

export default defaultResponder(patchHandler);<|MERGE_RESOLUTION|>--- conflicted
+++ resolved
@@ -2,11 +2,7 @@
 import type { NextApiRequest } from "next";
 import type { z } from "zod";
 
-<<<<<<< HEAD
-import { getCalendarCredentialsWithoutDwd, getConnectedCalendars } from "@calcom/core/CalendarManager";
-=======
 import { getCalendarCredentialsWithoutDelegation, getConnectedCalendars } from "@calcom/lib/CalendarManager";
->>>>>>> 96fcf7be
 import { HttpError } from "@calcom/lib/http-error";
 import { defaultResponder } from "@calcom/lib/server/defaultResponder";
 import prisma from "@calcom/prisma";
@@ -189,11 +185,7 @@
   currentCredentialId: number | null;
 }) {
   if (parsedBody.integration && parsedBody.externalId) {
-<<<<<<< HEAD
-    const calendarCredentials = getCalendarCredentialsWithoutDwd(userCredentials);
-=======
     const calendarCredentials = getCalendarCredentialsWithoutDelegation(userCredentials);
->>>>>>> 96fcf7be
 
     const { connectedCalendars } = await getConnectedCalendars(
       calendarCredentials,
