{
  "name": "@calcom/ui",
  "private": true,
  "sideEffects": false,
  "version": "0.0.0",
  "main": "./index.tsx",
  "exports": {
    ".": "./index.tsx",
    "./components/icon": "./components/icon/index.ts"
  },
  "types": "./index.tsx",
  "license": "MIT",
  "scripts": {
    "lint": "eslint .",
    "type-check": "tsc --pretty --noEmit",
    "type-check:ci": "tsc-absolute --pretty --noEmit",
    "lint:fix": "eslint . --fix",
    "lint:report": "eslint . --format json --output-file ../../lint-results/ui.json"
  },
  "dependencies": {
    "@calcom/lib": "*",
    "@calcom/trpc": "*",
    "@formkit/auto-animate": "^1.0.0-beta.5",
    "@radix-ui/react-dialog": "^1.0.0",
    "@radix-ui/react-popover": "^1.0.2",
    "@radix-ui/react-portal": "^1.0.0",
    "@radix-ui/react-select": "^0.1.1",
    "@react-icons/all-files": "^4.1.0",
    "@tanstack/react-query": "^4.3.9",
    "@wojtekmaj/react-daterange-picker": "^3.3.1",
    "class-variance-authority": "^0.4.0",
    "downshift": "^6.1.9",
<<<<<<< HEAD
    "next": "^13.2.1",
    "next-seo": "^4.26.0",
=======
    "next": "^13.4.6",
>>>>>>> a3a6caa6
    "react": "^18.2.0",
    "react-colorful": "^5.6.0",
    "react-feather": "^2.0.10",
    "react-hook-form": "^7.43.3",
    "react-icons": "^4.4.0",
    "react-select": "^5.7.0"
  },
  "devDependencies": {
    "@calcom/config": "*",
    "@calcom/tsconfig": "*",
    "@types/react": "18.0.26",
    "@types/react-dom": "18.0.9",
    "typescript": "^4.9.4"
  }
}<|MERGE_RESOLUTION|>--- conflicted
+++ resolved
@@ -30,12 +30,8 @@
     "@wojtekmaj/react-daterange-picker": "^3.3.1",
     "class-variance-authority": "^0.4.0",
     "downshift": "^6.1.9",
-<<<<<<< HEAD
-    "next": "^13.2.1",
+    "next": "^13.4.6",
     "next-seo": "^4.26.0",
-=======
-    "next": "^13.4.6",
->>>>>>> a3a6caa6
     "react": "^18.2.0",
     "react-colorful": "^5.6.0",
     "react-feather": "^2.0.10",
