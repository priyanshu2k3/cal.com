--- conflicted
+++ resolved
@@ -1,12 +1,8 @@
 // !IMPORTANT! changes to this file requires publishing new version of platform libraries in order for the changes to be applied to APIV2
 import type { GetServerSidePropsContext } from "next";
 import { stringify } from "querystring";
-<<<<<<< HEAD
+import { v4 as uuidv4 } from "uuid";
 import { z } from "zod";
-=======
-import { v4 as uuidv4 } from "uuid";
-import z from "zod";
->>>>>>> 9d228a1d
 
 import { enrichFormWithMigrationData } from "@calcom/app-store/routing-forms/enrichFormWithMigrationData";
 import { getAbsoluteEventTypeRedirectUrlWithEmbedSupport } from "@calcom/app-store/routing-forms/getEventTypeRedirectUrl";
