--- conflicted
+++ resolved
@@ -1,20 +1,11 @@
 import { getCalendarCredentials, getConnectedCalendars } from "@calcom/core/CalendarManager";
-<<<<<<< HEAD
-import { isDomainWideDelegationCredential } from "@calcom/lib/domainWideDelegation/clientAndServer";
-import { getAllDomainWideDelegationCalendarCredentialsForUser } from "@calcom/lib/domainWideDelegation/server";
-=======
 import logger from "@calcom/lib/logger";
->>>>>>> 15156c22
 import type { PrismaClient } from "@calcom/prisma";
 import prisma from "@calcom/prisma";
 import type { DestinationCalendar, SelectedCalendar, User } from "@calcom/prisma/client";
 import { AppCategories } from "@calcom/prisma/enums";
 import { credentialForCalendarServiceSelect } from "@calcom/prisma/selects/credential";
 
-<<<<<<< HEAD
-export type UserWithCalendars = Pick<User, "id" | "email"> & {
-  selectedCalendars: Pick<SelectedCalendar, "externalId" | "integration">[];
-=======
 import { EventTypeRepository } from "./server/repository/eventType";
 import { SelectedCalendarRepository } from "./server/repository/selectedCalendar";
 
@@ -26,7 +17,6 @@
 export type UserWithCalendars = Pick<User, "id"> & {
   allSelectedCalendars: Pick<SelectedCalendar, "externalId" | "integration" | "eventTypeId">[];
   userLevelSelectedCalendars: Pick<SelectedCalendar, "externalId" | "integration" | "eventTypeId">[];
->>>>>>> 15156c22
   destinationCalendar: DestinationCalendar | null;
 };
 
@@ -172,41 +162,6 @@
   return matchingCalendar;
 }
 
-<<<<<<< HEAD
-const _ensureNoConflictingNonDwdConnectedCalendar = <
-  T extends { integration: { slug: string }; domainWideDelegationCredentialId?: string | null }
->(
-  connectedCalendars: T[]
-) => {
-  return connectedCalendars.filter((connectedCalendar, index, array) => {
-    const allCalendarsWithSameAppSlug = array.filter(
-      (cal) => cal.integration.slug === connectedCalendar.integration.slug
-    );
-
-    // If no other calendar with this slug, keep it
-    if (allCalendarsWithSameAppSlug.length === 1) return true;
-
-    const dwdCalendarsWithSameAppSlug = allCalendarsWithSameAppSlug.filter(
-      (cal) => cal.domainWideDelegationCredentialId
-    );
-    if (!dwdCalendarsWithSameAppSlug.length) {
-      return true;
-    }
-
-    if (connectedCalendar.domainWideDelegationCredentialId) {
-      return true;
-    }
-
-    return false;
-  });
-};
-
-export async function getConnectedDestinationCalendars(
-  user: UserWithCalendars,
-  onboarding: boolean,
-  prisma: PrismaClient
-) {
-=======
 async function ensureSelectedCalendarIsInDb({
   user,
   selectedCalendar,
@@ -265,7 +220,6 @@
   eventTypeId?: number | null;
   prisma: PrismaClient;
 }) {
->>>>>>> 15156c22
   const userCredentials = await prisma.credential.findMany({
     where: {
       userId: user.id,
@@ -277,17 +231,9 @@
     select: credentialForCalendarServiceSelect,
   });
 
-<<<<<<< HEAD
-  const domainWideDelegationCredentials = await getAllDomainWideDelegationCalendarCredentialsForUser({
-    user,
-  });
-  const allCredentials = [...userCredentials, ...domainWideDelegationCredentials];
-
-=======
   const selectedCalendars = getSelectedCalendars({ user, eventTypeId: eventTypeId ?? null });
->>>>>>> 15156c22
   // get user's credentials + their connected integrations
-  const calendarCredentials = await getCalendarCredentials(allCredentials);
+  const calendarCredentials = getCalendarCredentials(userCredentials);
 
   // get all the connected integrations' calendars (from third party)
   const getConnectedCalendarsResult = await getConnectedCalendars(
@@ -304,55 +250,12 @@
   if (connectedCalendars.length === 0) {
     user = await handleNoConnectedCalendars(user);
   } else if (!user.destinationCalendar) {
-<<<<<<< HEAD
-    /*
-      There are connected calendars, but no destination calendar
-      So create a default destination calendar with the first primary connected calendar
-      */
-    const {
-      integration = "",
-      externalId = "",
-      credentialId,
-      domainWideDelegationCredentialId,
-      email: primaryEmail,
-    } = connectedCalendars[0].primary ?? {};
-    // Select the first calendar matching the primary by default since that will also be the destination calendar
-    if (onboarding && externalId) {
-      const calendarIndex = (connectedCalendars[0].calendars || []).findIndex(
-        (item) => item.externalId === externalId && item.integration === integration
-      );
-      if (calendarIndex >= 0 && connectedCalendars[0].calendars) {
-        connectedCalendars[0].calendars[calendarIndex].isSelected = true;
-        toggledCalendarDetails = {
-          externalId,
-          integration,
-        };
-      }
-    }
-
-    user.destinationCalendar = await prisma.destinationCalendar.create({
-      data: {
-        userId: user.id,
-        integration,
-        externalId,
-        primaryEmail,
-        ...(!isDomainWideDelegationCredential({ credentialId })
-          ? {
-              credentialId,
-            }
-          : {
-              domainWideDelegationCredentialId,
-            }),
-      },
-    });
-=======
     ({ user, calendarToEnsureIsEnabledForConflictCheck, connectedCalendars } =
       await handleNoDestinationCalendar({
         user,
         connectedCalendars,
         onboarding,
       }));
->>>>>>> 15156c22
   } else {
     /* There are connected calendars and a destination calendar */
     log.debug(
@@ -403,7 +306,7 @@
   }
 
   return {
-    connectedCalendars: _ensureNoConflictingNonDwdConnectedCalendar(connectedCalendars),
+    connectedCalendars,
     destinationCalendar: {
       ...(user.destinationCalendar as DestinationCalendar),
       ...destinationCalendar,
