import type { Dayjs } from "@calcom/dayjs";
import dayjs from "@calcom/dayjs";
import type { IOutOfOfficeData } from "@calcom/lib/getUserAvailability";
import type { Availability } from "@calcom/prisma/client";

export type DateRange = {
  start: Dayjs;
  end: Dayjs;
};

export type DateOverride = Pick<Availability, "date" | "startTime" | "endTime">;
export type WorkingHours = Pick<Availability, "days" | "startTime" | "endTime">;

type TravelSchedule = { startDate: Dayjs; endDate?: Dayjs; timeZone: string };

function getAdjustedTimezone(date: Dayjs, timeZone: string, travelSchedules: TravelSchedule[]) {
  let adjustedTimezone = timeZone;

  for (const travelSchedule of travelSchedules) {
    if (
      !date.isBefore(travelSchedule.startDate) &&
      (!travelSchedule.endDate || !date.isAfter(travelSchedule.endDate))
    ) {
      adjustedTimezone = travelSchedule.timeZone;
      break;
    }
  }
  return adjustedTimezone;
}

// reducer
export function processWorkingHours(
  results: Record<number, DateRange>,
  {
    item,
    timeZone,
    dateFrom,
    dateTo,
    travelSchedules,
  }: {
    item: WorkingHours;
    timeZone: string;
    dateFrom: Dayjs;
    dateTo: Dayjs;
    travelSchedules: TravelSchedule[];
  }
) {
  const utcDateTo = dateTo.utc();
  for (let date = dateFrom.startOf("day"); utcDateTo.isAfter(date); date = date.add(1, "day")) {
    const fromOffset = dateFrom.startOf("day").utcOffset();

    const adjustedTimezone = getAdjustedTimezone(date, timeZone, travelSchedules);

    const offset = date.tz(adjustedTimezone).utcOffset();

    // it always has to be start of the day (midnight) even when DST changes
    const dateInTz = date.add(fromOffset - offset, "minutes").tz(adjustedTimezone);
    if (!item.days.includes(dateInTz.day())) {
      continue;
    }

    let start = dateInTz
      .add(item.startTime.getUTCHours(), "hours")
      .add(item.startTime.getUTCMinutes(), "minutes");

    let end = dateInTz.add(item.endTime.getUTCHours(), "hours").add(item.endTime.getUTCMinutes(), "minutes");

    const offsetBeginningOfDay = dayjs(start.format("YYYY-MM-DD hh:mm")).tz(adjustedTimezone).utcOffset();
    const offsetDiff = start.utcOffset() - offsetBeginningOfDay; // there will be 60 min offset on the day day of DST change

    start = start.add(offsetDiff, "minute");
    end = end.add(offsetDiff, "minute");

    const startResult = dayjs.max(start, dateFrom);
    let endResult = dayjs.min(end, dateTo.tz(adjustedTimezone));

    // INFO: We only allow users to set availability up to 11:59PM which ends up not making them available
    // up to midnight.
    if (endResult.hour() === 23 && endResult.minute() === 59) {
      endResult = endResult.add(1, "minute");
    }

    if (endResult.isBefore(startResult)) {
      // if an event ends before start, it's not a result.
      continue;
    }

    if (results[startResult.valueOf()]) {
      // if a result already exists, we merge the end time
      results[startResult.valueOf()].end = dayjs.max(results[startResult.valueOf()].end, endResult);
      continue;
    }
    // otherwise we create a new result
    results[endResult.valueOf()] = {
      start: startResult,
      end: endResult,
    };
  }

  return results;
}

export function processDateOverride({
  item,
  itemDateAsUtc,
  timeZone,
  travelSchedules,
}: {
  item: DateOverride;
  itemDateAsUtc: Dayjs;
  timeZone: string;
  travelSchedules: TravelSchedule[];
}) {
  const overrideDate = dayjs(item.date);

  const adjustedTimezone = getAdjustedTimezone(overrideDate, timeZone, travelSchedules);

  const itemDateStartOfDay = itemDateAsUtc.startOf("day");
  const startDate = itemDateStartOfDay
    .add(item.startTime.getUTCHours(), "hours")
    .add(item.startTime.getUTCMinutes(), "minutes")
    .second(0)
    .tz(adjustedTimezone, true);

  let endDate = itemDateStartOfDay;
  const endTimeHours = item.endTime.getUTCHours();
  const endTimeMinutes = item.endTime.getUTCMinutes();

  if (endTimeHours === 23 && endTimeMinutes === 59) {
    endDate = endDate.add(1, "day").tz(timeZone, true);
  } else {
    endDate = itemDateStartOfDay
      .add(endTimeHours, "hours")
      .add(endTimeMinutes, "minutes")
      .second(0)
      .tz(adjustedTimezone, true);
  }

  return {
    start: startDate,
    end: endDate,
  };
}

// This function processes out-of-office dates and returns a date range for each OOO date.
function processOOO(outOfOffice: Dayjs, timeZone: string) {
  const OOOdate = outOfOffice.tz(timeZone, true);
  return {
    start: OOOdate,
    end: OOOdate,
  };
}

export function buildDateRanges({
  availability,
  timeZone /* Organizer timeZone */,
  dateFrom /* Attendee dateFrom */,
  dateTo /* `` dateTo */,
  travelSchedules,
  outOfOffice,
}: {
  timeZone: string;
  availability: (DateOverride | WorkingHours)[];
  dateFrom: Dayjs;
  dateTo: Dayjs;
  travelSchedules: TravelSchedule[];
  outOfOffice?: IOutOfOfficeData;
}): { dateRanges: DateRange[]; oooExcludedDateRanges: DateRange[] } {
  const dateFromOrganizerTZ = dateFrom.tz(timeZone);

  const groupedWorkingHours = groupByDate(
    Object.values(
      availability.reduce((processed: Record<number, DateRange>, item) => {
        if (!("days" in item)) {
          return processed;
        }

        processed = processWorkingHours(processed, {
          item,
          timeZone,
          dateFrom: dateFromOrganizerTZ,
          dateTo,
          travelSchedules,
        });
        return processed;
      }, {})
    )
  );
<<<<<<< HEAD
=======
  const OOOdates = outOfOffice
    ? Object.keys(outOfOffice).map((outOfOffice) => processOOO(dayjs.utc(outOfOffice), timeZone))
    : [];
>>>>>>> 11a06324

  const groupedOOO = groupByDate(
    outOfOffice ? Object.keys(outOfOffice).map((outOfOffice) => processOOO(dayjs(outOfOffice), timeZone)) : []
  );

  const groupedDateOverrides = groupByDate(
    availability.reduce((processed: DateRange[], item) => {
      // early return if item is not a date override
      if (!("date" in item && !!item.date)) {
        return processed;
      }
      const itemDateAsUtc = dayjs.utc(item.date);
      // TODO: Remove the .subtract(1, "day") and .add(1, "day") part and
      // refactor this to actually work with correct dates.
      // As of 2024-02-20, there are mismatches between local and UTC dates for overrides
      // and the dateFrom and dateTo fields, resulting in this if not returning true, which
      // results in "no available users found" errors.
      if (
        itemDateAsUtc.isBetween(
          dateFrom.subtract(1, "day").startOf("day"),
          dateTo.add(1, "day").endOf("day"),
          null,
          "[]"
        )
      ) {
        processed.push(processDateOverride({ item, itemDateAsUtc, timeZone, travelSchedules }));
      }
      return processed;
    }, [])
  );

  const dateRanges = Object.values({
    ...groupedWorkingHours,
    ...groupedDateOverrides,
  }).map(
    // remove 0-length overrides that were kept to cancel out working dates until now.
    (ranges) => ranges.filter((range) => range.start.valueOf() !== range.end.valueOf())
  );

  const oooExcludedDateRanges = Object.values({
    ...groupedWorkingHours,
    ...groupedDateOverrides,
    ...groupedOOO,
  }).map(
    // remove 0-length overrides && OOO dates that were kept to cancel out working dates until now.
    (ranges) => ranges.filter((range) => range.start.valueOf() !== range.end.valueOf())
  );

  return { dateRanges: dateRanges.flat(), oooExcludedDateRanges: oooExcludedDateRanges.flat() };
}

export function groupByDate(ranges: DateRange[]): { [x: string]: DateRange[] } {
  const results = ranges.reduce(
    (
      previousValue: {
        [date: string]: DateRange[];
      },
      currentValue
    ) => {
      const dateString = dayjs(currentValue.start).format("YYYY-MM-DD");

      previousValue[dateString] =
        typeof previousValue[dateString] === "undefined"
          ? [currentValue]
          : [...previousValue[dateString], currentValue];
      return previousValue;
    },
    {}
  );

  return results;
}

export function intersect(ranges: DateRange[][]): DateRange[] {
  if (!ranges.length) return [];
  // Get the ranges of the first user
  let commonAvailability = ranges[0];

  // For each of the remaining users, find the intersection of their ranges with the current common availability
  for (let i = 1; i < ranges.length; i++) {
    const userRanges = ranges[i];

    const intersectedRanges: {
      start: Dayjs;
      end: Dayjs;
    }[] = [];

    commonAvailability.forEach((commonRange) => {
      userRanges.forEach((userRange) => {
        const intersection = getIntersection(commonRange, userRange);
        if (intersection !== null) {
          // If the current common range intersects with the user range, add the intersected time range to the new array
          intersectedRanges.push(intersection);
        }
      });
    });

    commonAvailability = intersectedRanges;
  }

  // If the common availability is empty, there is no time when all users are available
  if (commonAvailability.length === 0) {
    return [];
  }

  return commonAvailability;
}

function getIntersection(range1: DateRange, range2: DateRange) {
  const start = range1.start.utc().isAfter(range2.start) ? range1.start : range2.start;
  const end = range1.end.utc().isBefore(range2.end) ? range1.end : range2.end;
  if (start.utc().isBefore(end)) {
    return { start, end };
  }
  return null;
}

export function subtract(
  sourceRanges: (DateRange & { [x: string]: unknown })[],
  excludedRanges: DateRange[]
) {
  const result: DateRange[] = [];

  for (const { start: sourceStart, end: sourceEnd, ...passThrough } of sourceRanges) {
    let currentStart = sourceStart;

    const overlappingRanges = excludedRanges.filter(
      ({ start, end }) => start.isBefore(sourceEnd) && end.isAfter(sourceStart)
    );

    overlappingRanges.sort((a, b) => (a.start.isAfter(b.start) ? 1 : -1));

    for (const { start: excludedStart, end: excludedEnd } of overlappingRanges) {
      if (excludedStart.isAfter(currentStart)) {
        result.push({ start: currentStart, end: excludedStart });
      }
      currentStart = excludedEnd.isAfter(currentStart) ? excludedEnd : currentStart;
    }

    if (sourceEnd.isAfter(currentStart)) {
      result.push({ start: currentStart, end: sourceEnd, ...passThrough });
    }
  }

  return result;
}

export function mergeOverlappingRanges(ranges: { start: Date; end: Date }[]): { start: Date; end: Date }[] {
  if (ranges.length === 0) return [];

  const sortedRanges = ranges.sort((a, b) => a.start.valueOf() - b.start.valueOf());

  const mergedRanges: { start: Date; end: Date }[] = [sortedRanges[0]];

  for (let i = 1; i < sortedRanges.length; i++) {
    const lastMergedRange = mergedRanges[mergedRanges.length - 1];
    const currentRange = sortedRanges[i];

    if (currentRange.start.getTime() <= lastMergedRange.end.getTime()) {
      lastMergedRange.end = new Date(Math.max(lastMergedRange.end.getTime(), currentRange.end.getTime()));
    } else {
      mergedRanges.push(currentRange);
    }
  }
  return mergedRanges;
}<|MERGE_RESOLUTION|>--- conflicted
+++ resolved
@@ -186,15 +186,11 @@
       }, {})
     )
   );
-<<<<<<< HEAD
-=======
-  const OOOdates = outOfOffice
-    ? Object.keys(outOfOffice).map((outOfOffice) => processOOO(dayjs.utc(outOfOffice), timeZone))
-    : [];
->>>>>>> 11a06324
 
   const groupedOOO = groupByDate(
-    outOfOffice ? Object.keys(outOfOffice).map((outOfOffice) => processOOO(dayjs(outOfOffice), timeZone)) : []
+    outOfOffice
+      ? Object.keys(outOfOffice).map((outOfOffice) => processOOO(dayjs.utc(outOfOffice), timeZone))
+      : []
   );
 
   const groupedDateOverrides = groupByDate(
