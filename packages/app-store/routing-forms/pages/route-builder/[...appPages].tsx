"use client";

import { useAutoAnimate } from "@formkit/auto-animate/react";
import Link from "next/link";
import React, { useCallback, useState, useEffect } from "react";
import { Query, Builder, Utils as QbUtils } from "react-awesome-query-builder";
import type { ImmutableTree, BuilderProps, Config } from "react-awesome-query-builder";
import type { UseFormReturn } from "react-hook-form";

import Shell from "@calcom/features/shell/Shell";
import { areTheySiblingEntitites } from "@calcom/lib/entityPermissionUtils";
import { useLocale } from "@calcom/lib/hooks/useLocale";
<<<<<<< HEAD
import { App_RoutingForms_Form, SchedulingType } from "@calcom/prisma/client";
=======
import { App_RoutingForms_Form } from "@calcom/prisma/client";
>>>>>>> c80daf43
import { trpc } from "@calcom/trpc/react";
import type { inferSSRProps } from "@calcom/types/inferSSRProps";
import {
  SelectField,
  FormCard,
  SelectWithValidation as Select,
  TextArea,
  TextField,
  Badge,
  Divider,
  Switch,
  Tooltip,
} from "@calcom/ui";

import type { RoutingFormWithResponseCount } from "../../components/SingleForm";
import SingleForm, {
  getServerSidePropsForSingleFormView as getServerSideProps,
} from "../../components/SingleForm";
import "../../components/react-awesome-query-builder/styles.css";
import { RoutingPages } from "../../lib/RoutingPages";
import { createFallbackRoute } from "../../lib/createFallbackRoute";
import {
  getQueryBuilderConfigForFormFields,
  getQueryBuilderConfigForAttributes,
  type FormFieldsQueryBuilderConfigWithRaqbFields,
  type AttributesQueryBuilderConfigWithRaqbFields,
} from "../../lib/getQueryBuilderConfig";
import isRouter from "../../lib/isRouter";
import type { SerializableForm } from "../../types/types";
import type { GlobalRoute, LocalRoute, SerializableRoute, Attribute } from "../../types/types";
<<<<<<< HEAD

type FormFieldsQueryBuilderState = {
  tree: ImmutableTree;
  config: FormFieldsQueryBuilderConfigWithRaqbFields;
};

type AttributesQueryBuilderState = {
  tree: ImmutableTree;
  config: AttributesQueryBuilderConfigWithRaqbFields;
};

type LocalRouteWithRaqbStates = LocalRoute & {
  formFieldsQueryBuilderState: FormFieldsQueryBuilderState;
  attributesQueryBuilderState: AttributesQueryBuilderState | null;
};

=======

type FormFieldsQueryBuilderState = {
  tree: ImmutableTree;
  config: FormFieldsQueryBuilderConfigWithRaqbFields;
};

type AttributesQueryBuilderState = {
  tree: ImmutableTree;
  config: AttributesQueryBuilderConfigWithRaqbFields;
};

type LocalRouteWithRaqbStates = LocalRoute & {
  formFieldsQueryBuilderState: FormFieldsQueryBuilderState;
  attributesQueryBuilderState: AttributesQueryBuilderState | null;
};

>>>>>>> c80daf43
type Route = LocalRouteWithRaqbStates | GlobalRoute;

type AttributesQueryValue = NonNullable<LocalRoute["attributesQueryValue"]>;
type FormFieldsQueryValue = LocalRoute["queryValue"];
<<<<<<< HEAD
type AttributeRoutingConfig = NonNullable<LocalRoute["attributeRoutingConfig"]>;
=======
>>>>>>> c80daf43

const hasRules = (route: Route) => {
  if (isRouter(route)) return false;
  route.queryValue.children1 && Object.keys(route.queryValue.children1).length;
};

const getEmptyRoute = (): Exclude<SerializableRoute, GlobalRoute> => {
  const uuid = QbUtils.uuid();
  const formFieldsQueryValue = { id: uuid, type: "group" } as FormFieldsQueryValue;
  const attributesQueryValue = { id: uuid, type: "group" } as AttributesQueryValue;

  return {
    id: uuid,
    action: {
      type: "eventTypeRedirectUrl",
      value: "",
    },
    // It is actually formFieldsQueryValue
    queryValue: formFieldsQueryValue,
    attributesQueryValue: attributesQueryValue,
  };
};

const Route = ({
  form,
  route,
  routes,
  setRoute,
<<<<<<< HEAD
  setAttributeRoutingConfig,
=======
>>>>>>> c80daf43
  formFieldsQueryBuilderConfig,
  attributesQueryBuilderConfig,
  setRoutes,
  moveUp,
  moveDown,
  appUrl,
  disabled = false,
  fieldIdentifiers,
}: {
  form: inferSSRProps<typeof getServerSideProps>["form"];
  route: Route;
  routes: Route[];
  setRoute: (id: string, route: Partial<Route>) => void;
<<<<<<< HEAD
  setAttributeRoutingConfig: (id: string, attributeRoutingConfig: Partial<AttributeRoutingConfig>) => void;
=======
>>>>>>> c80daf43
  formFieldsQueryBuilderConfig: FormFieldsQueryBuilderConfigWithRaqbFields;
  attributesQueryBuilderConfig: AttributesQueryBuilderConfigWithRaqbFields | null;
  setRoutes: React.Dispatch<React.SetStateAction<Route[]>>;
  fieldIdentifiers: string[];
  moveUp?: { fn: () => void; check: () => boolean } | null;
  moveDown?: { fn: () => void; check: () => boolean } | null;
  appUrl: string;
  disabled?: boolean;
}) => {
  const { t } = useLocale();
  const isTeamForm = form.teamId !== null;
  const index = routes.indexOf(route);

  const { data: eventTypesByGroup, isLoading } = trpc.viewer.eventTypes.getByViewer.useQuery({
    forRoutingForms: true,
  });

  const eventOptions: { label: string; value: string; eventTypeId: number }[] = [];
  const eventTypesMap = new Map<
    number,
    {
      schedulingType: SchedulingType | null;
    }
  >();
  eventTypesByGroup?.eventTypeGroups.forEach((group) => {
    const eventTypeValidInContext = areTheySiblingEntitites({
      entity1: {
        teamId: group.teamId ?? null,
        // group doesn't have userId. The query ensures that it belongs to the user only, if teamId isn't set. So, I am manually setting it to the form userId
        userId: form.userId,
      },
      entity2: {
        teamId: form.teamId ?? null,
        userId: form.userId,
      },
    });

    group.eventTypes.forEach((eventType) => {
      const uniqueSlug = `${group.profile.slug}/${eventType.slug}`;
      const isRouteAlreadyInUse = isRouter(route) ? false : uniqueSlug === route.action.value;

      // If Event is already in use, we let it be so as to not break the existing setup
      if (!isRouteAlreadyInUse && !eventTypeValidInContext) {
        return;
      }
      eventTypesMap.set(eventType.id, {
        schedulingType: eventType.schedulingType,
      });
      eventOptions.push({
        label: uniqueSlug,
        value: uniqueSlug,
        eventTypeId: eventType.id,
      });
    });
  });

  // /team/{TEAM_SLUG}/{EVENT_SLUG} -> /team/{TEAM_SLUG}
  const eventTypePrefix =
    eventOptions.length !== 0
      ? eventOptions[0].value.substring(0, eventOptions[0].value.lastIndexOf("/") + 1)
      : "";

  const [customEventTypeSlug, setCustomEventTypeSlug] = useState<string>("");

  useEffect(() => {
    if (!isLoading) {
      const isCustom =
        !isRouter(route) && !eventOptions.find((eventOption) => eventOption.value === route.action.value);
      setCustomEventTypeSlug(isCustom && !isRouter(route) ? route.action.value.split("/").pop() ?? "" : "");
    }
  }, [isLoading]);

  const onChangeFormFieldsQuery = (
    route: Route,
    immutableTree: ImmutableTree,
    config: FormFieldsQueryBuilderConfigWithRaqbFields
  ) => {
    const jsonTree = QbUtils.getTree(immutableTree) as LocalRoute["queryValue"];
    setRoute(route.id, {
      formFieldsQueryBuilderState: { tree: immutableTree, config: config },
      queryValue: jsonTree,
    });
  };

  const onChangeTeamMembersQuery = (
    route: Route,
    immutableTree: ImmutableTree,
    config: AttributesQueryBuilderConfigWithRaqbFields
  ) => {
    const jsonTree = QbUtils.getTree(immutableTree);
    setRoute(route.id, {
      attributesQueryBuilderState: { tree: immutableTree, config: config },
      attributesQueryValue: jsonTree as AttributesQueryValue,
    });
  };

  const renderBuilder = useCallback(
    (props: BuilderProps) => (
      <div className="query-builder-container">
        <div className="query-builder qb-lite">
          <Builder {...props} />
        </div>
      </div>
    ),
    []
  );

  if (isRouter(route)) {
    return (
      <div>
        <FormCard
          moveUp={moveUp}
          moveDown={moveDown}
          deleteField={{
            check: () => routes.length !== 1,
            fn: () => {
              const newRoutes = routes.filter((r) => r.id !== route.id);
              setRoutes(newRoutes);
            },
          }}
          label={
            <div>
              <span className="mr-2">{`Route ${index + 1}`}</span>
            </div>
          }
          className="mb-6">
          <div className="-mt-3">
            <Link href={`${appUrl}/route-builder/${route.id}`}>
              <Badge variant="gray">
                <span className="font-semibold">{route.name}</span>
              </Badge>
            </Link>
            <p className="text-subtle mt-2 text-sm">
              Fields available in <span className="font-bold">{route.name}</span> will be added to this form.
            </p>
          </div>
        </FormCard>
      </div>
    );
  }

  const shouldShowFormFieldsQueryBuilder = (route.isFallback && hasRules(route)) || !route.isFallback;
<<<<<<< HEAD
  const eventTypeRedirectUrlOptions =
    eventOptions.length !== 0
      ? [{ label: t("custom"), value: "custom", eventTypeId: 0 }].concat(eventOptions)
      : [];

  const eventTypeRedirectUrlSelectedOption =
    eventOptions.length !== 0 && route.action.value !== ""
      ? eventOptions.find(
          (eventOption) => eventOption.value === route.action.value && !customEventTypeSlug.length
        ) || {
          label: t("custom"),
          value: "custom",
          eventTypeId: 0,
        }
      : undefined;

  const chosenEventType = eventTypeRedirectUrlSelectedOption?.eventTypeId
    ? eventTypesMap.get(eventTypeRedirectUrlSelectedOption.eventTypeId)
    : null;
=======
>>>>>>> c80daf43

  const formFieldsQueryBuilder = shouldShowFormFieldsQueryBuilder ? (
    <div>
      <span className="text-emphasis flex w-full items-center text-sm">
        For responses matching the following criteria(matches all by default)
      </span>
      <Query
        {...(formFieldsQueryBuilderConfig as unknown as Config)}
        value={route.formFieldsQueryBuilderState.tree}
        onChange={(immutableTree, formFieldsQueryBuilderConfig) => {
          onChangeFormFieldsQuery(
            route,
            immutableTree,
            formFieldsQueryBuilderConfig as unknown as FormFieldsQueryBuilderConfigWithRaqbFields
          );
        }}
        renderBuilder={renderBuilder}
      />
      <Divider className="mb-6 mt-6" />
    </div>
  ) : null;

  const attributesQueryBuilder =
<<<<<<< HEAD
    route.action?.type === "eventTypeRedirectUrl" && isTeamForm ? (
      <div className="mt-4">
        <span className="text-emphasis flex w-full items-center text-sm">
          and use only the Team Members that match the following criteria(matches all by default)
        </span>

        {chosenEventType?.schedulingType === SchedulingType.ROUND_ROBIN ? (
          <div className="mt-4 flex flex-col">
            <Switch
              label={
                route.attributeRoutingConfig?.skipContactOwner
                  ? "Contact owner will not be forced (can still be host if it matches the attributes and Round Robin criteria)"
                  : "Contact owner will be the Round Robin host if available"
              }
              tooltip={"Contact owner can only be used if the routed event has it enabled through Salesforce app"}
              checked={route.attributeRoutingConfig?.skipContactOwner ?? false}
              onCheckedChange={(skipContactOwner) => {
                setAttributeRoutingConfig(route.id, {
                  skipContactOwner,
                });
              }}></Switch>
          </div>
        ) : null}

=======
    route.action?.type === "eventTypeRedirectUrl" ? (
      <div className="mt-4">
        {isTeamForm && (
          <span className="text-emphasis flex w-full items-center text-sm">
            and use only the Team Members that match the following criteria(matches all by default)
          </span>
        )}
>>>>>>> c80daf43
        <div className="mt-2">
          {route.attributesQueryBuilderState && attributesQueryBuilderConfig && (
            <Query
              {...(attributesQueryBuilderConfig as unknown as Config)}
              value={route.attributesQueryBuilderState.tree}
              onChange={(immutableTree, attributesQueryBuilderConfig) => {
                onChangeTeamMembersQuery(
                  route,
                  immutableTree,
                  attributesQueryBuilderConfig as unknown as AttributesQueryBuilderConfigWithRaqbFields
                );
              }}
              renderBuilder={renderBuilder}
            />
          )}
        </div>
      </div>
    ) : null;

  return (
    <FormCard
      className="mb-6"
      moveUp={moveUp}
      moveDown={moveDown}
      label={route.isFallback ? "Fallback Route" : `Route ${index + 1}`}
      deleteField={{
        check: () => routes.length !== 1 && !route.isFallback,
        fn: () => {
          const newRoutes = routes.filter((r) => r.id !== route.id);
          setRoutes(newRoutes);
        },
      }}>
      <div className="-mx-4 mb-4 flex w-full items-center sm:mx-0">
        <div className="cal-query-builder w-full ">
          {formFieldsQueryBuilder}
          <div>
            <div className="text-emphasis flex w-full items-center text-sm">
              <div className="flex flex-grow-0 whitespace-nowrap">
                <span>{t("send_booker_to")}</span>
              </div>
              <Select
                isDisabled={disabled}
                className="data-testid-select-routing-action block w-full flex-grow px-2"
                required
                value={RoutingPages.find((page) => page.value === route.action?.type)}
                onChange={(item) => {
                  if (!item) {
                    return;
                  }
                  const action: LocalRoute["action"] = {
                    type: item.value,
                    value: "",
                  };

                  if (action.type === "customPageMessage") {
                    action.value = "We are not ready for you yet :(";
                  } else {
                    action.value = "";
                  }

                  setRoute(route.id, { action });
                }}
                options={RoutingPages}
              />
              {route.action?.type ? (
                route.action?.type === "customPageMessage" ? (
                  <TextArea
                    required
                    disabled={disabled}
                    name="customPageMessage"
                    className="border-default flex w-full flex-grow"
                    value={route.action.value}
                    onChange={(e) => {
                      setRoute(route.id, { action: { ...route.action, value: e.target.value } });
                    }}
                  />
                ) : route.action?.type === "externalRedirectUrl" ? (
                  <TextField
                    disabled={disabled}
                    name="externalRedirectUrl"
                    className="border-default flex w-full flex-grow text-sm"
                    containerClassName="w-full mt-2"
                    type="url"
                    required
                    labelSrOnly
                    value={route.action.value}
                    onChange={(e) => {
                      setRoute(route.id, { action: { ...route.action, value: e.target.value } });
                    }}
                    placeholder="https://example.com"
                  />
                ) : (
                  <div className="block w-full">
                    <Select
                      required
                      isDisabled={disabled}
                      options={eventTypeRedirectUrlOptions}
                      onChange={(option) => {
                        if (!option) {
                          return;
                        }
                        if (option.value !== "custom") {
                          setRoute(route.id, {
                            action: { ...route.action, value: option.value },
                          });
                          setCustomEventTypeSlug("");
                        } else {
                          setRoute(route.id, { action: { ...route.action, value: "custom" } });
                          setCustomEventTypeSlug("");
                        }
                      }}
                      value={eventTypeRedirectUrlSelectedOption}
                    />
                    {eventOptions.length !== 0 &&
                    route.action.value !== "" &&
                    (!eventOptions.find((eventOption) => eventOption.value === route.action.value) ||
                      customEventTypeSlug.length) ? (
                      <>
                        <TextField
                          disabled={disabled}
                          className="border-default flex w-full flex-grow text-sm"
                          containerClassName="w-full mt-2"
                          addOnLeading={eventTypePrefix}
                          required
                          value={customEventTypeSlug}
                          onChange={(e) => {
                            setCustomEventTypeSlug(e.target.value);
                            setRoute(route.id, {
                              action: { ...route.action, value: `${eventTypePrefix}${e.target.value}` },
                            });
                          }}
                          placeholder="event-url"
                        />
                        <div className="mt-2 ">
                          <p className="text-subtle text-xs">
                            {fieldIdentifiers.length
                              ? t("field_identifiers_as_variables_with_example", {
                                  variable: `{${fieldIdentifiers[0]}}`,
                                })
                              : t("field_identifiers_as_variables")}
                          </p>
                        </div>
                      </>
                    ) : (
                      <></>
                    )}
                  </div>
                )
              ) : null}
            </div>
            {attributesQueryBuilder}
          </div>
        </div>
      </div>
    </FormCard>
  );
};

const buildState = <
  T extends
    | {
        queryValue: FormFieldsQueryValue;
        config: FormFieldsQueryBuilderConfigWithRaqbFields;
      }
    | {
        queryValue: AttributesQueryValue;
        config: AttributesQueryBuilderConfigWithRaqbFields;
      }
>({
  queryValue,
  config,
}: T) => ({
  tree: QbUtils.checkTree(QbUtils.loadTree(queryValue), config as unknown as Config),
  config,
});

const deserializeRoute = ({
  route,
  formFieldsQueryBuilderConfig,
  attributesQueryBuilderConfig,
}: {
  route: Exclude<SerializableRoute, GlobalRoute>;
  formFieldsQueryBuilderConfig: FormFieldsQueryBuilderConfigWithRaqbFields;
  attributesQueryBuilderConfig: AttributesQueryBuilderConfigWithRaqbFields | null;
}): Route => {
  const attributesQueryBuilderState =
    route.attributesQueryValue && attributesQueryBuilderConfig
      ? buildState({
          queryValue: route.attributesQueryValue,
          config: attributesQueryBuilderConfig,
        })
      : null;
<<<<<<< HEAD

=======
      
>>>>>>> c80daf43
  return {
    ...route,
    formFieldsQueryBuilderState: buildState({
      queryValue: route.queryValue,
      config: formFieldsQueryBuilderConfig,
    }),
    attributesQueryBuilderState,
  };
};

const Routes = ({
  form,
  hookForm,
  appUrl,
  attributes,
}: {
  form: inferSSRProps<typeof getServerSideProps>["form"];
  hookForm: UseFormReturn<RoutingFormWithResponseCount>;
  appUrl: string;
  attributes: Attribute[] | null;
}) => {
  const { routes: serializedRoutes } = hookForm.getValues();
  const { t } = useLocale();

  const formFieldsQueryBuilderConfig = getQueryBuilderConfigForFormFields(hookForm.getValues());
  const attributesQueryBuilderConfig = attributes
    ? getQueryBuilderConfigForAttributes({
        attributes: attributes,
        form: hookForm.getValues(),
      })
    : null;

  const [routes, setRoutes] = useState(() => {
    const transformRoutes = () => {
      const _routes = serializedRoutes || [getEmptyRoute()];
      _routes.forEach((r) => {
        if (isRouter(r)) return;
        if (!r.queryValue?.id) {
          r.queryValue = { id: QbUtils.uuid(), type: "group" } as LocalRoute["queryValue"];
        }
      });
      return _routes;
    };

    return transformRoutes().map((route) => {
      if (isRouter(route)) return route;
      return deserializeRoute({
        route,
        formFieldsQueryBuilderConfig,
        attributesQueryBuilderConfig,
      });
    });
  });

  const { data: allForms } = trpc.viewer.appRoutingForms.forms.useQuery();

  const notHaveAttributesQuery = ({ form }: { form: SerializableForm<App_RoutingForms_Form> }) => {
    return form.routes?.every((route) => {
      if (isRouter(route)) {
        return true;
      }
      return !route.attributesQueryValue;
    });
  };

  const availableRouters =
    allForms?.filtered
      .filter(({ form: router }) => {
        const routerValidInContext = areTheySiblingEntitites({
          entity1: {
            teamId: router.teamId ?? null,
            // group doesn't have userId. The query ensures that it belongs to the user only, if teamId isn't set. So, I am manually setting it to the form userId
            userId: router.userId,
          },
          entity2: {
            teamId: hookForm.getValues().teamId ?? null,
            userId: hookForm.getValues().userId,
          },
        });
        return router.id !== hookForm.getValues().id && routerValidInContext;
      })
      // We don't want to support picking forms that have attributes query. We can consider it later.
      // This is mainly because the Router picker feature is pretty much not used and we don't want to complicate things
      .filter(({ form }) => {
        return notHaveAttributesQuery({ form: form });
      })
      .map(({ form: router }) => {
        return {
          value: router.id,
          label: router.name,
          name: router.name,
          description: router.description,
          isDisabled: false,
        };
      }) || [];

  const isConnectedForm = (id: string) => form.connectedForms.map((f) => f.id).includes(id);

  const routerOptions = (
    [
      {
        label: "Create a New Route",
        value: "newRoute",
        name: null,
        description: null,
      },
    ] as {
      label: string;
      value: string;
      name: string | null;
      description: string | null;
      isDisabled?: boolean;
    }[]
  ).concat(
    availableRouters.map((r) => {
      // Reset disabled state
      r.isDisabled = false;

      // Can't select a form as router that is already a connected form. It avoids cyclic dependency
      if (isConnectedForm(r.value)) {
        r.isDisabled = true;
      }
      // A route that's already used, can't be reselected
      if (routes.find((route) => route.id === r.value)) {
        r.isDisabled = true;
      }
      return r;
    })
  );

  const [animationRef] = useAutoAnimate<HTMLDivElement>();

  const mainRoutes = routes.filter((route) => {
    if (isRouter(route)) return true;
    return !route.isFallback;
  });

  let fallbackRoute = routes.find((route) => {
    if (isRouter(route)) return false;
    return route.isFallback;
  });

  if (!fallbackRoute) {
    fallbackRoute = deserializeRoute({
      route: createFallbackRoute(),
      formFieldsQueryBuilderConfig,
      attributesQueryBuilderConfig,
    });
    setRoutes((routes) => {
      // Even though it's obvious that fallbackRoute is defined here but TypeScript just can't figure it out.
      // eslint-disable-next-line @typescript-eslint/no-non-null-assertion
      return [...routes, fallbackRoute!];
    });
    return null;
  } else if (routes.indexOf(fallbackRoute) !== routes.length - 1) {
    // Ensure fallback is last
    setRoutes((routes) => {
      // Even though it's obvious that fallbackRoute is defined here but TypeScript just can't figure it out.
      // eslint-disable-next-line @typescript-eslint/no-non-null-assertion
      return [...routes.filter((route) => route.id !== fallbackRoute!.id), fallbackRoute!];
    });
  }

  const setRoute = (id: string, route: Partial<Route>) => {
    const index = routes.findIndex((route) => route.id === id);
    const existingRoute = routes[index];
    const newRoutes = [...routes];
    newRoutes[index] = { ...existingRoute, ...route };
    setRoutes(newRoutes);
  };

  const setAttributeRoutingConfig = (id: string, attributeRoutingConfig: Partial<AttributeRoutingConfig>) => {
    const existingRoute = routes.find((route) => route.id === id);
    if (!existingRoute) {
      throw new Error("Route not found");
    }

    const existingAttributeRoutingConfig =
      "attributeRoutingConfig" in existingRoute ? existingRoute.attributeRoutingConfig : {};
    setRoute(id, {
      attributeRoutingConfig: { ...existingAttributeRoutingConfig, ...attributeRoutingConfig },
    });
  };

  const swap = (from: number, to: number) => {
    setRoutes((routes) => {
      const newRoutes = [...routes];
      const routeToSwap = newRoutes[from];
      newRoutes[from] = newRoutes[to];
      newRoutes[to] = routeToSwap;
      return newRoutes;
    });
  };

  const routesToSave = routes.map((route) => {
    if (isRouter(route)) {
      return route;
    }
    return {
      id: route.id,
      attributeRoutingConfig: route.attributeRoutingConfig,
      action: route.action,
      isFallback: route.isFallback,
      queryValue: route.queryValue,
      attributesQueryValue: route.attributesQueryValue,
    };
  });

  hookForm.setValue("routes", routesToSave);

  const fields = hookForm.getValues("fields");

  const fieldIdentifiers = fields ? fields.map((field) => field.identifier ?? field.label) : [];

  return (
    <div className="bg-default border-subtle flex flex-col-reverse rounded-md border p-8 md:flex-row">
      <div ref={animationRef} className="w-full ltr:mr-2 rtl:ml-2">
        {mainRoutes.map((route, key) => {
          return (
            <Route
              form={form}
              appUrl={appUrl}
              key={route.id}
              formFieldsQueryBuilderConfig={formFieldsQueryBuilderConfig}
              attributesQueryBuilderConfig={attributesQueryBuilderConfig}
              route={route}
              fieldIdentifiers={fieldIdentifiers}
              moveUp={{
                check: () => key !== 0,
                fn: () => {
                  swap(key, key - 1);
                },
              }}
              moveDown={{
                // routes.length - 1 is fallback route always. So, routes.length - 2 is the last item that can be moved down
                check: () => key !== routes.length - 2,
                fn: () => {
                  swap(key, key + 1);
                },
              }}
              routes={routes}
              setRoute={setRoute}
              setAttributeRoutingConfig={setAttributeRoutingConfig}
              setRoutes={setRoutes}
            />
          );
        })}
        <SelectField
          placeholder={t("select_a_router")}
          containerClassName="mb-6 data-testid-select-router"
          isOptionDisabled={(option) => !!option.isDisabled}
          label={t("add_a_new_route")}
          options={routerOptions}
          key={mainRoutes.length}
          onChange={(option) => {
            if (!option) {
              return;
            }
            const router = option.value;
            if (router === "newRoute") {
              const newEmptyRoute = getEmptyRoute();
              const newRoutes = [
                ...routes,
                {
                  ...newEmptyRoute,
                  formFieldsQueryBuilderState: buildState({
                    queryValue: newEmptyRoute.queryValue,
                    config: formFieldsQueryBuilderConfig,
                  }),
                  attributesQueryBuilderState:
                    attributesQueryBuilderConfig && newEmptyRoute.attributesQueryValue
                      ? buildState({
                          queryValue: newEmptyRoute.attributesQueryValue,
                          config: attributesQueryBuilderConfig,
                        })
                      : null,
                },
              ];

              setRoutes(newRoutes);
            } else {
              const routerId = router;
              if (!routerId) {
                return;
              }
              setRoutes([
                ...routes,
                {
                  isRouter: true,
                  id: routerId,
                  name: option.name,
                  description: option.description,
                } as Route,
              ]);
            }
          }}
        />

        <div>
          <Route
            form={form}
            formFieldsQueryBuilderConfig={formFieldsQueryBuilderConfig}
            attributesQueryBuilderConfig={attributesQueryBuilderConfig}
            route={fallbackRoute}
            routes={routes}
            setRoute={setRoute}
            setRoutes={setRoutes}
            appUrl={appUrl}
            fieldIdentifiers={fieldIdentifiers}
            setAttributeRoutingConfig={setAttributeRoutingConfig}
          />
        </div>
      </div>
    </div>
  );
};

export default function RouteBuilder({
  form,
  appUrl,
  enrichedWithUserProfileForm,
}: inferSSRProps<typeof getServerSideProps> & { appUrl: string }) {
  return (
    <SingleForm
      form={form}
      appUrl={appUrl}
      enrichedWithUserProfileForm={enrichedWithUserProfileForm}
      Page={({ hookForm, form }) => {
        const { t } = useLocale();
        const values = hookForm.getValues();
        const { data: attributes, isPending: isAttributesLoading } =
          trpc.viewer.appRoutingForms.getAttributesForTeam.useQuery(
            { teamId: values.teamId! },
            { enabled: !!values.teamId }
          );
        // If hookForm hasn't been initialized, don't render anything
        // This is important here because some states get initialized which aren't reset when the hookForm is reset with the form values and they don't get the updated values
        if (!hookForm.getValues().id) {
          return null;
        }

        // Only team form needs attributes
        if (values.teamId) {
          if (isAttributesLoading) {
            return <div>Loading...</div>;
          }
          if (!attributes) {
            return <div>{t("something_went_wrong")}</div>;
          }
        }

        return (
          <div className="route-config">
            <Routes hookForm={hookForm} appUrl={appUrl} form={form} attributes={attributes || null} />
          </div>
        );
      }}
    />
  );
}

RouteBuilder.getLayout = (page: React.ReactElement) => {
  return (
    <Shell backPath="/apps/routing-forms/forms" withoutMain={true}>
      {page}
    </Shell>
  );
};

export { getServerSideProps };<|MERGE_RESOLUTION|>--- conflicted
+++ resolved
@@ -10,11 +10,7 @@
 import Shell from "@calcom/features/shell/Shell";
 import { areTheySiblingEntitites } from "@calcom/lib/entityPermissionUtils";
 import { useLocale } from "@calcom/lib/hooks/useLocale";
-<<<<<<< HEAD
 import { App_RoutingForms_Form, SchedulingType } from "@calcom/prisma/client";
-=======
-import { App_RoutingForms_Form } from "@calcom/prisma/client";
->>>>>>> c80daf43
 import { trpc } from "@calcom/trpc/react";
 import type { inferSSRProps } from "@calcom/types/inferSSRProps";
 import {
@@ -26,7 +22,6 @@
   Badge,
   Divider,
   Switch,
-  Tooltip,
 } from "@calcom/ui";
 
 import type { RoutingFormWithResponseCount } from "../../components/SingleForm";
@@ -45,7 +40,6 @@
 import isRouter from "../../lib/isRouter";
 import type { SerializableForm } from "../../types/types";
 import type { GlobalRoute, LocalRoute, SerializableRoute, Attribute } from "../../types/types";
-<<<<<<< HEAD
 
 type FormFieldsQueryBuilderState = {
   tree: ImmutableTree;
@@ -62,32 +56,11 @@
   attributesQueryBuilderState: AttributesQueryBuilderState | null;
 };
 
-=======
-
-type FormFieldsQueryBuilderState = {
-  tree: ImmutableTree;
-  config: FormFieldsQueryBuilderConfigWithRaqbFields;
-};
-
-type AttributesQueryBuilderState = {
-  tree: ImmutableTree;
-  config: AttributesQueryBuilderConfigWithRaqbFields;
-};
-
-type LocalRouteWithRaqbStates = LocalRoute & {
-  formFieldsQueryBuilderState: FormFieldsQueryBuilderState;
-  attributesQueryBuilderState: AttributesQueryBuilderState | null;
-};
-
->>>>>>> c80daf43
 type Route = LocalRouteWithRaqbStates | GlobalRoute;
 
 type AttributesQueryValue = NonNullable<LocalRoute["attributesQueryValue"]>;
 type FormFieldsQueryValue = LocalRoute["queryValue"];
-<<<<<<< HEAD
 type AttributeRoutingConfig = NonNullable<LocalRoute["attributeRoutingConfig"]>;
-=======
->>>>>>> c80daf43
 
 const hasRules = (route: Route) => {
   if (isRouter(route)) return false;
@@ -116,10 +89,7 @@
   route,
   routes,
   setRoute,
-<<<<<<< HEAD
   setAttributeRoutingConfig,
-=======
->>>>>>> c80daf43
   formFieldsQueryBuilderConfig,
   attributesQueryBuilderConfig,
   setRoutes,
@@ -133,10 +103,7 @@
   route: Route;
   routes: Route[];
   setRoute: (id: string, route: Partial<Route>) => void;
-<<<<<<< HEAD
   setAttributeRoutingConfig: (id: string, attributeRoutingConfig: Partial<AttributeRoutingConfig>) => void;
-=======
->>>>>>> c80daf43
   formFieldsQueryBuilderConfig: FormFieldsQueryBuilderConfigWithRaqbFields;
   attributesQueryBuilderConfig: AttributesQueryBuilderConfigWithRaqbFields | null;
   setRoutes: React.Dispatch<React.SetStateAction<Route[]>>;
@@ -279,7 +246,6 @@
   }
 
   const shouldShowFormFieldsQueryBuilder = (route.isFallback && hasRules(route)) || !route.isFallback;
-<<<<<<< HEAD
   const eventTypeRedirectUrlOptions =
     eventOptions.length !== 0
       ? [{ label: t("custom"), value: "custom", eventTypeId: 0 }].concat(eventOptions)
@@ -299,8 +265,6 @@
   const chosenEventType = eventTypeRedirectUrlSelectedOption?.eventTypeId
     ? eventTypesMap.get(eventTypeRedirectUrlSelectedOption.eventTypeId)
     : null;
-=======
->>>>>>> c80daf43
 
   const formFieldsQueryBuilder = shouldShowFormFieldsQueryBuilder ? (
     <div>
@@ -324,7 +288,6 @@
   ) : null;
 
   const attributesQueryBuilder =
-<<<<<<< HEAD
     route.action?.type === "eventTypeRedirectUrl" && isTeamForm ? (
       <div className="mt-4">
         <span className="text-emphasis flex w-full items-center text-sm">
@@ -339,7 +302,9 @@
                   ? "Contact owner will not be forced (can still be host if it matches the attributes and Round Robin criteria)"
                   : "Contact owner will be the Round Robin host if available"
               }
-              tooltip={"Contact owner can only be used if the routed event has it enabled through Salesforce app"}
+              tooltip={
+                "Contact owner can only be used if the routed event has it enabled through Salesforce app"
+              }
               checked={route.attributeRoutingConfig?.skipContactOwner ?? false}
               onCheckedChange={(skipContactOwner) => {
                 setAttributeRoutingConfig(route.id, {
@@ -349,15 +314,6 @@
           </div>
         ) : null}
 
-=======
-    route.action?.type === "eventTypeRedirectUrl" ? (
-      <div className="mt-4">
-        {isTeamForm && (
-          <span className="text-emphasis flex w-full items-center text-sm">
-            and use only the Team Members that match the following criteria(matches all by default)
-          </span>
-        )}
->>>>>>> c80daf43
         <div className="mt-2">
           {route.attributesQueryBuilderState && attributesQueryBuilderConfig && (
             <Query
@@ -550,11 +506,7 @@
           config: attributesQueryBuilderConfig,
         })
       : null;
-<<<<<<< HEAD
-
-=======
-      
->>>>>>> c80daf43
+
   return {
     ...route,
     formFieldsQueryBuilderState: buildState({
@@ -734,6 +686,7 @@
 
     const existingAttributeRoutingConfig =
       "attributeRoutingConfig" in existingRoute ? existingRoute.attributeRoutingConfig : {};
+
     setRoute(id, {
       attributeRoutingConfig: { ...existingAttributeRoutingConfig, ...attributeRoutingConfig },
     });
