import prismock from "../../../../tests/libs/__mocks__/prisma";
import oAuthManagerMock, { defaultMockOAuthManager } from "../../tests/__mocks__/OAuthManager";
import { adminMock, calendarMock, setCredentialsMock } from "./__mocks__/googleapis";

import { JWT } from "googleapis-common";
<<<<<<< HEAD
import { expect, test, beforeEach, afterEach, vi, describe } from "vitest";
=======
import { expect, test, beforeEach, vi, describe } from "vitest";
>>>>>>> 96fcf7be
import "vitest-fetch-mock";

import { CalendarCache } from "@calcom/features/calendar-cache/calendar-cache";
import { getTimeMax, getTimeMin } from "@calcom/features/calendar-cache/lib/datesForCache";
import logger from "@calcom/lib/logger";
import { safeStringify } from "@calcom/lib/safeStringify";
import { SelectedCalendarRepository } from "@calcom/lib/server/repository/selectedCalendar";
<<<<<<< HEAD
import type { CredentialForCalendarService } from "@calcom/types/Credential";
=======
import type { CredentialForCalendarServiceWithEmail } from "@calcom/types/Credential";
>>>>>>> 96fcf7be

import CalendarService from "./CalendarService";
import { getGoogleAppKeys } from "./getGoogleAppKeys";

const log = logger.getSubLogger({ prefix: ["CalendarService.test"] });
vi.stubEnv("GOOGLE_WEBHOOK_TOKEN", "test-webhook-token");

interface MockJWT {
  type: "jwt";
  config: {
    email: string;
    key: string;
    scopes: string[];
    subject: string;
  };
  authorize: () => Promise<void>;
}

interface MockOAuth2Client {
  type: "oauth2";
  args: [string, string, string];
  setCredentials: typeof setCredentialsMock;
}

let lastCreatedJWT: MockJWT | null = null;
let lastCreatedOAuth2Client: MockOAuth2Client | null = null;

vi.mock("@calcom/features/flags/server/utils", () => ({
  getFeatureFlag: vi.fn().mockReturnValue(true),
}));

vi.mock("./getGoogleAppKeys", () => ({
  getGoogleAppKeys: vi.fn().mockResolvedValue({
    client_id: "xxxxxxxxxxxxxxxxxxxxxxxxxx.apps.googleusercontent.com",
    client_secret: "xxxxxxxxxxxxxxxxxx",
    redirect_uris: ["http://localhost:3000/api/integrations/googlecalendar/callback"],
  }),
}));

vi.mock("googleapis-common", async () => {
  const actual = await vi.importActual("googleapis-common");
  return {
    ...actual,
    OAuth2Client: vi.fn().mockImplementation((...args: [string, string, string]) => {
      lastCreatedOAuth2Client = {
        type: "oauth2",
        args,
        setCredentials: setCredentialsMock,
      };
      return lastCreatedOAuth2Client;
    }),
    JWT: vi.fn().mockImplementation((config: MockJWT["config"]) => {
      lastCreatedJWT = {
        type: "jwt",
        config,
        authorize: vi.fn().mockResolvedValue(undefined),
      };
      return lastCreatedJWT;
    }),
  };
});
vi.mock("@googleapis/admin", () => adminMock);
vi.mock("@googleapis/calendar", () => calendarMock);

beforeEach(() => {
  vi.clearAllMocks();
  setCredentialsMock.mockClear();
  oAuthManagerMock.OAuthManager = defaultMockOAuthManager;
  calendarMock.calendar_v3.Calendar.mockClear();
  adminMock.admin_directory_v1.Admin.mockClear();
});

const googleTestCredentialKey = {
  scope: "https://www.googleapis.com/auth/calendar.events",
  token_type: "Bearer",
  expiry_date: 1625097600000,
  access_token: "",
  refresh_token: "",
};

const getSampleCredential = () => {
  return {
    invalid: false,
    key: googleTestCredentialKey,
    type: "google_calendar",
  };
};

const testSelectedCalendar = {
  userId: 1,
  integration: "google_calendar",
  externalId: "example@cal.com",
};

const calendarCacheHelpers = {
  FUTURE_EXPIRATION_DATE: new Date(Date.now() + 100000000),
  getDatePair: () => {
    // Keep it small to not go to next month
    const timeDiffInMinutes = 1;
    const dateFrom = new Date(Date.now()).toISOString();
    const dateTo = new Date(Date.now() + timeDiffInMinutes * 60 * 1000).toISOString();
    return { dateFrom, dateTo, minDateFrom: getTimeMin(dateFrom), maxDateTo: getTimeMax(dateTo) };
  },
  setCache: async ({
    credentialId,
    dwdId,
    key,
    value,
    userId,
    expiresAt,
  }: {
    credentialId: number | null;
    dwdId: string | null;
    key: string;
    value: string;
    userId: number | null;
    expiresAt: Date;
  }) => {
    log.info("Setting Calendar Cache", safeStringify({ key, value, expiresAt, credentialId, userId, dwdId }));
    await prismock.calendarCache.create({
      data: {
        key,
        value,
        expiresAt,
        credentialId,
        userId,
        dwdId,
      },
    });
  },

  setRegularCredentialCache: async ({
    credentialId,
    userId,
    key,
    value,
    expiresAt,
  }: {
    credentialId: number;
    userId: number;
    key: string;
    value: string;
    expiresAt: Date;
  }) => {
    await calendarCacheHelpers.setCache({
      credentialId,
      dwdId: null,
      key,
      value,
      userId,
      expiresAt,
    });
  },

  setDwdCredentialCache: async ({
    dwdId,
    userId,
    key,
    value,
    expiresAt,
  }: {
    dwdId: string;
    userId: number | null;
    key: {
      timeMin: string;
      timeMax: string;
      items: { id: string }[];
    };
    value: {
      kind: string;
      timeMax: string;
      timeMin: string;
      calendars: {
        [key: string]: {
          busy: { end: string; start: string }[];
        };
      };
    };
    expiresAt: Date;
  }) => {
    await calendarCacheHelpers.setCache({
      credentialId: null,
      dwdId,
      key: JSON.stringify(key),
      //@ts-expect-error Setting it as object so that prismock returns it as object, unlike prisma which returns an object when set as string
      value: value,
      userId,
      expiresAt,
    });
  },
  setCacheSimpleForDwd: async ({
    dwdId,
    userId,
    busyTimes,
  }: {
    dwdId: string;
    userId: number | null;
    busyTimes: { start: string; end: string }[];
  }) => {
    const { dateFrom, dateTo, minDateFrom, maxDateTo } = calendarCacheHelpers.getDatePair();

    await calendarCacheHelpers.setDwdCredentialCache({
      dwdId,
      userId,
      key: {
        timeMin: minDateFrom,
        timeMax: maxDateTo,
        items: [{ id: testSelectedCalendar.externalId }],
      },
      value: {
        kind: "calendar#freeBusy",
        timeMin: minDateFrom,
        timeMax: maxDateTo,
        calendars: {
          [testSelectedCalendar.externalId]: {
            busy: busyTimes,
          },
        },
      },
      expiresAt: calendarCacheHelpers.FUTURE_EXPIRATION_DATE,
    });

    return {
      dateFrom,
      dateTo,
    };
  },
};

const calendarHelpers = {
  buildBusyTimes: (count: number) => {
    const busyTimes = [];
    for (let i = 0; i < count; i++) {
      const start = new Date(Date.now() + Math.random() * 100000000).toISOString();
      const end = new Date(Date.now() + Math.random() * 100000000).toISOString();
      busyTimes.push({ start, end });
    }
    return busyTimes;
  },
};
function expectGoogleSubscriptionToHaveOccurredAndClearMock({ calendarId }: { calendarId: string }) {
  expect(calendarMock.calendar_v3.Calendar().events.watch).toHaveBeenCalledTimes(1);
  expect(calendarMock.calendar_v3.Calendar().events.watch).toHaveBeenCalledWith(
    expect.objectContaining({
      calendarId,
      requestBody: expect.objectContaining({
        type: "web_hook",
        token: process.env.GOOGLE_WEBHOOK_TOKEN,
      }),
    })
  );
  calendarMock.calendar_v3.Calendar().events.watch.mockClear();
}

function expectGoogleSubscriptionToNotHaveOccurredAndClearMock() {
  expect(calendarMock.calendar_v3.Calendar().events.watch).not.toHaveBeenCalled();
  calendarMock.calendar_v3.Calendar().events.watch.mockClear();
}

function expectGoogleUnsubscriptionToHaveOccurredAndClearMock(
  channels: {
    resourceId: string;
    channelId: string;
  }[]
) {
  expect(calendarMock.calendar_v3.Calendar().channels.stop).toHaveBeenCalledTimes(1);
  channels.forEach((channel) => {
    expect(calendarMock.calendar_v3.Calendar().channels.stop).toHaveBeenCalledWith({
      requestBody: {
        resourceId: channel.resourceId,
        id: channel.channelId,
      },
    });
  });
  calendarMock.calendar_v3.Calendar().channels.stop.mockClear();
}

function expectGoogleUnsubscriptionToNotHaveOccurredAndClearMock() {
  expect(calendarMock.calendar_v3.Calendar().channels.stop).not.toHaveBeenCalled();
  calendarMock.calendar_v3.Calendar().channels.stop.mockClear();
}

async function expectSelectedCalendarToHaveGoogleChannelProps(
  id: string,
  googleChannelProps: {
    googleChannelId: string;
    googleChannelKind: string;
    googleChannelResourceId: string;
    googleChannelResourceUri: string;
    googleChannelExpiration: string;
  }
) {
  const selectedCalendar = await SelectedCalendarRepository.findById(id);

  expect(selectedCalendar).toEqual(expect.objectContaining(googleChannelProps));
}

async function expectSelectedCalendarToNotHaveGoogleChannelProps(selectedCalendarId: string) {
  const selectedCalendar = await SelectedCalendarRepository.findFirst({
    where: {
      id: selectedCalendarId,
    },
  });

  expect(selectedCalendar).toEqual(
    expect.objectContaining({
      googleChannelId: null,
      googleChannelKind: null,
      googleChannelResourceId: null,
      googleChannelResourceUri: null,
      googleChannelExpiration: null,
    })
  );
}

test("Calendar Cache is being read on cache HIT", async () => {
  const credentialInDb1 = await createCredentialInDb();
  const dateFrom1 = new Date().toISOString();
  const dateTo1 = new Date().toISOString();

  // Create cache
  const calendarCache = await CalendarCache.init(null);
  await calendarCache.upsertCachedAvailability({
    credentialId: credentialInDb1.id,
    userId: credentialInDb1.userId,
    args: {
      timeMin: dateFrom1,
      timeMax: dateTo1,
      items: [{ id: testSelectedCalendar.externalId }],
    },
    value: JSON.parse(
      JSON.stringify({
        calendars: [
          {
            busy: [
              {
                start: "2023-12-01T18:00:00Z",
                end: "2023-12-01T19:00:00Z",
              },
            ],
          },
        ],
      })
    ),
  });

  oAuthManagerMock.OAuthManager = defaultMockOAuthManager;
  const calendarService = new CalendarService(credentialInDb1);

  // Test cache hit
  const data = await calendarService.getAvailability(dateFrom1, dateTo1, [testSelectedCalendar]);
  expect(data).toEqual([
    {
      start: "2023-12-01T18:00:00Z",
      end: "2023-12-01T19:00:00Z",
    },
  ]);
});

test("Calendar Cache is being ignored on cache MISS", async () => {
  const calendarCache = await CalendarCache.init(null);
  const credentialInDb = await createCredentialInDb();
  const dateFrom = new Date(Date.now()).toISOString();
  // Tweak date so that it's a cache miss
  const dateTo = new Date(Date.now() + 100000000).toISOString();
  const calendarService = new CalendarService(credentialInDb);

  // Test Cache Miss
  await calendarService.getAvailability(dateFrom, dateTo, [testSelectedCalendar]);

  // Expect cache to be ignored in case of a MISS
  const cachedAvailability = await calendarCache.getCachedAvailability({
    credentialId: credentialInDb.id,
    dwdCredential: null,
    args: {
      timeMin: dateFrom,
      timeMax: dateTo,
      items: [{ id: testSelectedCalendar.externalId }],
    },
  });

  expect(cachedAvailability).toBeNull();
});

async function expectCacheToBeNotSet({
  credentialId,
  dwdCredential,
}: {
  credentialId: number;
  dwdCredential: {
    userId: number | null;
    dwdId: string;
  };
}) {
  let caches;
  if (dwdCredential) {
    if (!dwdCredential.userId) {
      throw new Error("userId is required for dwdCredential");
    }
    caches = await prismock.calendarCache.findMany({
      where: {
        credentialId,
        userId: dwdCredential.userId,
        dwdId: dwdCredential.dwdId,
      },
    });
  } else {
    caches = await prismock.calendarCache.findMany({
      where: {
        credentialId,
      },
    });
  }

  expect(caches).toHaveLength(0);
}

async function expectCacheToBeSet({
  credentialId,
  dwdCredential,
  itemsInKey,
}: {
  credentialId: number | null;
  dwdCredential: {
    userId: number | null;
    dwdId: string;
  } | null;
  itemsInKey: { id: string }[];
}) {
  let caches;
  if (dwdCredential) {
    if (!dwdCredential.userId) {
      throw new Error("userId is required for dwdCredential");
    }
    caches = await prismock.calendarCache.findMany({
      where: {
        userId: dwdCredential.userId,
        dwdId: dwdCredential.dwdId,
      },
    });

    console.log("caches", caches);
  } else if (credentialId) {
    caches = await prismock.calendarCache.findMany({
      where: {
        credentialId,
      },
    });
  } else {
    throw new Error("Either credentialId or dwdCredential must be provided");
  }
  expect(caches).toHaveLength(1);
  expect(JSON.parse(caches[0].key)).toEqual(
    expect.objectContaining({
      items: itemsInKey,
    })
  );
}

async function createCredentialInDb({
  user = undefined,
  delegatedTo = null,
  dwdId = null,
}: {
  user?: { email: string | null };
  delegatedTo?: NonNullable<CredentialForCalendarService["delegatedTo"]> | null;
  dwdId?: string | null;
} = {}): Promise<CredentialForCalendarService> {
  const defaultUser = await prismock.user.create({
    data: {
      email: user?.email ?? "",
    },
  });

  const app = await prismock.app.create({
    data: {
      slug: "google-calendar",
      dirName: "google-calendar",
    },
  });

  const credential = {
    ...getSampleCredential(),
    key: {
      ...googleTestCredentialKey,
      expiry_date: Date.now() - 1000,
    },
  };

  const credentialInDb = !delegatedTo
    ? await prismock.credential.create({
        data: {
          ...credential,
          user: {
            connect: {
              id: defaultUser.id,
            },
          },
          app: {
            connect: {
              slug: app.slug,
            },
          },
        },
        include: {
          user: true,
        },
      })
    : {
        id: -1,
        userId: defaultUser.id,
        key: {
          access_token: "NOOP_UNUSED_DELEGATION_TOKEN",
        },
        invalid: false,
        teamId: null,
        team: null,
        delegatedToId: dwdId,
        delegatedTo: delegatedTo.serviceAccountKey
          ? {
              serviceAccountKey: delegatedTo.serviceAccountKey,
            }
          : null,
      };

  return {
    ...credentialInDb,
    user: user ? { email: user.email ?? "" } : null,
  } as CredentialForCalendarService;
}

const delegatedCredential = {
  serviceAccountKey: {
    client_email: "service@example.com",
    client_id: "service-client-id",
    private_key: "service-private-key",
  },
} as const;

const createMockJWTInstance = ({
  email = "user@example.com",
  authorizeError,
}: {
  email?: string;
  authorizeError?: { response?: { data?: { error?: string } } } | Error;
}) => {
  const mockJWTInstance = {
    type: "jwt",
    config: {
      email: delegatedCredential.serviceAccountKey.client_email,
      key: delegatedCredential.serviceAccountKey.private_key,
      scopes: ["https://www.googleapis.com/auth/calendar"],
      subject: email,
    },
    authorize: authorizeError ? vi.fn().mockRejectedValue(authorizeError) : vi.fn().mockResolvedValue(),
    createScoped: vi.fn(),
    getRequestMetadataAsync: vi.fn(),
    fetchIdToken: vi.fn(),
    hasUserScopes: vi.fn(),
    getAccessToken: vi.fn(),
    getRefreshToken: vi.fn(),
    getTokenInfo: vi.fn(),
    refreshAccessToken: vi.fn(),
    revokeCredentials: vi.fn(),
    revokeToken: vi.fn(),
    verifyIdToken: vi.fn(),
    on: vi.fn(),
    setCredentials: vi.fn(),
    getCredentials: vi.fn(),
    hasAnyScopes: vi.fn(),
    authorizeAsync: vi.fn(),
    refreshTokenNoCache: vi.fn(),
    createGToken: vi.fn(),
  };

  vi.mocked(JWT).mockImplementation(() => mockJWTInstance as unknown as JWT);
  return mockJWTInstance;
};

describe("Watching and unwatching calendar", () => {
  test("Calendar can be watched and unwatched", async () => {
    const credentialInDb1 = await createCredentialInDb();
    const calendarCache = await CalendarCache.initFromCredentialId(credentialInDb1.id);
    await calendarCache.watchCalendar({
      calendarId: testSelectedCalendar.externalId,
      eventTypeIds: [null],
    });
    const watchedCalendar = await prismock.selectedCalendar.findFirst({
      where: {
        userId: credentialInDb1.userId!,
        externalId: testSelectedCalendar.externalId,
        integration: "google_calendar",
      },
    });

    expect(watchedCalendar).toEqual(
      expect.objectContaining({
        userId: 1,
        eventTypeId: null,
        integration: "google_calendar",
        externalId: "example@cal.com",
        credentialId: 1,
        delegationCredentialId: null,
        googleChannelId: "mock-channel-id",
        googleChannelKind: "api#channel",
        googleChannelResourceId: "mock-resource-id",
        googleChannelResourceUri: "mock-resource-uri",
        googleChannelExpiration: "1111111111",
      })
    );

    expect(watchedCalendar?.id).toBeDefined();

    await calendarCache.unwatchCalendar({
      calendarId: testSelectedCalendar.externalId,
      eventTypeIds: [null],
    });
    const calendarAfterUnwatch = await prismock.selectedCalendar.findFirst({
      where: {
        userId: credentialInDb1.userId!,
        externalId: testSelectedCalendar.externalId,
        integration: "google_calendar",
      },
    });

    expect(calendarAfterUnwatch).toEqual(
      expect.objectContaining({
        userId: 1,
        eventTypeId: null,
        integration: "google_calendar",
        externalId: "example@cal.com",
        credentialId: 1,
        delegationCredentialId: null,
        googleChannelId: null,
        googleChannelKind: null,
        googleChannelResourceId: null,
        googleChannelResourceUri: null,
        googleChannelExpiration: null,
      })
    );
    expect(calendarAfterUnwatch?.id).toBeDefined();
  });

  test("watchCalendar should not do google subscription if already subscribed for the same calendarId", async () => {
    const credentialInDb1 = await createCredentialInDb();
    const calendarCache = await CalendarCache.initFromCredentialId(credentialInDb1.id);
    const userLevelCalendar = await SelectedCalendarRepository.create({
      userId: credentialInDb1.userId!,
      externalId: "externalId@cal.com",
      integration: "google_calendar",
      eventTypeId: null,
      credentialId: credentialInDb1.id,
    });

    const eventTypeLevelCalendar = await SelectedCalendarRepository.create({
      userId: credentialInDb1.userId!,
      externalId: "externalId@cal.com",
      integration: "google_calendar",
      eventTypeId: 1,
      credentialId: credentialInDb1.id,
    });

    await calendarCache.watchCalendar({
      calendarId: userLevelCalendar.externalId,
      eventTypeIds: [userLevelCalendar.eventTypeId],
    });

    expectGoogleSubscriptionToHaveOccurredAndClearMock({
      calendarId: userLevelCalendar.externalId,
    });

    await expectSelectedCalendarToHaveGoogleChannelProps(userLevelCalendar.id, {
      googleChannelId: "mock-channel-id",
      googleChannelKind: "api#channel",
      googleChannelResourceId: "mock-resource-id",
      googleChannelResourceUri: "mock-resource-uri",
      googleChannelExpiration: "1111111111",
    });

    // Watch different selectedcalendar with same externalId and credentialId
    await calendarCache.watchCalendar({
      calendarId: eventTypeLevelCalendar.externalId,
      eventTypeIds: [eventTypeLevelCalendar.eventTypeId],
    });

    expectGoogleSubscriptionToNotHaveOccurredAndClearMock();
    // Google Subscription didn't occur but still the eventTypeLevelCalendar has the same googleChannelProps
    await expectSelectedCalendarToHaveGoogleChannelProps(eventTypeLevelCalendar.id, {
      googleChannelId: "mock-channel-id",
      googleChannelKind: "api#channel",
      googleChannelResourceId: "mock-resource-id",
      googleChannelResourceUri: "mock-resource-uri",
      googleChannelExpiration: "1111111111",
    });
  });

  test("unwatchCalendar should not unsubscribe from google if there is another selectedCalendar with same externalId and credentialId", async () => {
    const credentialInDb1 = await createCredentialInDb();
    const calendarCache = await CalendarCache.initFromCredentialId(credentialInDb1.id);

    const concernedCache = await prismock.calendarCache.create({
      data: {
        key: "test-key",
        value: "test-value",
        expiresAt: new Date(Date.now() + 100000000),
        credentialId: credentialInDb1.id,
      },
    });

    const someOtherCache = await prismock.calendarCache.create({
      data: {
        key: JSON.stringify({
          items: [{ id: "someOtherExternalId@cal.com" }],
        }),
        value: "test-value-2",
        expiresAt: new Date(Date.now() + 100000000),
        credentialId: 999,
      },
    });

    const googleChannelProps = {
      googleChannelId: "test-channel-id",
      googleChannelKind: "api#channel",
      googleChannelResourceId: "test-resource-id",
      googleChannelResourceUri: "test-resource-uri",
      googleChannelExpiration: "1111111111",
    };

    const commonProps = {
      userId: credentialInDb1.userId!,
      externalId: "externalId@cal.com",
      integration: "google_calendar",
      credentialId: credentialInDb1.id,
      ...googleChannelProps,
    };

    const userLevelCalendar = await SelectedCalendarRepository.create({
      ...commonProps,
      eventTypeId: null,
    });

    const eventTypeLevelCalendar = await SelectedCalendarRepository.create({
      ...commonProps,
      eventTypeId: 1,
    });

    const eventTypeLevelCalendarForSomeOtherExternalIdButSameCredentialId =
      await SelectedCalendarRepository.create({
        ...commonProps,
        externalId: "externalId2@cal.com",
        eventTypeId: 2,
      });

    await calendarCache.unwatchCalendar({
      calendarId: userLevelCalendar.externalId,
      eventTypeIds: [userLevelCalendar.eventTypeId],
    });
    // There is another selectedCalendar with same externalId and credentialId, so actual unsubscription does not happen
    expectGoogleUnsubscriptionToNotHaveOccurredAndClearMock();
    await expectSelectedCalendarToNotHaveGoogleChannelProps(userLevelCalendar.id);

    await calendarCache.unwatchCalendar({
      calendarId: eventTypeLevelCalendar.externalId,
      eventTypeIds: [eventTypeLevelCalendar.eventTypeId],
    });

    expectGoogleUnsubscriptionToHaveOccurredAndClearMock([
      {
        resourceId: "test-resource-id",
        channelId: "test-channel-id",
      },
    ]);

    // Concerned cache will just have remaining externalIds
    expectCacheToBeSet({
      dwdCredential: null,
      credentialId: credentialInDb1.id,
      itemsInKey: [{ id: eventTypeLevelCalendarForSomeOtherExternalIdButSameCredentialId.externalId }],
    });

    expectCacheToBeSet({
      dwdCredential: null,
      credentialId: someOtherCache.credentialId,
      itemsInKey: JSON.parse(someOtherCache.key).items,
    });

    await expectSelectedCalendarToNotHaveGoogleChannelProps(eventTypeLevelCalendar.id);

    // Some other selectedCalendar stays unaffected
    await expectSelectedCalendarToHaveGoogleChannelProps(
      eventTypeLevelCalendarForSomeOtherExternalIdButSameCredentialId.id,
      googleChannelProps
    );
  });
});
test("fetchAvailabilityAndSetCache should fetch and cache availability for selected calendars grouped by eventTypeId", async () => {
  const credentialInDb = await createCredentialInDb();
  const calendarService = new CalendarService(credentialInDb);

  const selectedCalendars = [
    {
      externalId: "calendar1@test.com",
      eventTypeId: 1,
    },
    {
      externalId: "calendar2@test.com",
      eventTypeId: 1,
    },
    {
      externalId: "calendar1@test.com",
      eventTypeId: 2,
    },
    {
      externalId: "calendar1@test.com",
      eventTypeId: null,
    },
    {
      externalId: "calendar2@test.com",
      eventTypeId: null,
    },
  ];

  const mockAvailabilityData = { busy: [] };

  // eslint-disable-next-line @typescript-eslint/no-explicit-any
  vi.spyOn(calendarService, "fetchAvailability").mockResolvedValue(mockAvailabilityData as any);
  const setAvailabilityInCacheSpy = vi.spyOn(calendarService, "setAvailabilityInCache");

  await calendarService.fetchAvailabilityAndSetCache(selectedCalendars);

  // Should make 2 calls - one for each unique eventTypeId
  expect(calendarService.fetchAvailability).toHaveBeenCalledTimes(3);

  // First call for eventTypeId 1 calendars
  expect(calendarService.fetchAvailability).toHaveBeenNthCalledWith(1, {
    timeMin: expect.any(String),
    timeMax: expect.any(String),
    items: [{ id: "calendar1@test.com" }, { id: "calendar2@test.com" }],
  });

  // Second call for eventTypeId 2 calendar
  expect(calendarService.fetchAvailability).toHaveBeenNthCalledWith(2, {
    timeMin: expect.any(String),
    timeMax: expect.any(String),
    items: [{ id: "calendar1@test.com" }],
  });

  // Second call for eventTypeId 2 calendar
  expect(calendarService.fetchAvailability).toHaveBeenNthCalledWith(3, {
    timeMin: expect.any(String),
    timeMax: expect.any(String),
    items: [{ id: "calendar1@test.com" }, { id: "calendar2@test.com" }],
  });

  // Should cache results for both calls
  expect(setAvailabilityInCacheSpy).toHaveBeenCalledTimes(3);
  expect(setAvailabilityInCacheSpy).toHaveBeenCalledWith(
    expect.objectContaining({
      items: expect.any(Array),
    }),
    mockAvailabilityData
  );
});

test("`updateTokenObject` should update credential in DB as well as myGoogleAuth", async () => {
  const credentialInDb = await createCredentialInDb();

  // eslint-disable-next-line @typescript-eslint/no-explicit-any
  let updateTokenObject: any;
  oAuthManagerMock.OAuthManager = vi.fn().mockImplementation((arg) => {
    updateTokenObject = arg.updateTokenObject;
    return {
      getTokenObjectOrFetch: vi.fn().mockImplementation(() => {
        return {
          token: {
            access_token: "FAKE_ACCESS_TOKEN",
          },
        };
      }),
      request: vi.fn().mockResolvedValue({
        json: [],
      }),
    };
  });

  const calendarService = new CalendarService(credentialInDb);
  await calendarService.listCalendars();

  const newTokenObject = {
    access_token: "NEW_FAKE_ACCESS_TOKEN",
  };

  // Scenario: OAuthManager causes `updateTokenObject` to be called
  await updateTokenObject(newTokenObject);

  const newCredential = await prismock.credential.findFirst({
    where: {
      id: credentialInDb.id,
    },
  });

  // Expect update in DB
  expect(newCredential).toEqual(
    expect.objectContaining({
      key: newTokenObject,
    })
  );

  // Expect update in myGoogleAuth credentials
  expect(setCredentialsMock).toHaveBeenCalledWith(newTokenObject);
});

<<<<<<< HEAD
describe("GoogleCalendarService credential handling", () => {
  beforeEach(() => {
    lastCreatedJWT = null;
    lastCreatedOAuth2Client = null;
  });
  afterEach(() => {
    vi.mocked(JWT).mockReset();
=======
async function createCredentialInDb({
  user = undefined,
  delegatedTo = null,
}: {
  user?: { email: string | null };
  delegatedTo?: NonNullable<CredentialForCalendarServiceWithEmail["delegatedTo"]> | null;
} = {}): Promise<CredentialForCalendarServiceWithEmail> {
  const defaultUser = await prismock.user.create({
    data: {
      email: user?.email ?? "",
    },
>>>>>>> 96fcf7be
  });

  test("uses JWT auth with impersonation when DWD credential is provided", async () => {
    const credentialWithDWD = await createCredentialInDb({
      user: { email: "user@example.com" },
      delegatedTo: delegatedCredential,
    });

    const calendarService = new CalendarService(credentialWithDWD);
    await calendarService.listCalendars();

    const expectedJWTConfig: MockJWT = {
      type: "jwt",
      config: {
        email: delegatedCredential.serviceAccountKey.client_email,
        key: delegatedCredential.serviceAccountKey.private_key,
        scopes: ["https://www.googleapis.com/auth/calendar"],
        subject: "user@example.com",
      },
      authorize: expect.any(Function) as () => Promise<void>,
    };

    expect(lastCreatedJWT).toEqual(expectedJWTConfig);

    expect(calendarMock.calendar_v3.Calendar).toHaveBeenCalledWith({
      auth: lastCreatedJWT,
    });
  });

  test("uses OAuth2 auth when no DWD credential is provided", async () => {
    const regularCredential = await createCredentialInDb();
    const { client_id, client_secret, redirect_uris } = await getGoogleAppKeys();

<<<<<<< HEAD
    const calendarService = new CalendarService(regularCredential);
    await calendarService.listCalendars();

    expect(lastCreatedJWT).toBeNull();

    const expectedOAuth2Client: MockOAuth2Client = {
      type: "oauth2",
      args: [client_id, client_secret, redirect_uris[0]],
      setCredentials: setCredentialsMock,
    };

    expect(lastCreatedOAuth2Client).toEqual(expectedOAuth2Client);

    expect(setCredentialsMock).toHaveBeenCalledWith(regularCredential.key);

    expect(calendarMock.calendar_v3.Calendar).toHaveBeenCalledWith({
      auth: lastCreatedOAuth2Client,
    });
  });

  describe("Dwd Error handling", () => {
    test("handles clientId not added to Google Workspace Admin Console error", async () => {
      const credentialWithDWD = await createCredentialInDb({
        user: { email: "user@example.com" },
        delegatedTo: delegatedCredential,
      });

      createMockJWTInstance({
        authorizeError: {
          response: {
            data: {
              error: "unauthorized_client",
            },
          },
=======
  const credentialInDb = await prismock.credential.create({
    data: {
      ...credential,
      user: {
        connect: {
          id: defaultUser.id,
>>>>>>> 96fcf7be
        },
      });

      const calendarService = new CalendarService(credentialWithDWD);

      await expect(calendarService.listCalendars()).rejects.toThrow(
        "Make sure that the Client ID for the domain wide delegation is added to the Google Workspace Admin Console"
      );
    });

    test("handles invalid_grant error (user not in workspace) appropriately", async () => {
      const credentialWithDWD = await createCredentialInDb({
        user: { email: "user@example.com" },
        delegatedTo: delegatedCredential,
      });

      createMockJWTInstance({
        authorizeError: {
          response: {
            data: {
              error: "invalid_grant",
            },
          },
        },
      });

      const calendarService = new CalendarService(credentialWithDWD);

      await expect(calendarService.listCalendars()).rejects.toThrow(
        "User might not exist in Google Workspace"
      );
    });

    test("handles general DWD authorization errors appropriately", async () => {
      const credentialWithDWD = await createCredentialInDb({
        user: { email: "user@example.com" },
        delegatedTo: delegatedCredential,
      });

      createMockJWTInstance({
        authorizeError: new Error("FAKE: Some unexpected error occurred"),
      });

      const calendarService = new CalendarService(credentialWithDWD);

      await expect(calendarService.listCalendars()).rejects.toThrow(
        "Error authorizing domain wide delegation"
      );
    });
  });

  test("handles missing user email for DWD appropriately", async () => {
    const credentialWithDWD = await createCredentialInDb({
      user: { email: null },
      delegatedTo: delegatedCredential,
    });

    const calendarService = new CalendarService(credentialWithDWD);
    const { client_id, client_secret, redirect_uris } = await getGoogleAppKeys();

    await calendarService.listCalendars();

    expect(lastCreatedJWT).toBeNull();

    const expectedOAuth2Client: MockOAuth2Client = {
      type: "oauth2",
      args: [client_id, client_secret, redirect_uris[0]],
      setCredentials: setCredentialsMock,
    };

    expect(lastCreatedOAuth2Client).toEqual(expectedOAuth2Client);
  });
});

describe("DWD + Calendar Cache Integration", () => {
  beforeEach(() => {
    createMockJWTInstance({});
  });
  const delegatedCredential = {
    serviceAccountKey: {
      client_email: "service@example.com",
      client_id: "service-client-id",
      private_key: "service-private-key",
    },
  };

  describe("getAvailability", () => {
    test("cache should be isolated between users", async () => {
      const domain = "workspace.com";
      const user1Email = `user1@${domain}`;
      const user2Email = `user2@${domain}`;
      const dwdId = "dwd-id-1";

      // Create DWD credentials for two different users
      const credentialUser1 = await createCredentialInDb({
        user: { email: user1Email },
        delegatedTo: delegatedCredential,
        dwdId,
      });

      const credentialUser2 = await createCredentialInDb({
        user: { email: user2Email },
        delegatedTo: delegatedCredential,
        dwdId,
      });

      // Initialize calendar services
      const calendarService1 = new CalendarService(credentialUser1);
      const calendarService2 = new CalendarService(credentialUser2);

      const user1BusyTimes = calendarHelpers.buildBusyTimes(2);
      const user2BusyTimes = calendarHelpers.buildBusyTimes(2);
      const { dateFrom, dateTo } = calendarCacheHelpers.getDatePair();
      await calendarCacheHelpers.setCacheSimpleForDwd({
        dwdId,
        userId: credentialUser1.userId,
        busyTimes: user1BusyTimes,
      });

      await calendarCacheHelpers.setCacheSimpleForDwd({
        dwdId,
        userId: credentialUser2.userId,
        busyTimes: user2BusyTimes,
      });
      const result1 = await calendarService1.getAvailability(dateFrom, dateTo, [testSelectedCalendar], true);
      expect(result1).toEqual(user1BusyTimes);

      const result2 = await calendarService2.getAvailability(dateFrom, dateTo, [testSelectedCalendar], true);
      expect(result2).toEqual(user2BusyTimes);
    });
  });

<<<<<<< HEAD
  describe("fetchAvailabilityAndSetCache", () => {
    test("cache should be isolated between users", async () => {
      const domain = "workspace.com";
      const user1Email = `user1@${domain}`;
      const user2Email = `user2@${domain}`;
      const dwdId = "dwd-id-1";

      // Create DWD credentials for two different users
      const credentialUser1 = await createCredentialInDb({
        user: { email: user1Email },
        delegatedTo: delegatedCredential,
        dwdId,
      });

      const credentialUser2 = await createCredentialInDb({
        user: { email: user2Email },
        delegatedTo: delegatedCredential,
        dwdId,
      });

      const dwdCredential1 = {
        userId: credentialUser1.userId,
        dwdId,
      };
      const dwdCredential2 = {
        userId: credentialUser2.userId,
        dwdId,
      };

      const calendarService1 = new CalendarService(credentialUser1);
      const calendarService2 = new CalendarService(credentialUser2);

      expectCacheToBeNotSet({
        credentialId: null,
        dwdCredential: dwdCredential1,
      });

      expectCacheToBeNotSet({
        credentialId: null,
        dwdCredential: dwdCredential2,
      });

      await calendarService1.fetchAvailabilityAndSetCache([testSelectedCalendar]);
      expectCacheToBeSet({
        credentialId: null,
        dwdCredential: dwdCredential1,
        itemsInKey: [{ id: testSelectedCalendar.externalId }],
      });

      expectCacheToBeNotSet({
        credentialId: null,
        dwdCredential: dwdCredential2,
      });

      await calendarService2.fetchAvailabilityAndSetCache([testSelectedCalendar]);
      expectCacheToBeSet({
        credentialId: null,
        dwdCredential: dwdCredential2,
        itemsInKey: [{ id: testSelectedCalendar.externalId }],
      });
    });
=======
  return {
    ...credentialInDb,
    delegatedTo: delegatedTo ?? null,
    user: user ? { email: user.email ?? "" } : null,
  } as CredentialForCalendarServiceWithEmail;
}

describe("GoogleCalendarService credential handling", () => {
  beforeEach(() => {
    lastCreatedJWT = null;
    lastCreatedOAuth2Client = null;
  });

  const delegatedCredential = {
    serviceAccountKey: {
      client_email: "service@example.com",
      client_id: "service-client-id",
      private_key: "service-private-key",
    },
  } as const;

  const createMockJWTInstance = ({
    email = "user@example.com",
    authorizeError,
  }: {
    email?: string;
    authorizeError?: { response?: { data?: { error?: string } } } | Error;
  }) => {
    const mockJWTInstance = {
      type: "jwt",
      config: {
        email: delegatedCredential.serviceAccountKey.client_email,
        key: delegatedCredential.serviceAccountKey.private_key,
        scopes: ["https://www.googleapis.com/auth/calendar"],
        subject: email,
      },
      authorize: vi.fn().mockRejectedValue(authorizeError ?? new Error("Default error")),
      createScoped: vi.fn(),
      getRequestMetadataAsync: vi.fn(),
      fetchIdToken: vi.fn(),
      hasUserScopes: vi.fn(),
      getAccessToken: vi.fn(),
      getRefreshToken: vi.fn(),
      getTokenInfo: vi.fn(),
      refreshAccessToken: vi.fn(),
      revokeCredentials: vi.fn(),
      revokeToken: vi.fn(),
      verifyIdToken: vi.fn(),
      on: vi.fn(),
      setCredentials: vi.fn(),
      getCredentials: vi.fn(),
      hasAnyScopes: vi.fn(),
      authorizeAsync: vi.fn(),
      refreshTokenNoCache: vi.fn(),
      createGToken: vi.fn(),
    };

    vi.mocked(JWT).mockImplementation(() => mockJWTInstance as unknown as JWT);
    return mockJWTInstance;
  };

  test("uses JWT auth with impersonation when Delegation credential is provided", async () => {
    const credentialWithDelegation = await createCredentialInDb({
      user: { email: "user@example.com" },
      delegatedTo: delegatedCredential,
    });

    const calendarService = new CalendarService(credentialWithDelegation);
    await calendarService.listCalendars();

    const expectedJWTConfig: MockJWT = {
      type: "jwt",
      config: {
        email: delegatedCredential.serviceAccountKey.client_email,
        key: delegatedCredential.serviceAccountKey.private_key,
        scopes: ["https://www.googleapis.com/auth/calendar"],
        subject: "user@example.com",
      },
      authorize: expect.any(Function) as () => Promise<void>,
    };

    expect(lastCreatedJWT).toEqual(expectedJWTConfig);

    expect(calendarMock.calendar_v3.Calendar).toHaveBeenCalledWith({
      auth: lastCreatedJWT,
    });
  });

  test("uses OAuth2 auth when no Delegation credential is provided", async () => {
    const regularCredential = await createCredentialInDb();
    const { client_id, client_secret, redirect_uris } = await getGoogleAppKeys();

    const calendarService = new CalendarService(regularCredential);
    await calendarService.listCalendars();

    expect(lastCreatedJWT).toBeNull();

    const expectedOAuth2Client: MockOAuth2Client = {
      type: "oauth2",
      args: [client_id, client_secret, redirect_uris[0]],
      setCredentials: setCredentialsMock,
    };

    expect(lastCreatedOAuth2Client).toEqual(expectedOAuth2Client);

    expect(setCredentialsMock).toHaveBeenCalledWith(regularCredential.key);

    expect(calendarMock.calendar_v3.Calendar).toHaveBeenCalledWith({
      auth: lastCreatedOAuth2Client,
    });
  });

  test("handles DelegationCredential authorization errors appropriately", async () => {
    const credentialWithDelegation = await createCredentialInDb({
      user: { email: "user@example.com" },
      delegatedTo: delegatedCredential,
    });

    createMockJWTInstance({
      authorizeError: {
        response: {
          data: {
            error: "unauthorized_client",
          },
        },
      },
    });

    const calendarService = new CalendarService(credentialWithDelegation);

    await expect(calendarService.listCalendars()).rejects.toThrow(
      "Make sure that the Client ID for the delegation credential is added to the Google Workspace Admin Console"
    );
  });

  test("handles invalid_grant error (user not in workspace) appropriately", async () => {
    const credentialWithDelegation = await createCredentialInDb({
      user: { email: "user@example.com" },
      delegatedTo: delegatedCredential,
    });

    createMockJWTInstance({
      authorizeError: {
        response: {
          data: {
            error: "invalid_grant",
          },
        },
      },
    });

    const calendarService = new CalendarService(credentialWithDelegation);

    await expect(calendarService.listCalendars()).rejects.toThrow("User might not exist in Google Workspace");
  });

  test("handles general DelegationCredential authorization errors appropriately", async () => {
    const credentialWithDelegation = await createCredentialInDb({
      user: { email: "user@example.com" },
      delegatedTo: delegatedCredential,
    });

    createMockJWTInstance({
      authorizeError: new Error("Some unexpected error"),
    });

    const calendarService = new CalendarService(credentialWithDelegation);

    await expect(calendarService.listCalendars()).rejects.toThrow("Error authorizing delegation credential");
  });

  test("handles missing user email for DelegationCredential appropriately", async () => {
    const credentialWithDelegation = await createCredentialInDb({
      user: { email: null },
      delegatedTo: delegatedCredential,
    });

    const calendarService = new CalendarService(credentialWithDelegation);
    const { client_id, client_secret, redirect_uris } = await getGoogleAppKeys();

    await calendarService.listCalendars();

    expect(lastCreatedJWT).toBeNull();

    const expectedOAuth2Client: MockOAuth2Client = {
      type: "oauth2",
      args: [client_id, client_secret, redirect_uris[0]],
      setCredentials: setCredentialsMock,
    };

    expect(lastCreatedOAuth2Client).toEqual(expectedOAuth2Client);
>>>>>>> 96fcf7be
  });
});<|MERGE_RESOLUTION|>--- conflicted
+++ resolved
@@ -3,11 +3,7 @@
 import { adminMock, calendarMock, setCredentialsMock } from "./__mocks__/googleapis";
 
 import { JWT } from "googleapis-common";
-<<<<<<< HEAD
-import { expect, test, beforeEach, afterEach, vi, describe } from "vitest";
-=======
 import { expect, test, beforeEach, vi, describe } from "vitest";
->>>>>>> 96fcf7be
 import "vitest-fetch-mock";
 
 import { CalendarCache } from "@calcom/features/calendar-cache/calendar-cache";
@@ -15,11 +11,6 @@
 import logger from "@calcom/lib/logger";
 import { safeStringify } from "@calcom/lib/safeStringify";
 import { SelectedCalendarRepository } from "@calcom/lib/server/repository/selectedCalendar";
-<<<<<<< HEAD
-import type { CredentialForCalendarService } from "@calcom/types/Credential";
-=======
-import type { CredentialForCalendarServiceWithEmail } from "@calcom/types/Credential";
->>>>>>> 96fcf7be
 
 import CalendarService from "./CalendarService";
 import { getGoogleAppKeys } from "./getGoogleAppKeys";
@@ -83,326 +74,6 @@
 });
 vi.mock("@googleapis/admin", () => adminMock);
 vi.mock("@googleapis/calendar", () => calendarMock);
-
-beforeEach(() => {
-  vi.clearAllMocks();
-  setCredentialsMock.mockClear();
-  oAuthManagerMock.OAuthManager = defaultMockOAuthManager;
-  calendarMock.calendar_v3.Calendar.mockClear();
-  adminMock.admin_directory_v1.Admin.mockClear();
-});
-
-const googleTestCredentialKey = {
-  scope: "https://www.googleapis.com/auth/calendar.events",
-  token_type: "Bearer",
-  expiry_date: 1625097600000,
-  access_token: "",
-  refresh_token: "",
-};
-
-const getSampleCredential = () => {
-  return {
-    invalid: false,
-    key: googleTestCredentialKey,
-    type: "google_calendar",
-  };
-};
-
-const testSelectedCalendar = {
-  userId: 1,
-  integration: "google_calendar",
-  externalId: "example@cal.com",
-};
-
-const calendarCacheHelpers = {
-  FUTURE_EXPIRATION_DATE: new Date(Date.now() + 100000000),
-  getDatePair: () => {
-    // Keep it small to not go to next month
-    const timeDiffInMinutes = 1;
-    const dateFrom = new Date(Date.now()).toISOString();
-    const dateTo = new Date(Date.now() + timeDiffInMinutes * 60 * 1000).toISOString();
-    return { dateFrom, dateTo, minDateFrom: getTimeMin(dateFrom), maxDateTo: getTimeMax(dateTo) };
-  },
-  setCache: async ({
-    credentialId,
-    dwdId,
-    key,
-    value,
-    userId,
-    expiresAt,
-  }: {
-    credentialId: number | null;
-    dwdId: string | null;
-    key: string;
-    value: string;
-    userId: number | null;
-    expiresAt: Date;
-  }) => {
-    log.info("Setting Calendar Cache", safeStringify({ key, value, expiresAt, credentialId, userId, dwdId }));
-    await prismock.calendarCache.create({
-      data: {
-        key,
-        value,
-        expiresAt,
-        credentialId,
-        userId,
-        dwdId,
-      },
-    });
-  },
-
-  setRegularCredentialCache: async ({
-    credentialId,
-    userId,
-    key,
-    value,
-    expiresAt,
-  }: {
-    credentialId: number;
-    userId: number;
-    key: string;
-    value: string;
-    expiresAt: Date;
-  }) => {
-    await calendarCacheHelpers.setCache({
-      credentialId,
-      dwdId: null,
-      key,
-      value,
-      userId,
-      expiresAt,
-    });
-  },
-
-  setDwdCredentialCache: async ({
-    dwdId,
-    userId,
-    key,
-    value,
-    expiresAt,
-  }: {
-    dwdId: string;
-    userId: number | null;
-    key: {
-      timeMin: string;
-      timeMax: string;
-      items: { id: string }[];
-    };
-    value: {
-      kind: string;
-      timeMax: string;
-      timeMin: string;
-      calendars: {
-        [key: string]: {
-          busy: { end: string; start: string }[];
-        };
-      };
-    };
-    expiresAt: Date;
-  }) => {
-    await calendarCacheHelpers.setCache({
-      credentialId: null,
-      dwdId,
-      key: JSON.stringify(key),
-      //@ts-expect-error Setting it as object so that prismock returns it as object, unlike prisma which returns an object when set as string
-      value: value,
-      userId,
-      expiresAt,
-    });
-  },
-  setCacheSimpleForDwd: async ({
-    dwdId,
-    userId,
-    busyTimes,
-  }: {
-    dwdId: string;
-    userId: number | null;
-    busyTimes: { start: string; end: string }[];
-  }) => {
-    const { dateFrom, dateTo, minDateFrom, maxDateTo } = calendarCacheHelpers.getDatePair();
-
-    await calendarCacheHelpers.setDwdCredentialCache({
-      dwdId,
-      userId,
-      key: {
-        timeMin: minDateFrom,
-        timeMax: maxDateTo,
-        items: [{ id: testSelectedCalendar.externalId }],
-      },
-      value: {
-        kind: "calendar#freeBusy",
-        timeMin: minDateFrom,
-        timeMax: maxDateTo,
-        calendars: {
-          [testSelectedCalendar.externalId]: {
-            busy: busyTimes,
-          },
-        },
-      },
-      expiresAt: calendarCacheHelpers.FUTURE_EXPIRATION_DATE,
-    });
-
-    return {
-      dateFrom,
-      dateTo,
-    };
-  },
-};
-
-const calendarHelpers = {
-  buildBusyTimes: (count: number) => {
-    const busyTimes = [];
-    for (let i = 0; i < count; i++) {
-      const start = new Date(Date.now() + Math.random() * 100000000).toISOString();
-      const end = new Date(Date.now() + Math.random() * 100000000).toISOString();
-      busyTimes.push({ start, end });
-    }
-    return busyTimes;
-  },
-};
-function expectGoogleSubscriptionToHaveOccurredAndClearMock({ calendarId }: { calendarId: string }) {
-  expect(calendarMock.calendar_v3.Calendar().events.watch).toHaveBeenCalledTimes(1);
-  expect(calendarMock.calendar_v3.Calendar().events.watch).toHaveBeenCalledWith(
-    expect.objectContaining({
-      calendarId,
-      requestBody: expect.objectContaining({
-        type: "web_hook",
-        token: process.env.GOOGLE_WEBHOOK_TOKEN,
-      }),
-    })
-  );
-  calendarMock.calendar_v3.Calendar().events.watch.mockClear();
-}
-
-function expectGoogleSubscriptionToNotHaveOccurredAndClearMock() {
-  expect(calendarMock.calendar_v3.Calendar().events.watch).not.toHaveBeenCalled();
-  calendarMock.calendar_v3.Calendar().events.watch.mockClear();
-}
-
-function expectGoogleUnsubscriptionToHaveOccurredAndClearMock(
-  channels: {
-    resourceId: string;
-    channelId: string;
-  }[]
-) {
-  expect(calendarMock.calendar_v3.Calendar().channels.stop).toHaveBeenCalledTimes(1);
-  channels.forEach((channel) => {
-    expect(calendarMock.calendar_v3.Calendar().channels.stop).toHaveBeenCalledWith({
-      requestBody: {
-        resourceId: channel.resourceId,
-        id: channel.channelId,
-      },
-    });
-  });
-  calendarMock.calendar_v3.Calendar().channels.stop.mockClear();
-}
-
-function expectGoogleUnsubscriptionToNotHaveOccurredAndClearMock() {
-  expect(calendarMock.calendar_v3.Calendar().channels.stop).not.toHaveBeenCalled();
-  calendarMock.calendar_v3.Calendar().channels.stop.mockClear();
-}
-
-async function expectSelectedCalendarToHaveGoogleChannelProps(
-  id: string,
-  googleChannelProps: {
-    googleChannelId: string;
-    googleChannelKind: string;
-    googleChannelResourceId: string;
-    googleChannelResourceUri: string;
-    googleChannelExpiration: string;
-  }
-) {
-  const selectedCalendar = await SelectedCalendarRepository.findById(id);
-
-  expect(selectedCalendar).toEqual(expect.objectContaining(googleChannelProps));
-}
-
-async function expectSelectedCalendarToNotHaveGoogleChannelProps(selectedCalendarId: string) {
-  const selectedCalendar = await SelectedCalendarRepository.findFirst({
-    where: {
-      id: selectedCalendarId,
-    },
-  });
-
-  expect(selectedCalendar).toEqual(
-    expect.objectContaining({
-      googleChannelId: null,
-      googleChannelKind: null,
-      googleChannelResourceId: null,
-      googleChannelResourceUri: null,
-      googleChannelExpiration: null,
-    })
-  );
-}
-
-test("Calendar Cache is being read on cache HIT", async () => {
-  const credentialInDb1 = await createCredentialInDb();
-  const dateFrom1 = new Date().toISOString();
-  const dateTo1 = new Date().toISOString();
-
-  // Create cache
-  const calendarCache = await CalendarCache.init(null);
-  await calendarCache.upsertCachedAvailability({
-    credentialId: credentialInDb1.id,
-    userId: credentialInDb1.userId,
-    args: {
-      timeMin: dateFrom1,
-      timeMax: dateTo1,
-      items: [{ id: testSelectedCalendar.externalId }],
-    },
-    value: JSON.parse(
-      JSON.stringify({
-        calendars: [
-          {
-            busy: [
-              {
-                start: "2023-12-01T18:00:00Z",
-                end: "2023-12-01T19:00:00Z",
-              },
-            ],
-          },
-        ],
-      })
-    ),
-  });
-
-  oAuthManagerMock.OAuthManager = defaultMockOAuthManager;
-  const calendarService = new CalendarService(credentialInDb1);
-
-  // Test cache hit
-  const data = await calendarService.getAvailability(dateFrom1, dateTo1, [testSelectedCalendar]);
-  expect(data).toEqual([
-    {
-      start: "2023-12-01T18:00:00Z",
-      end: "2023-12-01T19:00:00Z",
-    },
-  ]);
-});
-
-test("Calendar Cache is being ignored on cache MISS", async () => {
-  const calendarCache = await CalendarCache.init(null);
-  const credentialInDb = await createCredentialInDb();
-  const dateFrom = new Date(Date.now()).toISOString();
-  // Tweak date so that it's a cache miss
-  const dateTo = new Date(Date.now() + 100000000).toISOString();
-  const calendarService = new CalendarService(credentialInDb);
-
-  // Test Cache Miss
-  await calendarService.getAvailability(dateFrom, dateTo, [testSelectedCalendar]);
-
-  // Expect cache to be ignored in case of a MISS
-  const cachedAvailability = await calendarCache.getCachedAvailability({
-    credentialId: credentialInDb.id,
-    dwdCredential: null,
-    args: {
-      timeMin: dateFrom,
-      timeMax: dateTo,
-      items: [{ id: testSelectedCalendar.externalId }],
-    },
-  });
-
-  expect(cachedAvailability).toBeNull();
-});
 
 async function expectCacheToBeNotSet({
   credentialId,
@@ -599,6 +270,326 @@
   return mockJWTInstance;
 };
 
+beforeEach(() => {
+  vi.clearAllMocks();
+  setCredentialsMock.mockClear();
+  oAuthManagerMock.OAuthManager = defaultMockOAuthManager;
+  calendarMock.calendar_v3.Calendar.mockClear();
+  adminMock.admin_directory_v1.Admin.mockClear();
+});
+
+const googleTestCredentialKey = {
+  scope: "https://www.googleapis.com/auth/calendar.events",
+  token_type: "Bearer",
+  expiry_date: 1625097600000,
+  access_token: "",
+  refresh_token: "",
+};
+
+const getSampleCredential = () => {
+  return {
+    invalid: false,
+    key: googleTestCredentialKey,
+    type: "google_calendar",
+  };
+};
+
+const testSelectedCalendar = {
+  userId: 1,
+  integration: "google_calendar",
+  externalId: "example@cal.com",
+};
+
+const calendarCacheHelpers = {
+  FUTURE_EXPIRATION_DATE: new Date(Date.now() + 100000000),
+  getDatePair: () => {
+    // Keep it small to not go to next month
+    const timeDiffInMinutes = 1;
+    const dateFrom = new Date(Date.now()).toISOString();
+    const dateTo = new Date(Date.now() + timeDiffInMinutes * 60 * 1000).toISOString();
+    return { dateFrom, dateTo, minDateFrom: getTimeMin(dateFrom), maxDateTo: getTimeMax(dateTo) };
+  },
+  setCache: async ({
+    credentialId,
+    dwdId,
+    key,
+    value,
+    userId,
+    expiresAt,
+  }: {
+    credentialId: number | null;
+    dwdId: string | null;
+    key: string;
+    value: string;
+    userId: number | null;
+    expiresAt: Date;
+  }) => {
+    log.info("Setting Calendar Cache", safeStringify({ key, value, expiresAt, credentialId, userId, dwdId }));
+    await prismock.calendarCache.create({
+      data: {
+        key,
+        value,
+        expiresAt,
+        credentialId,
+        userId,
+        dwdId,
+      },
+    });
+  },
+
+  setRegularCredentialCache: async ({
+    credentialId,
+    userId,
+    key,
+    value,
+    expiresAt,
+  }: {
+    credentialId: number;
+    userId: number;
+    key: string;
+    value: string;
+    expiresAt: Date;
+  }) => {
+    await calendarCacheHelpers.setCache({
+      credentialId,
+      dwdId: null,
+      key,
+      value,
+      userId,
+      expiresAt,
+    });
+  },
+
+  setDwdCredentialCache: async ({
+    dwdId,
+    userId,
+    key,
+    value,
+    expiresAt,
+  }: {
+    dwdId: string;
+    userId: number | null;
+    key: {
+      timeMin: string;
+      timeMax: string;
+      items: { id: string }[];
+    };
+    value: {
+      kind: string;
+      timeMax: string;
+      timeMin: string;
+      calendars: {
+        [key: string]: {
+          busy: { end: string; start: string }[];
+        };
+      };
+    };
+    expiresAt: Date;
+  }) => {
+    await calendarCacheHelpers.setCache({
+      credentialId: null,
+      dwdId,
+      key: JSON.stringify(key),
+      //@ts-expect-error Setting it as object so that prismock returns it as object, unlike prisma which returns an object when set as string
+      value: value,
+      userId,
+      expiresAt,
+    });
+  },
+  setCacheSimpleForDwd: async ({
+    dwdId,
+    userId,
+    busyTimes,
+  }: {
+    dwdId: string;
+    userId: number | null;
+    busyTimes: { start: string; end: string }[];
+  }) => {
+    const { dateFrom, dateTo, minDateFrom, maxDateTo } = calendarCacheHelpers.getDatePair();
+
+    await calendarCacheHelpers.setDwdCredentialCache({
+      dwdId,
+      userId,
+      key: {
+        timeMin: minDateFrom,
+        timeMax: maxDateTo,
+        items: [{ id: testSelectedCalendar.externalId }],
+      },
+      value: {
+        kind: "calendar#freeBusy",
+        timeMin: minDateFrom,
+        timeMax: maxDateTo,
+        calendars: {
+          [testSelectedCalendar.externalId]: {
+            busy: busyTimes,
+          },
+        },
+      },
+      expiresAt: calendarCacheHelpers.FUTURE_EXPIRATION_DATE,
+    });
+
+    return {
+      dateFrom,
+      dateTo,
+    };
+  },
+};
+
+const calendarHelpers = {
+  buildBusyTimes: (count: number) => {
+    const busyTimes = [];
+    for (let i = 0; i < count; i++) {
+      const start = new Date(Date.now() + Math.random() * 100000000).toISOString();
+      const end = new Date(Date.now() + Math.random() * 100000000).toISOString();
+      busyTimes.push({ start, end });
+    }
+    return busyTimes;
+  },
+};
+function expectGoogleSubscriptionToHaveOccurredAndClearMock({ calendarId }: { calendarId: string }) {
+  expect(calendarMock.calendar_v3.Calendar().events.watch).toHaveBeenCalledTimes(1);
+  expect(calendarMock.calendar_v3.Calendar().events.watch).toHaveBeenCalledWith(
+    expect.objectContaining({
+      calendarId,
+      requestBody: expect.objectContaining({
+        type: "web_hook",
+        token: process.env.GOOGLE_WEBHOOK_TOKEN,
+      }),
+    })
+  );
+  calendarMock.calendar_v3.Calendar().events.watch.mockClear();
+}
+
+function expectGoogleSubscriptionToNotHaveOccurredAndClearMock() {
+  expect(calendarMock.calendar_v3.Calendar().events.watch).not.toHaveBeenCalled();
+  calendarMock.calendar_v3.Calendar().events.watch.mockClear();
+}
+
+function expectGoogleUnsubscriptionToHaveOccurredAndClearMock(
+  channels: {
+    resourceId: string;
+    channelId: string;
+  }[]
+) {
+  expect(calendarMock.calendar_v3.Calendar().channels.stop).toHaveBeenCalledTimes(1);
+  channels.forEach((channel) => {
+    expect(calendarMock.calendar_v3.Calendar().channels.stop).toHaveBeenCalledWith({
+      requestBody: {
+        resourceId: channel.resourceId,
+        id: channel.channelId,
+      },
+    });
+  });
+  calendarMock.calendar_v3.Calendar().channels.stop.mockClear();
+}
+
+function expectGoogleUnsubscriptionToNotHaveOccurredAndClearMock() {
+  expect(calendarMock.calendar_v3.Calendar().channels.stop).not.toHaveBeenCalled();
+  calendarMock.calendar_v3.Calendar().channels.stop.mockClear();
+}
+
+async function expectSelectedCalendarToHaveGoogleChannelProps(
+  id: string,
+  googleChannelProps: {
+    googleChannelId: string;
+    googleChannelKind: string;
+    googleChannelResourceId: string;
+    googleChannelResourceUri: string;
+    googleChannelExpiration: string;
+  }
+) {
+  const selectedCalendar = await SelectedCalendarRepository.findById(id);
+
+  expect(selectedCalendar).toEqual(expect.objectContaining(googleChannelProps));
+}
+
+async function expectSelectedCalendarToNotHaveGoogleChannelProps(selectedCalendarId: string) {
+  const selectedCalendar = await SelectedCalendarRepository.findFirst({
+    where: {
+      id: selectedCalendarId,
+    },
+  });
+
+  expect(selectedCalendar).toEqual(
+    expect.objectContaining({
+      googleChannelId: null,
+      googleChannelKind: null,
+      googleChannelResourceId: null,
+      googleChannelResourceUri: null,
+      googleChannelExpiration: null,
+    })
+  );
+}
+
+test("Calendar Cache is being read on cache HIT", async () => {
+  const credentialInDb1 = await createCredentialInDb();
+  const dateFrom1 = new Date().toISOString();
+  const dateTo1 = new Date().toISOString();
+
+  // Create cache
+  const calendarCache = await CalendarCache.init(null);
+  await calendarCache.upsertCachedAvailability({
+    credentialId: credentialInDb1.id,
+    userId: credentialInDb1.userId,
+    args: {
+      timeMin: dateFrom1,
+      timeMax: dateTo1,
+      items: [{ id: testSelectedCalendar.externalId }],
+    },
+    value: JSON.parse(
+      JSON.stringify({
+        calendars: [
+          {
+            busy: [
+              {
+                start: "2023-12-01T18:00:00Z",
+                end: "2023-12-01T19:00:00Z",
+              },
+            ],
+          },
+        ],
+      })
+    ),
+  });
+
+  oAuthManagerMock.OAuthManager = defaultMockOAuthManager;
+  const calendarService = new CalendarService(credentialInDb1);
+
+  // Test cache hit
+  const data = await calendarService.getAvailability(dateFrom1, dateTo1, [testSelectedCalendar]);
+  expect(data).toEqual([
+    {
+      start: "2023-12-01T18:00:00Z",
+      end: "2023-12-01T19:00:00Z",
+    },
+  ]);
+});
+
+test("Calendar Cache is being ignored on cache MISS", async () => {
+  const calendarCache = await CalendarCache.init(null);
+  const credentialInDb = await createCredentialInDb();
+  const dateFrom = new Date(Date.now()).toISOString();
+  // Tweak date so that it's a cache miss
+  const dateTo = new Date(Date.now() + 100000000).toISOString();
+  const calendarService = new CalendarService(credentialInDb);
+
+  // Test Cache Miss
+  await calendarService.getAvailability(dateFrom, dateTo, [testSelectedCalendar]);
+
+  // Expect cache to be ignored in case of a MISS
+  const cachedAvailability = await calendarCache.getCachedAvailability({
+    credentialId: credentialInDb.id,
+    dwdCredential: null,
+    args: {
+      timeMin: dateFrom,
+      timeMax: dateTo,
+      items: [{ id: testSelectedCalendar.externalId }],
+    },
+  });
+
+  expect(cachedAvailability).toBeNull();
+});
+
 describe("Watching and unwatching calendar", () => {
   test("Calendar can be watched and unwatched", async () => {
     const credentialInDb1 = await createCredentialInDb();
@@ -815,6 +806,7 @@
     );
   });
 });
+
 test("fetchAvailabilityAndSetCache should fetch and cache availability for selected calendars grouped by eventTypeId", async () => {
   const credentialInDb = await createCredentialInDb();
   const calendarService = new CalendarService(credentialInDb);
@@ -932,304 +924,139 @@
   expect(setCredentialsMock).toHaveBeenCalledWith(newTokenObject);
 });
 
-<<<<<<< HEAD
-describe("GoogleCalendarService credential handling", () => {
-  beforeEach(() => {
-    lastCreatedJWT = null;
-    lastCreatedOAuth2Client = null;
-  });
-  afterEach(() => {
-    vi.mocked(JWT).mockReset();
-=======
-async function createCredentialInDb({
-  user = undefined,
-  delegatedTo = null,
-}: {
-  user?: { email: string | null };
-  delegatedTo?: NonNullable<CredentialForCalendarServiceWithEmail["delegatedTo"]> | null;
-} = {}): Promise<CredentialForCalendarServiceWithEmail> {
-  const defaultUser = await prismock.user.create({
-    data: {
-      email: user?.email ?? "",
-    },
->>>>>>> 96fcf7be
-  });
-
-  test("uses JWT auth with impersonation when DWD credential is provided", async () => {
+test("uses JWT auth with impersonation when DWD credential is provided", async () => {
+  const credentialWithDWD = await createCredentialInDb({
+    user: { email: "user@example.com" },
+    delegatedTo: delegatedCredential,
+  });
+
+  const calendarService = new CalendarService(credentialWithDWD);
+  await calendarService.listCalendars();
+
+  const expectedJWTConfig: MockJWT = {
+    type: "jwt",
+    config: {
+      email: delegatedCredential.serviceAccountKey.client_email,
+      key: delegatedCredential.serviceAccountKey.private_key,
+      scopes: ["https://www.googleapis.com/auth/calendar"],
+      subject: "user@example.com",
+    },
+    authorize: expect.any(Function) as () => Promise<void>,
+  };
+
+  expect(lastCreatedJWT).toEqual(expectedJWTConfig);
+
+  expect(calendarMock.calendar_v3.Calendar).toHaveBeenCalledWith({
+    auth: lastCreatedJWT,
+  });
+});
+
+test("uses OAuth2 auth when no DWD credential is provided", async () => {
+  const regularCredential = await createCredentialInDb();
+  const { client_id, client_secret, redirect_uris } = await getGoogleAppKeys();
+
+  const calendarService = new CalendarService(regularCredential);
+  await calendarService.listCalendars();
+
+  expect(lastCreatedJWT).toBeNull();
+
+  const expectedOAuth2Client: MockOAuth2Client = {
+    type: "oauth2",
+    args: [client_id, client_secret, redirect_uris[0]],
+    setCredentials: setCredentialsMock,
+  };
+
+  expect(lastCreatedOAuth2Client).toEqual(expectedOAuth2Client);
+
+  expect(setCredentialsMock).toHaveBeenCalledWith(regularCredential.key);
+
+  expect(calendarMock.calendar_v3.Calendar).toHaveBeenCalledWith({
+    auth: lastCreatedOAuth2Client,
+  });
+});
+
+describe("Dwd Error handling", () => {
+  test("handles clientId not added to Google Workspace Admin Console error", async () => {
     const credentialWithDWD = await createCredentialInDb({
       user: { email: "user@example.com" },
       delegatedTo: delegatedCredential,
     });
 
-    const calendarService = new CalendarService(credentialWithDWD);
-    await calendarService.listCalendars();
-
-    const expectedJWTConfig: MockJWT = {
-      type: "jwt",
-      config: {
-        email: delegatedCredential.serviceAccountKey.client_email,
-        key: delegatedCredential.serviceAccountKey.private_key,
-        scopes: ["https://www.googleapis.com/auth/calendar"],
-        subject: "user@example.com",
-      },
-      authorize: expect.any(Function) as () => Promise<void>,
-    };
-
-    expect(lastCreatedJWT).toEqual(expectedJWTConfig);
-
-    expect(calendarMock.calendar_v3.Calendar).toHaveBeenCalledWith({
-      auth: lastCreatedJWT,
-    });
-  });
-
-  test("uses OAuth2 auth when no DWD credential is provided", async () => {
-    const regularCredential = await createCredentialInDb();
-    const { client_id, client_secret, redirect_uris } = await getGoogleAppKeys();
-
-<<<<<<< HEAD
-    const calendarService = new CalendarService(regularCredential);
-    await calendarService.listCalendars();
-
-    expect(lastCreatedJWT).toBeNull();
-
-    const expectedOAuth2Client: MockOAuth2Client = {
-      type: "oauth2",
-      args: [client_id, client_secret, redirect_uris[0]],
-      setCredentials: setCredentialsMock,
-    };
-
-    expect(lastCreatedOAuth2Client).toEqual(expectedOAuth2Client);
-
-    expect(setCredentialsMock).toHaveBeenCalledWith(regularCredential.key);
-
-    expect(calendarMock.calendar_v3.Calendar).toHaveBeenCalledWith({
-      auth: lastCreatedOAuth2Client,
-    });
-  });
-
-  describe("Dwd Error handling", () => {
-    test("handles clientId not added to Google Workspace Admin Console error", async () => {
-      const credentialWithDWD = await createCredentialInDb({
-        user: { email: "user@example.com" },
-        delegatedTo: delegatedCredential,
-      });
-
-      createMockJWTInstance({
-        authorizeError: {
-          response: {
-            data: {
-              error: "unauthorized_client",
-            },
-          },
-=======
-  const credentialInDb = await prismock.credential.create({
-    data: {
-      ...credential,
-      user: {
-        connect: {
-          id: defaultUser.id,
->>>>>>> 96fcf7be
-        },
-      });
-
-      const calendarService = new CalendarService(credentialWithDWD);
-
-      await expect(calendarService.listCalendars()).rejects.toThrow(
-        "Make sure that the Client ID for the domain wide delegation is added to the Google Workspace Admin Console"
-      );
-    });
-
-    test("handles invalid_grant error (user not in workspace) appropriately", async () => {
-      const credentialWithDWD = await createCredentialInDb({
-        user: { email: "user@example.com" },
-        delegatedTo: delegatedCredential,
-      });
-
-      createMockJWTInstance({
-        authorizeError: {
-          response: {
-            data: {
-              error: "invalid_grant",
-            },
+    createMockJWTInstance({
+      authorizeError: {
+        response: {
+          data: {
+            error: "unauthorized_client",
           },
         },
-      });
-
-      const calendarService = new CalendarService(credentialWithDWD);
-
-      await expect(calendarService.listCalendars()).rejects.toThrow(
-        "User might not exist in Google Workspace"
-      );
-    });
-
-    test("handles general DWD authorization errors appropriately", async () => {
-      const credentialWithDWD = await createCredentialInDb({
-        user: { email: "user@example.com" },
-        delegatedTo: delegatedCredential,
-      });
-
-      createMockJWTInstance({
-        authorizeError: new Error("FAKE: Some unexpected error occurred"),
-      });
-
-      const calendarService = new CalendarService(credentialWithDWD);
-
-      await expect(calendarService.listCalendars()).rejects.toThrow(
-        "Error authorizing domain wide delegation"
-      );
-    });
-  });
-
-  test("handles missing user email for DWD appropriately", async () => {
+      },
+    });
+
+    const calendarService = new CalendarService(credentialWithDWD);
+
+    await expect(calendarService.listCalendars()).rejects.toThrow(
+      "Make sure that the Client ID for the domain wide delegation is added to the Google Workspace Admin Console"
+    );
+  });
+
+  test("handles invalid_grant error (user not in workspace) appropriately", async () => {
     const credentialWithDWD = await createCredentialInDb({
-      user: { email: null },
+      user: { email: "user@example.com" },
       delegatedTo: delegatedCredential,
     });
 
+    createMockJWTInstance({
+      authorizeError: {
+        response: {
+          data: {
+            error: "invalid_grant",
+          },
+        },
+      },
+    });
+
     const calendarService = new CalendarService(credentialWithDWD);
-    const { client_id, client_secret, redirect_uris } = await getGoogleAppKeys();
-
-    await calendarService.listCalendars();
-
-    expect(lastCreatedJWT).toBeNull();
-
-    const expectedOAuth2Client: MockOAuth2Client = {
-      type: "oauth2",
-      args: [client_id, client_secret, redirect_uris[0]],
-      setCredentials: setCredentialsMock,
-    };
-
-    expect(lastCreatedOAuth2Client).toEqual(expectedOAuth2Client);
+
+    await expect(calendarService.listCalendars()).rejects.toThrow("User might not exist in Google Workspace");
+  });
+
+  test("handles general DWD authorization errors appropriately", async () => {
+    const credentialWithDWD = await createCredentialInDb({
+      user: { email: "user@example.com" },
+      delegatedTo: delegatedCredential,
+    });
+
+    createMockJWTInstance({
+      authorizeError: new Error("FAKE: Some unexpected error occurred"),
+    });
+
+    const calendarService = new CalendarService(credentialWithDWD);
+
+    await expect(calendarService.listCalendars()).rejects.toThrow("Error authorizing domain wide delegation");
   });
 });
 
-describe("DWD + Calendar Cache Integration", () => {
-  beforeEach(() => {
-    createMockJWTInstance({});
-  });
-  const delegatedCredential = {
-    serviceAccountKey: {
-      client_email: "service@example.com",
-      client_id: "service-client-id",
-      private_key: "service-private-key",
-    },
+test("handles missing user email for DWD appropriately", async () => {
+  const credentialWithDWD = await createCredentialInDb({
+    user: { email: null },
+    delegatedTo: delegatedCredential,
+  });
+
+  const calendarService = new CalendarService(credentialWithDWD);
+  const { client_id, client_secret, redirect_uris } = await getGoogleAppKeys();
+
+  await calendarService.listCalendars();
+
+  expect(lastCreatedJWT).toBeNull();
+
+  const expectedOAuth2Client: MockOAuth2Client = {
+    type: "oauth2",
+    args: [client_id, client_secret, redirect_uris[0]],
+    setCredentials: setCredentialsMock,
   };
 
-  describe("getAvailability", () => {
-    test("cache should be isolated between users", async () => {
-      const domain = "workspace.com";
-      const user1Email = `user1@${domain}`;
-      const user2Email = `user2@${domain}`;
-      const dwdId = "dwd-id-1";
-
-      // Create DWD credentials for two different users
-      const credentialUser1 = await createCredentialInDb({
-        user: { email: user1Email },
-        delegatedTo: delegatedCredential,
-        dwdId,
-      });
-
-      const credentialUser2 = await createCredentialInDb({
-        user: { email: user2Email },
-        delegatedTo: delegatedCredential,
-        dwdId,
-      });
-
-      // Initialize calendar services
-      const calendarService1 = new CalendarService(credentialUser1);
-      const calendarService2 = new CalendarService(credentialUser2);
-
-      const user1BusyTimes = calendarHelpers.buildBusyTimes(2);
-      const user2BusyTimes = calendarHelpers.buildBusyTimes(2);
-      const { dateFrom, dateTo } = calendarCacheHelpers.getDatePair();
-      await calendarCacheHelpers.setCacheSimpleForDwd({
-        dwdId,
-        userId: credentialUser1.userId,
-        busyTimes: user1BusyTimes,
-      });
-
-      await calendarCacheHelpers.setCacheSimpleForDwd({
-        dwdId,
-        userId: credentialUser2.userId,
-        busyTimes: user2BusyTimes,
-      });
-      const result1 = await calendarService1.getAvailability(dateFrom, dateTo, [testSelectedCalendar], true);
-      expect(result1).toEqual(user1BusyTimes);
-
-      const result2 = await calendarService2.getAvailability(dateFrom, dateTo, [testSelectedCalendar], true);
-      expect(result2).toEqual(user2BusyTimes);
-    });
-  });
-
-<<<<<<< HEAD
-  describe("fetchAvailabilityAndSetCache", () => {
-    test("cache should be isolated between users", async () => {
-      const domain = "workspace.com";
-      const user1Email = `user1@${domain}`;
-      const user2Email = `user2@${domain}`;
-      const dwdId = "dwd-id-1";
-
-      // Create DWD credentials for two different users
-      const credentialUser1 = await createCredentialInDb({
-        user: { email: user1Email },
-        delegatedTo: delegatedCredential,
-        dwdId,
-      });
-
-      const credentialUser2 = await createCredentialInDb({
-        user: { email: user2Email },
-        delegatedTo: delegatedCredential,
-        dwdId,
-      });
-
-      const dwdCredential1 = {
-        userId: credentialUser1.userId,
-        dwdId,
-      };
-      const dwdCredential2 = {
-        userId: credentialUser2.userId,
-        dwdId,
-      };
-
-      const calendarService1 = new CalendarService(credentialUser1);
-      const calendarService2 = new CalendarService(credentialUser2);
-
-      expectCacheToBeNotSet({
-        credentialId: null,
-        dwdCredential: dwdCredential1,
-      });
-
-      expectCacheToBeNotSet({
-        credentialId: null,
-        dwdCredential: dwdCredential2,
-      });
-
-      await calendarService1.fetchAvailabilityAndSetCache([testSelectedCalendar]);
-      expectCacheToBeSet({
-        credentialId: null,
-        dwdCredential: dwdCredential1,
-        itemsInKey: [{ id: testSelectedCalendar.externalId }],
-      });
-
-      expectCacheToBeNotSet({
-        credentialId: null,
-        dwdCredential: dwdCredential2,
-      });
-
-      await calendarService2.fetchAvailabilityAndSetCache([testSelectedCalendar]);
-      expectCacheToBeSet({
-        credentialId: null,
-        dwdCredential: dwdCredential2,
-        itemsInKey: [{ id: testSelectedCalendar.externalId }],
-      });
-    });
-=======
-  return {
-    ...credentialInDb,
-    delegatedTo: delegatedTo ?? null,
-    user: user ? { email: user.email ?? "" } : null,
-  } as CredentialForCalendarServiceWithEmail;
-}
+  expect(lastCreatedOAuth2Client).toEqual(expectedOAuth2Client);
+});
 
 describe("GoogleCalendarService credential handling", () => {
   beforeEach(() => {
@@ -1415,6 +1242,127 @@
     };
 
     expect(lastCreatedOAuth2Client).toEqual(expectedOAuth2Client);
->>>>>>> 96fcf7be
+  });
+});
+
+describe("DWD + Calendar Cache Integration", () => {
+  beforeEach(() => {
+    createMockJWTInstance({});
+  });
+  const delegatedCredential = {
+    serviceAccountKey: {
+      client_email: "service@example.com",
+      client_id: "service-client-id",
+      private_key: "service-private-key",
+    },
+  };
+
+  describe("getAvailability", () => {
+    test("cache should be isolated between users", async () => {
+      const domain = "workspace.com";
+      const user1Email = `user1@${domain}`;
+      const user2Email = `user2@${domain}`;
+      const dwdId = "dwd-id-1";
+
+      // Create DWD credentials for two different users
+      const credentialUser1 = await createCredentialInDb({
+        user: { email: user1Email },
+        delegatedTo: delegatedCredential,
+        dwdId,
+      });
+
+      const credentialUser2 = await createCredentialInDb({
+        user: { email: user2Email },
+        delegatedTo: delegatedCredential,
+        dwdId,
+      });
+
+      // Initialize calendar services
+      const calendarService1 = new CalendarService(credentialUser1);
+      const calendarService2 = new CalendarService(credentialUser2);
+
+      const user1BusyTimes = calendarHelpers.buildBusyTimes(2);
+      const user2BusyTimes = calendarHelpers.buildBusyTimes(2);
+      const { dateFrom, dateTo } = calendarCacheHelpers.getDatePair();
+      await calendarCacheHelpers.setCacheSimpleForDwd({
+        dwdId,
+        userId: credentialUser1.userId,
+        busyTimes: user1BusyTimes,
+      });
+
+      await calendarCacheHelpers.setCacheSimpleForDwd({
+        dwdId,
+        userId: credentialUser2.userId,
+        busyTimes: user2BusyTimes,
+      });
+      const result1 = await calendarService1.getAvailability(dateFrom, dateTo, [testSelectedCalendar], true);
+      expect(result1).toEqual(user1BusyTimes);
+
+      const result2 = await calendarService2.getAvailability(dateFrom, dateTo, [testSelectedCalendar], true);
+      expect(result2).toEqual(user2BusyTimes);
+    });
+  });
+
+  describe("fetchAvailabilityAndSetCache", () => {
+    test("cache should be isolated between users", async () => {
+      const domain = "workspace.com";
+      const user1Email = `user1@${domain}`;
+      const user2Email = `user2@${domain}`;
+      const dwdId = "dwd-id-1";
+
+      // Create DWD credentials for two different users
+      const credentialUser1 = await createCredentialInDb({
+        user: { email: user1Email },
+        delegatedTo: delegatedCredential,
+        dwdId,
+      });
+
+      const credentialUser2 = await createCredentialInDb({
+        user: { email: user2Email },
+        delegatedTo: delegatedCredential,
+        dwdId,
+      });
+
+      const dwdCredential1 = {
+        userId: credentialUser1.userId,
+        dwdId,
+      };
+      const dwdCredential2 = {
+        userId: credentialUser2.userId,
+        dwdId,
+      };
+
+      const calendarService1 = new CalendarService(credentialUser1);
+      const calendarService2 = new CalendarService(credentialUser2);
+
+      expectCacheToBeNotSet({
+        credentialId: null,
+        dwdCredential: dwdCredential1,
+      });
+
+      expectCacheToBeNotSet({
+        credentialId: null,
+        dwdCredential: dwdCredential2,
+      });
+
+      await calendarService1.fetchAvailabilityAndSetCache([testSelectedCalendar]);
+      expectCacheToBeSet({
+        credentialId: null,
+        dwdCredential: dwdCredential1,
+        itemsInKey: [{ id: testSelectedCalendar.externalId }],
+      });
+
+      expectCacheToBeNotSet({
+        credentialId: null,
+        dwdCredential: dwdCredential2,
+      });
+
+      await calendarService2.fetchAvailabilityAndSetCache([testSelectedCalendar]);
+      expectCacheToBeSet({
+        credentialId: null,
+        dwdCredential: dwdCredential2,
+        itemsInKey: [{ id: testSelectedCalendar.externalId }],
+      });
+    });
   });
 });