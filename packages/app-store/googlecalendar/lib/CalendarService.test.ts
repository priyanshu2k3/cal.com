import prismock from "../../../../tests/libs/__mocks__/prisma";
import oAuthManagerMock, {
  defaultMockOAuthManager,
  setFullMockOAuthManagerRequest,
} from "../../tests/__mocks__/OAuthManager";
import {
  adminMock,
  calendarMock,
  setCredentialsMock,
  freebusyQueryMock,
  calendarListMock,
} from "./__mocks__/googleapis";

import { JWT } from "googleapis-common";
import { expect, test, beforeEach, vi, describe } from "vitest";
import "vitest-fetch-mock";

import { CalendarCache } from "@calcom/features/calendar-cache/calendar-cache";
import { getTimeMax, getTimeMin } from "@calcom/features/calendar-cache/lib/datesForCache";
import logger from "@calcom/lib/logger";
import { safeStringify } from "@calcom/lib/safeStringify";
import { SelectedCalendarRepository } from "@calcom/lib/server/repository/selectedCalendar";
import type { CredentialForCalendarServiceWithEmail } from "@calcom/types/Credential";

import CalendarService from "./CalendarService";
import { getGoogleAppKeys } from "./getGoogleAppKeys";

const log = logger.getSubLogger({ prefix: ["CalendarService.test"] });
vi.stubEnv("GOOGLE_WEBHOOK_TOKEN", "test-webhook-token");

interface MockJWT {
  type: "jwt";
  config: {
    email: string;
    key: string;
    scopes: string[];
    subject: string;
    universeDomain: string;
  };
  authorize: () => Promise<void>;
}

interface MockOAuth2Client {
  type: "oauth2";
  args: [string, string, string];
  setCredentials: typeof setCredentialsMock;
}

let lastCreatedJWT: MockJWT | null = null;
let lastCreatedOAuth2Client: MockOAuth2Client | null = null;

vi.mock("@calcom/features/flags/server/utils", () => ({
  getFeatureFlag: vi.fn().mockReturnValue(true),
}));

vi.mock("./getGoogleAppKeys", () => ({
  getGoogleAppKeys: vi.fn().mockResolvedValue({
    client_id: "xxxxxxxxxxxxxxxxxxxxxxxxxx.apps.googleusercontent.com",
    client_secret: "xxxxxxxxxxxxxxxxxx",
    redirect_uris: ["http://localhost:3000/api/integrations/googlecalendar/callback"],
  }),
}));

vi.mock("googleapis-common", async () => {
  const actual = await vi.importActual("googleapis-common");
  return {
    ...actual,
    OAuth2Client: vi.fn().mockImplementation((...args: [string, string, string]) => {
      lastCreatedOAuth2Client = {
        type: "oauth2",
        args,
        setCredentials: setCredentialsMock,
      };
      return lastCreatedOAuth2Client;
    }),
    JWT: vi.fn().mockImplementation((config: MockJWT["config"]) => {
      lastCreatedJWT = {
        type: "jwt",
        config,
        authorize: vi.fn().mockResolvedValue(undefined),
      };
      return lastCreatedJWT;
    }),
  };
});
vi.mock("@googleapis/admin", () => adminMock);
vi.mock("@googleapis/calendar", () => calendarMock);

async function expectCacheToBeNotSet({ credentialId }: { credentialId: number }) {
  const caches = await prismock.calendarCache.findMany({
    where: {
      credentialId,
    },
  });

  expect(caches).toHaveLength(0);
}

async function expectCacheToBeSet({
  credentialId,
  itemsInKey,
}: {
  credentialId: number;
  itemsInKey: { id: string }[];
}) {
  const caches = await prismock.calendarCache.findMany({
    where: {
      credentialId,
    },
  });
  expect(caches).toHaveLength(1);
  expect(JSON.parse(caches[0].key)).toEqual(
    expect.objectContaining({
      items: itemsInKey,
    })
  );
}

function createInMemoryCredential({
  userId,
  delegationCredentialId,
  delegatedTo,
}: {
  userId: number;
  delegationCredentialId: string | null;
  delegatedTo: NonNullable<CredentialForCalendarServiceWithEmail["delegatedTo"]>;
}) {
  return {
    id: -1,
    userId,
    key: {
      access_token: "NOOP_UNUSED_DELEGATION_TOKEN",
    },
    invalid: false,
    teamId: null,
    team: null,
    type: "google_calendar",
    appId: "google-calendar",
    delegatedToId: delegationCredentialId,
    delegatedTo: delegatedTo.serviceAccountKey
      ? {
          serviceAccountKey: delegatedTo.serviceAccountKey,
        }
      : null,
  };
}

async function createCredentialForCalendarService({
  user = undefined,
  delegatedTo = null,
  delegationCredentialId = null,
}: {
  user?: { email: string | null };
  delegatedTo?: NonNullable<CredentialForCalendarServiceWithEmail["delegatedTo"]> | null;
  delegationCredentialId?: string | null;
} = {}): Promise<CredentialForCalendarServiceWithEmail> {
  const defaultUser = await prismock.user.create({
    data: {
      email: user?.email ?? "",
    },
  });

  const app = await prismock.app.create({
    data: {
      slug: "google-calendar",
      dirName: "google-calendar",
    },
  });

  const credential = {
    ...getSampleCredential(),
    ...(delegationCredentialId ? { delegationCredential: { connect: { id: delegationCredentialId } } } : {}),
    key: {
      ...googleTestCredentialKey,
      expiry_date: Date.now() - 1000,
    },
  };

  const credentialInDb = !delegatedTo
    ? await prismock.credential.create({
        data: {
          ...credential,
          user: {
            connect: {
              id: defaultUser.id,
            },
          },
          app: {
            connect: {
              slug: app.slug,
            },
          },
        },
        include: {
          user: true,
        },
      })
    : createInMemoryCredential({
        userId: defaultUser.id,
        delegationCredentialId,
        delegatedTo,
      });

  return {
    ...credentialInDb,
    user: user ? { email: user.email ?? "" } : null,
    delegatedTo,
  } as CredentialForCalendarServiceWithEmail;
}

async function createSelectedCalendarForDelegationCredential(data: {
  userId: number;
  credentialId: number | null;
  delegationCredentialId: string;
  externalId: string;
  integration: string;
  googleChannelId: string | null;
  googleChannelKind: string | null;
  googleChannelResourceId: string | null;
  googleChannelResourceUri: string | null;
  googleChannelExpiration: string | null;
}) {
  if (!data.delegationCredentialId) {
    throw new Error("delegationCredentialId is required");
  }
  return await prismock.selectedCalendar.create({
    data: {
      ...data,
    },
  });
}

async function createSelectedCalendarForRegularCredential(data: {
  userId: number;
  delegationCredentialId: null;
  credentialId: number;
  externalId: string;
  integration: string;
  googleChannelId: string | null;
  googleChannelKind: string | null;
  googleChannelResourceId: string | null;
  googleChannelResourceUri: string | null;
  googleChannelExpiration: string | null;
}) {
  if (!data.credentialId) {
    throw new Error("credentialId is required");
  }

  if (data.credentialId < 0) {
    throw new Error("credentialId cannot be negative");
  }

  return await prismock.selectedCalendar.create({
    data: {
      ...data,
      delegationCredentialId: null,
      credentialId: data.credentialId,
    },
  });
}

const defaultDelegatedCredential = {
  serviceAccountKey: {
    client_email: "service@example.com",
    client_id: "service-client-id",
    private_key: "service-private-key",
  },
} as const;

async function createDelegationCredentialForCalendarService({
  user,
  delegatedTo,
  delegationCredentialId,
}: {
  user?: { email: string } | null;
  delegatedTo?: typeof defaultDelegatedCredential;
  delegationCredentialId: string;
}) {
  return await createCredentialForCalendarService({
    user: user || {
      email: "service@example.com",
    },
    delegatedTo: delegatedTo || defaultDelegatedCredential,
    delegationCredentialId,
  });
}

/**
 * The flow that sets CalendarCache must use CredentialForCalendarCache
 */

async function createDelegationCredentialForCalendarCache({
  user,
  delegatedTo,
  delegationCredentialId,
}: {
  user?: { email: string } | null;
  delegatedTo?: typeof defaultDelegatedCredential;
  delegationCredentialId: string;
}) {
  delegatedTo = delegatedTo || defaultDelegatedCredential;
  const credentialInDb = await createCredentialForCalendarService({
    user: user || {
      email: "service@example.com",
    },
  });

  return {
    ...createInMemoryCredential({
      userId: credentialInDb.userId!,
      delegationCredentialId,
      delegatedTo,
    }),
    ...credentialInDb,
  };
}

const createMockJWTInstance = ({
  email = "user@example.com",
  authorizeError,
}: {
  email?: string;
  authorizeError?: { response?: { data?: { error?: string } } } | Error;
}) => {
  const mockJWTInstance = {
    type: "jwt" as const,
    config: {
      email: defaultDelegatedCredential.serviceAccountKey.client_email,
      key: defaultDelegatedCredential.serviceAccountKey.private_key,
      scopes: ["https://www.googleapis.com/auth/calendar"],
      subject: email,
    },
    // eslint-disable-next-line @typescript-eslint/ban-ts-comment
    // @ts-ignore
    authorize: authorizeError ? vi.fn().mockRejectedValue(authorizeError) : vi.fn().mockResolvedValue(),
    createScoped: vi.fn(),
    getRequestMetadataAsync: vi.fn(),
    fetchIdToken: vi.fn(),
    hasUserScopes: vi.fn(),
    getAccessToken: vi.fn(),
    getRefreshToken: vi.fn(),
    getTokenInfo: vi.fn(),
    refreshAccessToken: vi.fn(),
    revokeCredentials: vi.fn(),
    revokeToken: vi.fn(),
    verifyIdToken: vi.fn(),
    on: vi.fn(),
    setCredentials: vi.fn(),
    getCredentials: vi.fn(),
    hasAnyScopes: vi.fn(),
    authorizeAsync: vi.fn(),
    refreshTokenNoCache: vi.fn(),
    createGToken: vi.fn(),
  };

  vi.mocked(JWT).mockImplementation(() => {
    lastCreatedJWT = mockJWTInstance;
    return mockJWTInstance as unknown as JWT;
  });
  return mockJWTInstance;
};

const googleTestCredentialKey = {
  scope: "https://www.googleapis.com/auth/calendar.events",
  token_type: "Bearer",
  expiry_date: 1625097600000,
  access_token: "",
  refresh_token: "",
};

const getSampleCredential = () => {
  return {
    invalid: false,
    key: googleTestCredentialKey,
    type: "google_calendar",
  };
};

const testSelectedCalendar = {
  userId: 1,
  integration: "google_calendar",
  externalId: "example@cal.com",
};

const calendarCacheHelpers = {
  FUTURE_EXPIRATION_DATE: new Date(Date.now() + 100000000),
  getDatePair: () => {
    // Keep it small to not go to next month
    const timeDiffInMinutes = 1;
    const dateFrom = new Date(Date.now()).toISOString();
    const dateTo = new Date(Date.now() + timeDiffInMinutes * 60 * 1000).toISOString();
    return { dateFrom, dateTo, minDateFrom: getTimeMin(dateFrom), maxDateTo: getTimeMax(dateTo) };
  },
  setCache: async ({
    credentialId,
    key,
    value,
    userId,
    expiresAt,
  }: {
    credentialId: number;
    key: string;
    value: string;
    userId: number | null;
    expiresAt: Date;
  }) => {
    log.info("Setting Calendar Cache", safeStringify({ key, value, expiresAt, credentialId, userId }));
    await prismock.calendarCache.create({
      data: {
        key,
        value,
        expiresAt,
        credentialId,
        userId,
      },
    });
  },

  setRegularCredentialCache: async ({
    credentialId,
    userId,
    key,
    value,
    expiresAt,
  }: {
    credentialId: number;
    userId: number;
    key: string;
    value: string;
    expiresAt: Date;
  }) => {
    await calendarCacheHelpers.setCache({
      credentialId,
      key,
      value,
      userId,
      expiresAt,
    });
  },
};

function expectGoogleSubscriptionToHaveOccurredAndClearMock({ calendarId }: { calendarId: string }) {
  expect(calendarMock.calendar_v3.Calendar().events.watch).toHaveBeenCalledTimes(1);
  expect(calendarMock.calendar_v3.Calendar().events.watch).toHaveBeenCalledWith(
    expect.objectContaining({
      calendarId,
      requestBody: expect.objectContaining({
        type: "web_hook",
        token: process.env.GOOGLE_WEBHOOK_TOKEN,
      }),
    })
  );
  calendarMock.calendar_v3.Calendar().events.watch.mockClear();
}

function expectGoogleSubscriptionToNotHaveOccurredAndClearMock() {
  expect(calendarMock.calendar_v3.Calendar().events.watch).not.toHaveBeenCalled();
  calendarMock.calendar_v3.Calendar().events.watch.mockClear();
}

function expectGoogleUnsubscriptionToHaveOccurredAndClearMock(
  channels: {
    resourceId: string;
    channelId: string;
  }[]
) {
  expect(calendarMock.calendar_v3.Calendar().channels.stop).toHaveBeenCalledTimes(1);
  channels.forEach((channel) => {
    expect(calendarMock.calendar_v3.Calendar().channels.stop).toHaveBeenCalledWith({
      requestBody: {
        resourceId: channel.resourceId,
        id: channel.channelId,
      },
    });
  });
  calendarMock.calendar_v3.Calendar().channels.stop.mockClear();
}

function expectGoogleUnsubscriptionToNotHaveOccurredAndClearMock() {
  expect(calendarMock.calendar_v3.Calendar().channels.stop).not.toHaveBeenCalled();
  calendarMock.calendar_v3.Calendar().channels.stop.mockClear();
}

async function expectSelectedCalendarToHaveGoogleChannelProps(
  id: string,
  googleChannelProps: {
    googleChannelId: string;
    googleChannelKind: string;
    googleChannelResourceId: string;
    googleChannelResourceUri: string;
    googleChannelExpiration: string;
  }
) {
  const selectedCalendar = await SelectedCalendarRepository.findById(id);

  expect(selectedCalendar).toEqual(expect.objectContaining(googleChannelProps));
}

async function expectSelectedCalendarToNotHaveGoogleChannelProps(selectedCalendarId: string) {
  const selectedCalendar = await SelectedCalendarRepository.findFirst({
    where: {
      id: selectedCalendarId,
    },
  });

  expect(selectedCalendar).toEqual(
    expect.objectContaining({
      googleChannelId: null,
      googleChannelKind: null,
      googleChannelResourceId: null,
      googleChannelResourceUri: null,
      googleChannelExpiration: null,
    })
  );
}

beforeEach(() => {
  vi.clearAllMocks();
  setCredentialsMock.mockClear();
  oAuthManagerMock.OAuthManager = defaultMockOAuthManager;
  calendarMock.calendar_v3.Calendar.mockClear();
  adminMock.admin_directory_v1.Admin.mockClear();

  lastCreatedJWT = null;
  lastCreatedOAuth2Client = null;
  createMockJWTInstance({});
});

describe("Calendar Cache", () => {
  test("Calendar Cache is being read on cache HIT", async () => {
    const credentialInDb1 = await createCredentialForCalendarService();
    const dateFrom1 = new Date().toISOString();
    const dateTo1 = new Date().toISOString();

    // Create cache
    const calendarCache = await CalendarCache.init(null);
    await calendarCache.upsertCachedAvailability({
      credentialId: credentialInDb1.id,
      userId: credentialInDb1.userId,
      args: {
        timeMin: getTimeMin(dateFrom1),
        timeMax: getTimeMax(dateTo1),
        items: [{ id: testSelectedCalendar.externalId }],
      },
      value: JSON.parse(
        JSON.stringify({
          calendars: [
            {
              busy: [
                {
                  start: "2023-12-01T18:00:00Z",
                  end: "2023-12-01T19:00:00Z",
                },
              ],
            },
          ],
        })
      ),
    });

    oAuthManagerMock.OAuthManager = defaultMockOAuthManager;
    const calendarService = new CalendarService(credentialInDb1);

    // Test cache hit
    const data = await calendarService.getAvailability(dateFrom1, dateTo1, [testSelectedCalendar]);
    expect(data).toEqual([
      {
        start: "2023-12-01T18:00:00Z",
        end: "2023-12-01T19:00:00Z",
      },
    ]);
  });

  test("Calendar Cache is being ignored on cache MISS", async () => {
    const calendarCache = await CalendarCache.init(null);
    const credentialInDb = await createCredentialForCalendarService();
    const dateFrom = new Date(Date.now()).toISOString();
    // Tweak date so that it's a cache miss
    const dateTo = new Date(Date.now() + 100000000).toISOString();
    const calendarService = new CalendarService(credentialInDb);

    // Test Cache Miss
    await calendarService.getAvailability(dateFrom, dateTo, [testSelectedCalendar]);

    // Expect cache to be ignored in case of a MISS
    const cachedAvailability = await calendarCache.getCachedAvailability({
      credentialId: credentialInDb.id,
      userId: null,
      args: {
        timeMin: dateFrom,
        timeMax: dateTo,
        items: [{ id: testSelectedCalendar.externalId }],
      },
    });

    expect(cachedAvailability).toBeNull();
  });

  test("fetchAvailabilityAndSetCache should fetch and cache availability for selected calendars grouped by eventTypeId", async () => {
    const credentialInDb = await createCredentialForCalendarService();
    const calendarService = new CalendarService(credentialInDb);

    const selectedCalendars = [
      {
        externalId: "calendar1@test.com",
        eventTypeId: 1,
      },
      {
        externalId: "calendar2@test.com",
        eventTypeId: 1,
      },
      {
        externalId: "calendar1@test.com",
        eventTypeId: 2,
      },
      {
        externalId: "calendar1@test.com",
        eventTypeId: null,
      },
      {
        externalId: "calendar2@test.com",
        eventTypeId: null,
      },
    ];

    const mockAvailabilityData = { busy: [] };

    // eslint-disable-next-line @typescript-eslint/no-explicit-any
    vi.spyOn(calendarService, "fetchAvailability").mockResolvedValue(mockAvailabilityData as any);
    const setAvailabilityInCacheSpy = vi.spyOn(calendarService, "setAvailabilityInCache");

    await calendarService.fetchAvailabilityAndSetCache(selectedCalendars);

    // Should make 2 calls - one for each unique eventTypeId
    expect(calendarService.fetchAvailability).toHaveBeenCalledTimes(3);

    // First call for eventTypeId 1 calendars
    expect(calendarService.fetchAvailability).toHaveBeenNthCalledWith(1, {
      timeMin: expect.any(String),
      timeMax: expect.any(String),
      items: [{ id: "calendar1@test.com" }, { id: "calendar2@test.com" }],
    });

    // Second call for eventTypeId 2 calendar
    expect(calendarService.fetchAvailability).toHaveBeenNthCalledWith(2, {
      timeMin: expect.any(String),
      timeMax: expect.any(String),
      items: [{ id: "calendar1@test.com" }],
    });

    // Second call for eventTypeId 2 calendar
    expect(calendarService.fetchAvailability).toHaveBeenNthCalledWith(3, {
      timeMin: expect.any(String),
      timeMax: expect.any(String),
      items: [{ id: "calendar1@test.com" }, { id: "calendar2@test.com" }],
    });

    // Should cache results for both calls
    expect(setAvailabilityInCacheSpy).toHaveBeenCalledTimes(3);
    expect(setAvailabilityInCacheSpy).toHaveBeenCalledWith(
      expect.objectContaining({
        items: expect.any(Array),
      }),
      mockAvailabilityData
    );
  });

  test("A cache set through fetchAvailabilityAndSetCache should be used when doing getAvailability", async () => {
    const credentialInDb = await createCredentialForCalendarService();
    const calendarService = new CalendarService(credentialInDb);
    vi.setSystemTime(new Date("2025-04-01T00:00:00.000Z"));
    setFullMockOAuthManagerRequest();
    const selectedCalendars = [
      {
        externalId: "calendar1@test.com",
        integration: "google_calendar",
        eventTypeId: null,
        credentialId: credentialInDb.id,
        userId: credentialInDb.userId!,
      },
    ];

    const mockedBusyTimes = [{ end: "2025-04-02T18:30:00Z", start: "2025-04-01T18:30:00Z" }];
    // Mock Once so that the getAvailability call doesn't accidentally reuse this mock result
    freebusyQueryMock.mockResolvedValueOnce({
      data: {
        calendars: {
          "calendar1@test.com": {
            busy: mockedBusyTimes,
          },
        },
      },
    });

    const calendarCachesBefore = await prismock.calendarCache.findMany();
    expect(calendarCachesBefore).toHaveLength(0);
    await calendarService.fetchAvailabilityAndSetCache(selectedCalendars);
    const calendarCachesAfter = await prismock.calendarCache.findMany();
    console.log({ calendarCachesAfter });
    expect(calendarCachesAfter).toHaveLength(1);
    const datesForWhichCachedAvailabilityIsUsed = [
      {
        dateFrom: "2025-04-01T00:00:00.000Z",
        dateTo: "2025-06-01T00:00:00.000Z",
      },
      // Add more dates for which cached availability should be used
      // {
      //   dateFrom: "2025-04-01T00:00:00.000Z",
      //   dateTo: "2025-04-30T00:00:00.000Z",
      // },
    ];
    try {
      for (const { dateFrom, dateTo } of datesForWhichCachedAvailabilityIsUsed) {
        const result = await calendarService.getAvailability(dateFrom, dateTo, selectedCalendars, true);
        expect(result).toEqual(mockedBusyTimes);
      }
    } catch (error) {
      console.log({ error });
      throw "Looks like cache was not used";
    }

    // The following is not working because getBusyCalendarTimes expands the date range a bit.
    // const busyCalendarTimesResult = await getBusyCalendarTimes(
    //   [credentialInDb],
    //   "2025-04-01T00:00:00.000Z",
    //   "2025-04-30T00:00:00.000Z",
    //   selectedCalendars,
    //   true
    // );

    // expect(busyCalendarTimesResult).toEqual(mockedBusyTimes);
  });
});

describe("Watching and unwatching calendar", () => {
  test("Calendar can be watched and unwatched", async () => {
    const credentialInDb1 = await createCredentialForCalendarService();
    const calendarService = new CalendarService(credentialInDb1);

    await calendarService.watchCalendar({
      calendarId: testSelectedCalendar.externalId,
      eventTypeIds: [null],
    });

    // Watching a non-existent selectedCalendar creates it
    const watchedCalendar = await prismock.selectedCalendar.findFirst({
      where: {
        userId: credentialInDb1.userId!,
        externalId: testSelectedCalendar.externalId,
        integration: "google_calendar",
      },
    });

    expect(watchedCalendar).toEqual(
      expect.objectContaining({
        userId: 1,
        eventTypeId: null,
        integration: "google_calendar",
        externalId: "example@cal.com",
        credentialId: 1,
        delegationCredentialId: null,
        googleChannelId: "mock-channel-id",
        googleChannelKind: "api#channel",
        googleChannelResourceId: "mock-resource-id",
        googleChannelResourceUri: "mock-resource-uri",
        googleChannelExpiration: "1111111111",
      })
    );

    expect(watchedCalendar?.id).toBeDefined();

    await calendarService.unwatchCalendar({
      calendarId: testSelectedCalendar.externalId,
      eventTypeIds: [null],
    });
    const calendarAfterUnwatch = await prismock.selectedCalendar.findFirst({
      where: {
        userId: credentialInDb1.userId!,
        externalId: testSelectedCalendar.externalId,
        integration: "google_calendar",
      },
    });

    expect(calendarAfterUnwatch).toEqual(
      expect.objectContaining({
        userId: 1,
        eventTypeId: null,
        integration: "google_calendar",
        externalId: "example@cal.com",
        credentialId: 1,
        delegationCredentialId: null,
        googleChannelId: null,
        googleChannelKind: null,
        googleChannelResourceId: null,
        googleChannelResourceUri: null,
        googleChannelExpiration: null,
      })
    );
    expect(calendarAfterUnwatch?.id).toBeDefined();
  });

  describe("Delegation Credential", () => {
    test("On watching a SelectedCalendar having delegationCredential, it should set googleChannelId and other props", async () => {
      const delegationCredential1Member1 = await createDelegationCredentialForCalendarService({
        user: { email: "user1@example.com" },
        delegationCredentialId: "delegation-credential-id-1",
      });

      await prismock.selectedCalendar.create({
        data: {
          userId: delegationCredential1Member1.userId!,
          externalId: testSelectedCalendar.externalId,
          integration: "google_calendar",
        },
      });

      const calendarService = new CalendarService(delegationCredential1Member1);
      await calendarService.watchCalendar({
        calendarId: testSelectedCalendar.externalId,
        eventTypeIds: [null],
      });

      expectGoogleSubscriptionToHaveOccurredAndClearMock({
        calendarId: testSelectedCalendar.externalId,
      });

      const calendars = await prismock.selectedCalendar.findMany();
      // Ensure no new calendar is created
      expect(calendars).toHaveLength(1);
      const watchedCalendar = calendars[0];

      await expectSelectedCalendarToHaveGoogleChannelProps(watchedCalendar.id, {
        googleChannelId: "mock-channel-id",
        googleChannelKind: "api#channel",
        googleChannelResourceId: "mock-resource-id",
        googleChannelResourceUri: "mock-resource-uri",
        googleChannelExpiration: "1111111111",
      });
    });

    test("On unwatching a SelectedCalendar connected to Delegation Credential, it should remove googleChannelId and other props", async () => {
      const delegationCredential1Member1 = await createDelegationCredentialForCalendarCache({
        user: { email: "user1@example.com" },
        delegationCredentialId: "delegation-credential-id-1",
      });

      const selectedCalendar = await createSelectedCalendarForDelegationCredential({
        userId: delegationCredential1Member1.userId!,
        delegationCredentialId: delegationCredential1Member1.delegatedToId!,
        credentialId: delegationCredential1Member1.id,
        externalId: testSelectedCalendar.externalId,
        integration: "google_calendar",
        googleChannelId: "mock-channel-id",
        googleChannelKind: "api#channel",
        googleChannelResourceId: "mock-resource-id",
        googleChannelResourceUri: "mock-resource-uri",
        googleChannelExpiration: "1111111111",
      });

      const calendarService = new CalendarService(delegationCredential1Member1);
      await calendarService.unwatchCalendar({
        calendarId: selectedCalendar.externalId,
        eventTypeIds: [null],
      });

      expectGoogleUnsubscriptionToHaveOccurredAndClearMock([
        {
          resourceId: "mock-resource-id",
          channelId: "mock-channel-id",
        },
      ]);

      const calendars = await prismock.selectedCalendar.findMany();
      expect(calendars).toHaveLength(1);
      const calendarAfterUnwatch = calendars[0];

      expectSelectedCalendarToNotHaveGoogleChannelProps(calendarAfterUnwatch.id);
    });
  });

  test("watchCalendar should not do google subscription if already subscribed for the same calendarId", async () => {
    const credentialInDb1 = await createCredentialForCalendarService();
    const calendarCache = await CalendarCache.initFromCredentialId(credentialInDb1.id);
    const userLevelCalendar = await SelectedCalendarRepository.create({
      userId: credentialInDb1.userId!,
      externalId: "externalId@cal.com",
      integration: "google_calendar",
      eventTypeId: null,
      credentialId: credentialInDb1.id,
    });

    const eventTypeLevelCalendar = await SelectedCalendarRepository.create({
      userId: credentialInDb1.userId!,
      externalId: "externalId@cal.com",
      integration: "google_calendar",
      eventTypeId: 1,
      credentialId: credentialInDb1.id,
    });

    await calendarCache.watchCalendar({
      calendarId: userLevelCalendar.externalId,
      eventTypeIds: [userLevelCalendar.eventTypeId],
    });

    expectGoogleSubscriptionToHaveOccurredAndClearMock({
      calendarId: userLevelCalendar.externalId,
    });

    await expectSelectedCalendarToHaveGoogleChannelProps(userLevelCalendar.id, {
      googleChannelId: "mock-channel-id",
      googleChannelKind: "api#channel",
      googleChannelResourceId: "mock-resource-id",
      googleChannelResourceUri: "mock-resource-uri",
      googleChannelExpiration: "1111111111",
    });

    // Watch different selectedcalendar with same externalId and credentialId
    await calendarCache.watchCalendar({
      calendarId: eventTypeLevelCalendar.externalId,
      eventTypeIds: [eventTypeLevelCalendar.eventTypeId],
    });

    expectGoogleSubscriptionToNotHaveOccurredAndClearMock();
    // Google Subscription didn't occur but still the eventTypeLevelCalendar has the same googleChannelProps
    await expectSelectedCalendarToHaveGoogleChannelProps(eventTypeLevelCalendar.id, {
      googleChannelId: "mock-channel-id",
      googleChannelKind: "api#channel",
      googleChannelResourceId: "mock-resource-id",
      googleChannelResourceUri: "mock-resource-uri",
      googleChannelExpiration: "1111111111",
    });
  });

  test("watchCalendar should do google subscription if already subscribed but for different calendarId", async () => {
    const credentialInDb1 = await createCredentialForCalendarService();
    const calendarCache = await CalendarCache.initFromCredentialId(credentialInDb1.id);
    const userLevelCalendar = await SelectedCalendarRepository.create({
      userId: credentialInDb1.userId!,
      externalId: "externalId@cal.com",
      integration: "google_calendar",
      eventTypeId: null,
      credentialId: credentialInDb1.id,
    });

    const eventTypeLevelCalendar = await SelectedCalendarRepository.create({
      userId: credentialInDb1.userId!,
      externalId: "externalId2@cal.com",
      integration: "google_calendar",
      eventTypeId: 1,
      credentialId: credentialInDb1.id,
    });

    await calendarCache.watchCalendar({
      calendarId: userLevelCalendar.externalId,
      eventTypeIds: [userLevelCalendar.eventTypeId],
    });

    expectGoogleSubscriptionToHaveOccurredAndClearMock({
      calendarId: userLevelCalendar.externalId,
    });

    await expectSelectedCalendarToHaveGoogleChannelProps(userLevelCalendar.id, {
      googleChannelId: "mock-channel-id",
      googleChannelKind: "api#channel",
      googleChannelResourceId: "mock-resource-id",
      googleChannelResourceUri: "mock-resource-uri",
      googleChannelExpiration: "1111111111",
    });

    // Watch different selectedcalendar with same externalId and credentialId
    await calendarCache.watchCalendar({
      calendarId: eventTypeLevelCalendar.externalId,
      eventTypeIds: [eventTypeLevelCalendar.eventTypeId],
    });

    expectGoogleSubscriptionToHaveOccurredAndClearMock({
      calendarId: eventTypeLevelCalendar.externalId,
    });

    // Google Subscription didn't occur but still the eventTypeLevelCalendar has the same googleChannelProps
    await expectSelectedCalendarToHaveGoogleChannelProps(eventTypeLevelCalendar.id, {
      googleChannelId: "mock-channel-id",
      googleChannelKind: "api#channel",
      googleChannelResourceId: "mock-resource-id",
      googleChannelResourceUri: "mock-resource-uri",
      googleChannelExpiration: "1111111111",
    });
  });

  test("unwatchCalendar should not unsubscribe from google if there is another selectedCalendar with same externalId and credentialId", async () => {
    const credentialInDb1 = await createCredentialForCalendarService();
    const calendarCache = await CalendarCache.initFromCredentialId(credentialInDb1.id);

    await prismock.calendarCache.create({
      data: {
        key: "test-key",
        value: "test-value",
        expiresAt: new Date(Date.now() + 100000000),
        credentialId: credentialInDb1.id,
      },
    });

    const someOtherCache = await prismock.calendarCache.create({
      data: {
        key: JSON.stringify({
          items: [{ id: "someOtherExternalId@cal.com" }],
        }),
        value: "test-value-2",
        expiresAt: new Date(Date.now() + 100000000),
        credentialId: 999,
      },
    });

    const googleChannelProps = {
      googleChannelId: "test-channel-id",
      googleChannelKind: "api#channel",
      googleChannelResourceId: "test-resource-id",
      googleChannelResourceUri: "test-resource-uri",
      googleChannelExpiration: "1111111111",
    };

    const commonProps = {
      userId: credentialInDb1.userId!,
      externalId: "externalId@cal.com",
      integration: "google_calendar",
      credentialId: credentialInDb1.id,
      ...googleChannelProps,
    };

    const userLevelCalendar = await SelectedCalendarRepository.create({
      ...commonProps,
      eventTypeId: null,
    });

    const eventTypeLevelCalendar = await SelectedCalendarRepository.create({
      ...commonProps,
      eventTypeId: 1,
    });

    const eventTypeLevelCalendarForSomeOtherExternalIdButSameCredentialId =
      await SelectedCalendarRepository.create({
        ...commonProps,
        externalId: "externalId2@cal.com",
        eventTypeId: 2,
      });

    await calendarCache.unwatchCalendar({
      calendarId: userLevelCalendar.externalId,
      eventTypeIds: [userLevelCalendar.eventTypeId],
    });
    // There is another selectedCalendar with same externalId and credentialId, so actual unsubscription does not happen
    expectGoogleUnsubscriptionToNotHaveOccurredAndClearMock();
    await expectSelectedCalendarToNotHaveGoogleChannelProps(userLevelCalendar.id);

    await calendarCache.unwatchCalendar({
      calendarId: eventTypeLevelCalendar.externalId,
      eventTypeIds: [eventTypeLevelCalendar.eventTypeId],
    });

    expectGoogleUnsubscriptionToHaveOccurredAndClearMock([
      {
        resourceId: "test-resource-id",
        channelId: "test-channel-id",
      },
    ]);

    // Concerned cache will just have remaining externalIds
    await expectCacheToBeSet({
      credentialId: credentialInDb1.id,
      itemsInKey: [{ id: eventTypeLevelCalendarForSomeOtherExternalIdButSameCredentialId.externalId }],
    });

    await expectCacheToBeSet({
      credentialId: someOtherCache.credentialId,
      itemsInKey: JSON.parse(someOtherCache.key).items,
    });

    await expectSelectedCalendarToNotHaveGoogleChannelProps(eventTypeLevelCalendar.id);

    // Some other selectedCalendar stays unaffected
    await expectSelectedCalendarToHaveGoogleChannelProps(
      eventTypeLevelCalendarForSomeOtherExternalIdButSameCredentialId.id,
      googleChannelProps
    );
  });
});

test("`updateTokenObject` should update credential in DB as well as myGoogleAuth", async () => {
  const credentialInDb = await createCredentialForCalendarService();

  // eslint-disable-next-line @typescript-eslint/no-explicit-any
  let updateTokenObject: any;
  oAuthManagerMock.OAuthManager = vi.fn().mockImplementation((arg) => {
    updateTokenObject = arg.updateTokenObject;
    return {
      getTokenObjectOrFetch: vi.fn().mockImplementation(() => {
        return {
          token: {
            access_token: "FAKE_ACCESS_TOKEN",
          },
        };
      }),
      request: vi.fn().mockResolvedValue({
        json: [],
      }),
    };
  });

  const calendarService = new CalendarService(credentialInDb);
  await calendarService.listCalendars();

  const newTokenObject = {
    access_token: "NEW_FAKE_ACCESS_TOKEN",
  };

  // Scenario: OAuthManager causes `updateTokenObject` to be called
  await updateTokenObject(newTokenObject);

  const newCredential = await prismock.credential.findFirst({
    where: {
      id: credentialInDb.id,
    },
  });

  // Expect update in DB
  expect(newCredential).toEqual(
    expect.objectContaining({
      key: newTokenObject,
    })
  );

  // Expect update in myGoogleAuth credentials
  expect(setCredentialsMock).toHaveBeenCalledWith(newTokenObject);
});

describe("Delegation Credential Error handling", () => {
  test("handles clientId not added to Google Workspace Admin Console error", async () => {
    const credentialWithDelegation = await createCredentialForCalendarService({
      user: { email: "user@example.com" },
      delegatedTo: defaultDelegatedCredential,
    });

    createMockJWTInstance({
      authorizeError: {
        response: {
          data: {
            error: "unauthorized_client",
          },
        },
      },
    });

    const calendarService = new CalendarService(credentialWithDelegation);

    await expect(calendarService.listCalendars()).rejects.toThrow(
      "Make sure that the Client ID for the delegation credential is added to the Google Workspace Admin Console"
    );
  });

  test("handles DelegationCredential authorization errors appropriately", async () => {
    const credentialWithDelegation = await createCredentialForCalendarService({
      user: { email: "user@example.com" },
      delegatedTo: defaultDelegatedCredential,
    });

    createMockJWTInstance({
      authorizeError: {
        response: {
          data: {
            error: "unauthorized_client",
          },
        },
      },
    });

    const calendarService = new CalendarService(credentialWithDelegation);

    await expect(calendarService.listCalendars()).rejects.toThrow(
      "Make sure that the Client ID for the delegation credential is added to the Google Workspace Admin Console"
    );
  });

  test("handles invalid_grant error (user not in workspace) appropriately", async () => {
    const credentialWithDelegation = await createCredentialForCalendarService({
      user: { email: "user@example.com" },
      delegatedTo: defaultDelegatedCredential,
    });

    createMockJWTInstance({
      authorizeError: {
        response: {
          data: {
            error: "invalid_grant",
          },
        },
      },
    });

    const calendarService = new CalendarService(credentialWithDelegation);

    await expect(calendarService.listCalendars()).rejects.toThrow(
      `User ${credentialWithDelegation.user?.email} might not exist in Google Workspace`
    );
  });

  test("handles general DelegationCredential authorization errors appropriately", async () => {
    const credentialWithDelegation = await createCredentialForCalendarService({
      user: { email: "user@example.com" },
      delegatedTo: defaultDelegatedCredential,
    });

    createMockJWTInstance({
      authorizeError: new Error("Some unexpected error"),
    });

    const calendarService = new CalendarService(credentialWithDelegation);

    await expect(calendarService.listCalendars()).rejects.toThrow("Error authorizing delegation credential");
  });

  test("handles missing user email for DelegationCredential appropriately", async () => {
    const credentialWithDelegation = await createCredentialForCalendarService({
      user: { email: null },
      delegatedTo: defaultDelegatedCredential,
    });

    const calendarService = new CalendarService(credentialWithDelegation);
    const { client_id, client_secret, redirect_uris } = await getGoogleAppKeys();

    await calendarService.listCalendars();

    expect(lastCreatedJWT).toBeNull();

    const expectedOAuth2Client: MockOAuth2Client = {
      type: "oauth2",
      args: [client_id, client_secret, redirect_uris[0]],
      setCredentials: setCredentialsMock,
    };

    expect(lastCreatedOAuth2Client).toEqual(expectedOAuth2Client);
  });
});

describe("GoogleCalendarService credential handling", () => {
  test("uses JWT auth with impersonation when Delegation credential is provided", async () => {
    const credentialWithDelegation = await createCredentialForCalendarService({
      user: { email: "user@example.com" },
      delegatedTo: defaultDelegatedCredential,
    });

    const calendarService = new CalendarService(credentialWithDelegation);
    await calendarService.listCalendars();

    const expectedJWTConfig: MockJWT = {
      type: "jwt",
      config: {
<<<<<<< HEAD
        email: delegatedCredential.serviceAccountKey.client_email,
        key: delegatedCredential.serviceAccountKey.private_key,
        scopes: [
          "https://www.googleapis.com/auth/calendar",
          "https://www.googleapis.com/auth/meetings.space.readonly",
          "https://www.googleapis.com/auth/admin.directory.user.readonly",
        ],
=======
        email: defaultDelegatedCredential.serviceAccountKey.client_email,
        key: defaultDelegatedCredential.serviceAccountKey.private_key,
        scopes: ["https://www.googleapis.com/auth/calendar"],
>>>>>>> 81b4651d
        subject: "user@example.com",
        universeDomain: "googleapis.com",
      },
      authorize: expect.any(Function) as () => Promise<void>,
    };

    expect(lastCreatedJWT).toEqual(expect.objectContaining(expectedJWTConfig));

    expect(calendarMock.calendar_v3.Calendar).toHaveBeenCalledWith({
      auth: lastCreatedJWT,
    });
  });

  test("uses OAuth2 auth when no Delegation credential is provided", async () => {
    const regularCredential = await createCredentialForCalendarService();
    const { client_id, client_secret, redirect_uris } = await getGoogleAppKeys();

    const calendarService = new CalendarService(regularCredential);
    await calendarService.listCalendars();

    expect(lastCreatedJWT).toBeNull();

    const expectedOAuth2Client: MockOAuth2Client = {
      type: "oauth2",
      args: [client_id, client_secret, redirect_uris[0]],
      setCredentials: setCredentialsMock,
    };

    expect(lastCreatedOAuth2Client).toEqual(expectedOAuth2Client);

    expect(setCredentialsMock).toHaveBeenCalledWith(regularCredential.key);

    expect(calendarMock.calendar_v3.Calendar).toHaveBeenCalledWith({
      auth: lastCreatedOAuth2Client,
    });
  });

  test("handles DelegationCredential authorization errors appropriately", async () => {
    const credentialWithDelegation = await createCredentialForCalendarService({
      user: { email: "user@example.com" },
      delegatedTo: defaultDelegatedCredential,
    });

    createMockJWTInstance({
      authorizeError: {
        response: {
          data: {
            error: "unauthorized_client",
          },
        },
      },
    });

    const calendarService = new CalendarService(credentialWithDelegation);

    await expect(calendarService.listCalendars()).rejects.toThrow(
      "Make sure that the Client ID for the delegation credential is added to the Google Workspace Admin Console"
    );
  });

  test("handles invalid_grant error (user not in workspace) appropriately", async () => {
    const credentialWithDelegation = await createCredentialForCalendarService({
      user: { email: "user@example.com" },
      delegatedTo: defaultDelegatedCredential,
    });

    createMockJWTInstance({
      authorizeError: {
        response: {
          data: {
            error: "invalid_grant",
          },
        },
      },
    });

    const calendarService = new CalendarService(credentialWithDelegation);

    await expect(calendarService.listCalendars()).rejects.toThrow(
      `User ${credentialWithDelegation.user?.email} might not exist in Google Workspace`
    );
  });

  test("handles general DelegationCredential authorization errors appropriately", async () => {
    const credentialWithDelegation = await createCredentialForCalendarService({
      user: { email: "user@example.com" },
      delegatedTo: defaultDelegatedCredential,
    });

    createMockJWTInstance({
      authorizeError: new Error("Some unexpected error"),
    });

    const calendarService = new CalendarService(credentialWithDelegation);

    await expect(calendarService.listCalendars()).rejects.toThrow("Error authorizing delegation credential");
  });

  test("handles missing user email for DelegationCredential appropriately", async () => {
    const credentialWithDelegation = await createCredentialForCalendarService({
      user: { email: null },
      delegatedTo: defaultDelegatedCredential,
    });

    const calendarService = new CalendarService(credentialWithDelegation);
    const { client_id, client_secret, redirect_uris } = await getGoogleAppKeys();

    await calendarService.listCalendars();

    expect(lastCreatedJWT).toBeNull();

    const expectedOAuth2Client: MockOAuth2Client = {
      type: "oauth2",
      args: [client_id, client_secret, redirect_uris[0]],
      setCredentials: setCredentialsMock,
    };

    expect(lastCreatedOAuth2Client).toEqual(expectedOAuth2Client);
  });
});

describe("getAvailability", () => {
  test("returns availability for selected calendars", async () => {
    const credential = await createCredentialForCalendarService();
    const calendarService = new CalendarService(credential);
    setFullMockOAuthManagerRequest();
    const mockedBusyTimes1 = [
      {
        start: "2024-01-01",
        end: "2024-01-02",
      },
    ];
    const mockedBusyTimes2 = [
      {
        start: "2024-01-03",
        end: "2024-01-04",
      },
    ];

    const mockedBusyTimes = [mockedBusyTimes1, mockedBusyTimes2];
    calendarListMock.mockImplementation(() => {
      return {
        data: {
          items: [
            {
              id: "calendar1@test.com",
            },
            {
              id: "calendar2@test.com",
            },
          ],
        },
      };
    });
    // Mock Once so that the getAvailability call doesn't accidentally reuse this mock result
    freebusyQueryMock.mockImplementation(({ requestBody }: { requestBody: any }) => {
      const calendarsObject: any = {};
      requestBody.items.forEach((item: any, index: number) => {
        calendarsObject[item.id] = {
          busy: mockedBusyTimes[index],
        };
      });
      return {
        data: {
          calendars: calendarsObject,
        },
      };
    });

    const availabilityWithPrimaryAsFallback = await calendarService.getAvailability(
      "2024-01-01",
      "2024-01-02",
      [],
      false,
      true
    );

    expect(availabilityWithPrimaryAsFallback).toEqual(mockedBusyTimes1);

    const availabilityWithAllCalendarsAsFallback = await calendarService.getAvailability(
      "2024-01-01",
      "2024-01-02",
      [],
      false,
      false
    );

    expect(availabilityWithAllCalendarsAsFallback).toEqual([...mockedBusyTimes1, ...mockedBusyTimes2]);
  });
});<|MERGE_RESOLUTION|>--- conflicted
+++ resolved
@@ -1254,7 +1254,6 @@
     const expectedJWTConfig: MockJWT = {
       type: "jwt",
       config: {
-<<<<<<< HEAD
         email: delegatedCredential.serviceAccountKey.client_email,
         key: delegatedCredential.serviceAccountKey.private_key,
         scopes: [
@@ -1262,11 +1261,6 @@
           "https://www.googleapis.com/auth/meetings.space.readonly",
           "https://www.googleapis.com/auth/admin.directory.user.readonly",
         ],
-=======
-        email: defaultDelegatedCredential.serviceAccountKey.client_email,
-        key: defaultDelegatedCredential.serviceAccountKey.private_key,
-        scopes: ["https://www.googleapis.com/auth/calendar"],
->>>>>>> 81b4651d
         subject: "user@example.com",
         universeDomain: "googleapis.com",
       },
