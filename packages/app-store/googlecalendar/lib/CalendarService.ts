/* eslint-disable @typescript-eslint/no-explicit-any */
import { calendar_v3 } from "@googleapis/calendar";
import type { Prisma } from "@prisma/client";
import { OAuth2Client, JWT } from "googleapis-common";
import type { GaxiosResponse } from "googleapis-common";
import { RRule } from "rrule";
import { v4 as uuid } from "uuid";

import { MeetLocationType } from "@calcom/app-store/locations";
import dayjs from "@calcom/dayjs";
import { CalendarCache } from "@calcom/features/calendar-cache/calendar-cache";
import type { FreeBusyArgs } from "@calcom/features/calendar-cache/calendar-cache.repository.interface";
import { getTimeMax, getTimeMin } from "@calcom/features/calendar-cache/lib/datesForCache";
import { getLocation, getRichDescription } from "@calcom/lib/CalEventParser";
import {
  CalendarAppDelegationCredentialClientIdNotAuthorizedError,
  CalendarAppDelegationCredentialInvalidGrantError,
  CalendarAppDelegationCredentialError,
} from "@calcom/lib/CalendarAppError";
import { uniqueBy } from "@calcom/lib/array";
import {
  APP_CREDENTIAL_SHARING_ENABLED,
  CREDENTIAL_SYNC_ENDPOINT,
  CREDENTIAL_SYNC_SECRET,
  CREDENTIAL_SYNC_SECRET_HEADER_NAME,
} from "@calcom/lib/constants";
import { formatCalEvent } from "@calcom/lib/formatCalendarEvent";
import logger from "@calcom/lib/logger";
import { safeStringify } from "@calcom/lib/safeStringify";
import { BookingReferenceRepository } from "@calcom/lib/server/repository/bookingReference";
import { SelectedCalendarRepository } from "@calcom/lib/server/repository/selectedCalendar";
import prisma from "@calcom/prisma";
import type {
  Calendar,
  CalendarEvent,
  EventBusyDate,
  IntegrationCalendar,
  NewCalendarEventType,
} from "@calcom/types/Calendar";
import type { SelectedCalendarEventTypeIds } from "@calcom/types/Calendar";
import type { CredentialForCalendarServiceWithEmail } from "@calcom/types/Credential";

import { invalidateCredential } from "../../_utils/invalidateCredential";
import { AxiosLikeResponseToFetchResponse } from "../../_utils/oauth/AxiosLikeResponseToFetchResponse";
import { OAuthManager } from "../../_utils/oauth/OAuthManager";
import { getTokenObjectFromCredential } from "../../_utils/oauth/getTokenObjectFromCredential";
import { markTokenAsExpired } from "../../_utils/oauth/markTokenAsExpired";
import { OAuth2UniversalSchema } from "../../_utils/oauth/universalSchema";
import { metadata } from "../_metadata";
import { getGoogleAppKeys } from "./getGoogleAppKeys";

const log = logger.getSubLogger({ prefix: ["app-store/googlecalendar/lib/CalendarService"] });

interface GoogleCalError extends Error {
  code?: number;
}

const MS_PER_DAY = 24 * 60 * 60 * 1000;
const ONE_MONTH_IN_MS = 30 * MS_PER_DAY;
// eslint-disable-next-line turbo/no-undeclared-env-vars -- GOOGLE_WEBHOOK_URL only for local testing
const GOOGLE_WEBHOOK_URL_BASE = process.env.GOOGLE_WEBHOOK_URL || process.env.NEXT_PUBLIC_WEBAPP_URL;
const GOOGLE_WEBHOOK_URL = "https://webhook.site/29147d9a-9a4f-431d-8fbb-766bae69c1d8";

const isGaxiosResponse = (error: unknown): error is GaxiosResponse<calendar_v3.Schema$Event> =>
  typeof error === "object" && !!error && error.hasOwnProperty("config");

type GoogleChannelProps = {
  kind?: string | null;
  id?: string | null;
  resourceId?: string | null;
  resourceUri?: string | null;
  expiration?: string | null;
};

export default class GoogleCalendarService implements Calendar {
  private integrationName = "";
  private auth: ReturnType<typeof this.initGoogleAuth>;
  private log: typeof logger;
  private credential: CredentialForCalendarServiceWithEmail;
  private myGoogleAuth!: MyGoogleAuth;
  private oAuthManagerInstance!: OAuthManager;
  constructor(credential: CredentialForCalendarServiceWithEmail) {
    this.integrationName = "google_calendar";
    this.credential = credential;
    this.auth = this.initGoogleAuth(credential);
    this.log = log.getSubLogger({ prefix: [`[[lib] ${this.integrationName}`] });
  }

  private async getMyGoogleAuthSingleton() {
    if (this.myGoogleAuth) {
      return this.myGoogleAuth;
    }
    const { client_id, client_secret, redirect_uris } = await getGoogleAppKeys();
    const googleCredentials = OAuth2UniversalSchema.parse(this.credential.key);
    this.myGoogleAuth = new MyGoogleAuth(client_id, client_secret, redirect_uris[0]);
    this.myGoogleAuth.setCredentials(googleCredentials);
    return this.myGoogleAuth;
  }

  private initGoogleAuth = (credential: CredentialForCalendarServiceWithEmail) => {
    const currentTokenObject = getTokenObjectFromCredential(credential);
    const auth = new OAuthManager({
      // Keep it false because we are not using auth.request everywhere. That would be done later as it involves many google calendar sdk functionc calls and needs to be tested well.
      autoCheckTokenExpiryOnRequest: false,
      credentialSyncVariables: {
        APP_CREDENTIAL_SHARING_ENABLED: APP_CREDENTIAL_SHARING_ENABLED,
        CREDENTIAL_SYNC_ENDPOINT: CREDENTIAL_SYNC_ENDPOINT,
        CREDENTIAL_SYNC_SECRET: CREDENTIAL_SYNC_SECRET,
        CREDENTIAL_SYNC_SECRET_HEADER_NAME: CREDENTIAL_SYNC_SECRET_HEADER_NAME,
      },
      resourceOwner: {
        type: "user",
        id: credential.userId,
      },
      appSlug: metadata.slug,
      currentTokenObject,
      fetchNewTokenObject: async ({ refreshToken }: { refreshToken: string | null }) => {
        const myGoogleAuth = await this.getMyGoogleAuthSingleton();
        const fetchTokens = await myGoogleAuth.refreshToken(refreshToken);
        // Create Response from fetchToken.res
        const response = new Response(JSON.stringify(fetchTokens.res?.data ?? null), {
          status: fetchTokens.res?.status,
          statusText: fetchTokens.res?.statusText,
        });
        return response;
      },
      isTokenExpired: async () => {
        const myGoogleAuth = await this.getMyGoogleAuthSingleton();
        return myGoogleAuth.isTokenExpiring();
      },
      isTokenObjectUnusable: async function (response) {
        // TODO: Confirm that if this logic should go to isAccessTokenUnusable
        if (!response.ok || (response.status < 200 && response.status >= 300)) {
          const responseBody = await response.json();

          if (responseBody.error === "invalid_grant") {
            return {
              reason: "invalid_grant",
            };
          }
        }
        return null;
      },
      isAccessTokenUnusable: async () => {
        // As long as refresh_token is valid, access_token is regenerated and fixed automatically by Google Calendar when a problem with it is detected
        // So, a situation where access_token is invalid but refresh_token is valid should not happen
        return null;
      },
      invalidateTokenObject: () => invalidateCredential(this.credential.id),
      expireAccessToken: async () => {
        await markTokenAsExpired(this.credential);
      },
      updateTokenObject: async (token) => {
        this.myGoogleAuth.setCredentials(token);

        const { key } = await prisma.credential.update({
          where: {
            id: credential.id,
          },
          data: {
            key: token,
          },
        });

        // Update cached credential as well
        this.credential.key = key;
      },
    });
    this.oAuthManagerInstance = auth;
    return {
      getMyGoogleAuthWithRefreshedToken: async () => {
        // It would automatically update myGoogleAuth with correct token
        const { token } = await auth.getTokenObjectOrFetch();
        if (!token) {
          throw new Error("Invalid grant for Google Calendar app");
        }

        const myGoogleAuth = await this.getMyGoogleAuthSingleton();
        return myGoogleAuth;
      },
    };
  };

  private getAuthedCalendarFromDelegationCredential = async ({
    delegationCredential,
    emailToImpersonate,
  }: {
    emailToImpersonate: string;
    delegationCredential: {
      serviceAccountKey: {
        client_email: string;
        client_id: string;
        private_key: string;
      };
    };
  }) => {
    const serviceAccountClientEmail = delegationCredential.serviceAccountKey.client_email;
    const serviceAccountClientId = delegationCredential.serviceAccountKey.client_id;
    const serviceAccountPrivateKey = delegationCredential.serviceAccountKey.private_key;

    const authClient = new JWT({
      email: serviceAccountClientEmail,
      key: serviceAccountPrivateKey,
      scopes: ["https://www.googleapis.com/auth/calendar"],
      subject: emailToImpersonate,
    });

    try {
      await authClient.authorize();
    } catch (error) {
      this.log.error("DelegationCredential: Error authorizing delegation credential", JSON.stringify(error));

      if ((error as any).response?.data?.error === "unauthorized_client") {
        throw new CalendarAppDelegationCredentialClientIdNotAuthorizedError(
          "Make sure that the Client ID for the delegation credential is added to the Google Workspace Admin Console"
        );
      }

      if ((error as any).response?.data?.error === "invalid_grant") {
        throw new CalendarAppDelegationCredentialInvalidGrantError(
          "User might not exist in Google Workspace"
        );
      }

      // Catch all error
      throw new CalendarAppDelegationCredentialError("Error authorizing delegation credential");
    }

    this.log.debug(
      "Using delegation credential with service account email",
      safeStringify({
        serviceAccountClientEmail,
        serviceAccountClientId,
        emailToImpersonate,
      })
    );

    return new calendar_v3.Calendar({
      auth: authClient,
    });
  };

  public authedCalendar = async () => {
    let delegationCredentialAuthedCalendar;

    if (this.credential.delegatedTo) {
      if (!this.credential.user?.email) {
        this.log.error("DelegationCredential: No email to impersonate found for delegation credential");
      } else {
        const oauthClientIdAliasRegex = /\+[a-zA-Z0-9]{25}/;
        delegationCredentialAuthedCalendar = await this.getAuthedCalendarFromDelegationCredential({
          delegationCredential: this.credential.delegatedTo,
          emailToImpersonate: this.credential.user.email.replace(oauthClientIdAliasRegex, ""),
        });
      }
    }

    if (delegationCredentialAuthedCalendar) {
      return delegationCredentialAuthedCalendar;
    }

    const myGoogleAuth = await this.auth.getMyGoogleAuthWithRefreshedToken();
    const calendar = new calendar_v3.Calendar({
      auth: myGoogleAuth,
    });
    return calendar;
  };

  private getAttendees = ({
    event,
    hostExternalCalendarId,
  }: {
    event: CalendarEvent;
    hostExternalCalendarId?: string;
  }) => {
    // When rescheduling events we know the external id of the calendar so we can just look for it in the destinationCalendar array.
    const selectedHostDestinationCalendar = event.destinationCalendar?.find(
      (cal) => cal.credentialId === this.credential.id
    );
    const eventAttendees = event.attendees.map(({ id: _id, ...rest }) => ({
      ...rest,
      responseStatus: "accepted",
    }));
    const attendees: calendar_v3.Schema$EventAttendee[] = [
      {
        ...event.organizer,
        id: String(event.organizer.id),
        responseStatus: "accepted",
        organizer: true,
        // Tried changing the display name to the user but GCal will not let you do that. It will only display the name of the external calendar. Leaving this in just incase it works in the future.
        displayName: event.organizer.name,
        email: hostExternalCalendarId ?? selectedHostDestinationCalendar?.externalId ?? event.organizer.email,
      },
      ...eventAttendees,
    ];

    if (event.team?.members) {
      // TODO: Check every other CalendarService for team members
      const teamAttendeesWithoutCurrentUser = event.team.members
        .filter((member) => member.email !== this.credential.user?.email)
        .map((m) => {
          const teamMemberDestinationCalendar = event.destinationCalendar?.find(
            (calendar) => calendar.integration === "google_calendar" && calendar.userId === m.id
          );
          return {
            email: teamMemberDestinationCalendar?.externalId ?? m.email,
            displayName: m.name,
            responseStatus: "accepted",
          };
        });
      attendees.push(...teamAttendeesWithoutCurrentUser);
    }

    return attendees;
  };

  private async stopWatchingCalendarsInGoogle(
    channels: { googleChannelResourceId: string | null; googleChannelId: string | null }[]
  ) {
    const calendar = await this.authedCalendar();
    logger.debug(`Unsubscribing from calendars ${channels.map((c) => c.googleChannelId).join(", ")}`);
    const uniqueChannels = uniqueBy(channels, ["googleChannelId", "googleChannelResourceId"]);
    await Promise.allSettled(
      uniqueChannels.map(({ googleChannelResourceId, googleChannelId }) =>
        calendar.channels
          .stop({
            requestBody: {
              resourceId: googleChannelResourceId,
              id: googleChannelId,
            },
          })
          .catch((err) => {
            console.warn(JSON.stringify(err));
          })
      )
    );
  }

  private async startWatchingCalendarsInGoogle({ calendarId }: { calendarId: string }) {
    const calendar = await this.authedCalendar();
    logger.debug(`Subscribing to calendar ${calendarId}`);

    const res = await calendar.events.watch({
      // Calendar identifier. To retrieve calendar IDs call the calendarList.list method. If you want to access the primary calendar of the currently logged in user, use the "primary" keyword.
      calendarId,
      requestBody: {
        // A UUID or similar unique string that identifies this channel.
        id: uuid(),
        type: "web_hook",
        address: GOOGLE_WEBHOOK_URL,
        token: process.env.GOOGLE_WEBHOOK_TOKEN,
        params: {
          // The time-to-live in seconds for the notification channel. Default is 604800 seconds.
          ttl: `${Math.round(ONE_MONTH_IN_MS / 1000)}`,
        },
      },
    });
    return res.data;
  }

  async createEvent(
    calEventRaw: CalendarEvent,
    credentialId: number,
    externalCalendarId?: string
  ): Promise<NewCalendarEventType> {
    this.log.debug("Creating event");
    const formattedCalEvent = formatCalEvent(calEventRaw);

    const payload: calendar_v3.Schema$Event = {
      summary: formattedCalEvent.title,
      description: getRichDescription(formattedCalEvent),
      start: {
        dateTime: formattedCalEvent.startTime,
        timeZone: formattedCalEvent.organizer.timeZone,
      },
      end: {
        dateTime: formattedCalEvent.endTime,
        timeZone: formattedCalEvent.organizer.timeZone,
      },
      attendees: this.getAttendees({ event: formattedCalEvent, hostExternalCalendarId: externalCalendarId }),
      reminders: {
        useDefault: true,
      },
      guestsCanSeeOtherGuests: !!formattedCalEvent.seatsPerTimeSlot
        ? formattedCalEvent.seatsShowAttendees
        : true,
      iCalUID: formattedCalEvent.iCalUID,
    };
    if (calEventRaw.hideCalendarEventDetails) {
      payload.visibility = "private";
    }

    if (formattedCalEvent.location) {
      payload["location"] = getLocation(formattedCalEvent);
    }

    if (formattedCalEvent.recurringEvent) {
      const rule = new RRule({
        freq: formattedCalEvent.recurringEvent.freq,
        interval: formattedCalEvent.recurringEvent.interval,
        count: formattedCalEvent.recurringEvent.count,
      });

      payload["recurrence"] = [rule.toString()];
    }

    if (formattedCalEvent.conferenceData && formattedCalEvent.location === MeetLocationType) {
      payload["conferenceData"] = formattedCalEvent.conferenceData;
    }
    const calendar = await this.authedCalendar();
    // Find in formattedCalEvent.destinationCalendar the one with the same credentialId

    const selectedCalendar =
      externalCalendarId ??
      (formattedCalEvent.destinationCalendar?.find((cal) => cal.credentialId === credentialId)?.externalId ||
        "primary");

    try {
      let event: calendar_v3.Schema$Event | undefined;
      let recurringEventId = null;
      if (formattedCalEvent.existingRecurringEvent) {
        recurringEventId = formattedCalEvent.existingRecurringEvent.recurringEventId;
        const recurringEventInstances = await calendar.events.instances({
          calendarId: selectedCalendar,
          eventId: formattedCalEvent.existingRecurringEvent.recurringEventId,
        });
        if (recurringEventInstances.data.items) {
          const calComEventStartTime = dayjs(formattedCalEvent.startTime)
            .tz(formattedCalEvent.organizer.timeZone)
            .format();
          for (let i = 0; i < recurringEventInstances.data.items.length; i++) {
            const instance = recurringEventInstances.data.items[i];
            const instanceStartTime = dayjs(instance.start?.dateTime)
              .tz(instance.start?.timeZone == null ? undefined : instance.start?.timeZone)
              .format();

            if (instanceStartTime === calComEventStartTime) {
              event = instance;
              break;
            }
          }

          if (!event) {
            event = recurringEventInstances.data.items[0];
            this.log.error(
              "Unable to find matching event amongst recurring event instances",
              safeStringify({ selectedCalendar, credentialId })
            );
          }
          await calendar.events.patch({
            calendarId: selectedCalendar,
            eventId: event.id || "",
            requestBody: {
              location: getLocation(formattedCalEvent),
              description: getRichDescription({
                ...formattedCalEvent,
              }),
            },
          });
        }
      } else {
        const eventResponse = await calendar.events.insert({
          calendarId: selectedCalendar,
          requestBody: payload,
          conferenceDataVersion: 1,
          sendUpdates: "none",
        });
        event = eventResponse.data;
        // We create a bookingReference with the event data to compare using bi-directional sync.
        await BookingReferenceRepository.createGoogleCalendarReferenceForBooking({
          event,
          bookingId: formattedCalEvent.bookingId,
        });
        if (event.recurrence) {
          if (event.recurrence.length > 0) {
            recurringEventId = event.id;
            event = await this.getFirstEventInRecurrence(recurringEventId, selectedCalendar, calendar);
          }
        }
      }

      if (event && event.id && event.hangoutLink) {
        await calendar.events.patch({
          // Update the same event but this time we know the hangout link
          calendarId: selectedCalendar,
          eventId: event.id || "",
          requestBody: {
            description: getRichDescription({
              ...formattedCalEvent,
              additionalInformation: { hangoutLink: event.hangoutLink },
            }),
          },
        });
      }

      return {
        uid: "",
        ...event,
        id: event?.id || "",
        thirdPartyRecurringEventId: recurringEventId,
        additionalInfo: {
          hangoutLink: event?.hangoutLink || "",
        },
        type: "google_calendar",
        password: "",
        url: "",
        iCalUID: event?.iCalUID,
      };
    } catch (error) {
      if (isGaxiosResponse(error)) {
        // Prevent clogging up the logs with the body of the request
        // Plus, we already have this data in error.data.summary
        delete error.config.body;
      }
      this.log.error(
        "There was an error creating event in google calendar: ",
        safeStringify({ error, selectedCalendar, credentialId })
      );
      throw error;
    }
  }
  async getFirstEventInRecurrence(
    recurringEventId: string | null | undefined,
    selectedCalendar: string,
    calendar: calendar_v3.Calendar
  ): Promise<calendar_v3.Schema$Event> {
    const recurringEventInstances = await calendar.events.instances({
      calendarId: selectedCalendar,
      eventId: recurringEventId || "",
    });

    if (recurringEventInstances.data.items) {
      return recurringEventInstances.data.items[0];
    } else {
      return {} as calendar_v3.Schema$Event;
    }
  }

  async updateEvent(uid: string, event: CalendarEvent, externalCalendarId: string): Promise<any> {
    const formattedCalEvent = formatCalEvent(event);

    const payload: calendar_v3.Schema$Event = {
      summary: formattedCalEvent.title,
      description: getRichDescription(formattedCalEvent),
      start: {
        dateTime: formattedCalEvent.startTime,
        timeZone: formattedCalEvent.organizer.timeZone,
      },
      end: {
        dateTime: formattedCalEvent.endTime,
        timeZone: formattedCalEvent.organizer.timeZone,
      },
      attendees: this.getAttendees({ event: formattedCalEvent, hostExternalCalendarId: externalCalendarId }),
      reminders: {
        useDefault: true,
      },
      guestsCanSeeOtherGuests: !!formattedCalEvent.seatsPerTimeSlot
        ? formattedCalEvent.seatsShowAttendees
        : true,
    };

    if (formattedCalEvent.location) {
      payload["location"] = getLocation(formattedCalEvent);
    }

    if (formattedCalEvent.conferenceData && formattedCalEvent.location === MeetLocationType) {
      payload["conferenceData"] = formattedCalEvent.conferenceData;
    }

    const calendar = await this.authedCalendar();

    const selectedCalendar =
      (externalCalendarId
        ? formattedCalEvent.destinationCalendar?.find((cal) => cal.externalId === externalCalendarId)
            ?.externalId
        : undefined) || "primary";

    try {
      const evt = await calendar.events.update({
        calendarId: selectedCalendar,
        eventId: uid,
        sendNotifications: true,
        sendUpdates: "none",
        requestBody: payload,
        conferenceDataVersion: 1,
      });

      this.log.debug("Updated Google Calendar Event", {
        startTime: evt?.data.start,
        endTime: evt?.data.end,
      });

      if (evt && evt.data.id && evt.data.hangoutLink && event.location === MeetLocationType) {
        calendar.events.patch({
          // Update the same event but this time we know the hangout link
          calendarId: selectedCalendar,
          eventId: evt.data.id || "",
          requestBody: {
            description: getRichDescription({
              ...formattedCalEvent,
              additionalInformation: { hangoutLink: evt.data.hangoutLink },
            }),
          },
        });
        return {
          uid: "",
          ...evt.data,
          id: evt.data.id || "",
          additionalInfo: {
            hangoutLink: evt.data.hangoutLink || "",
          },
          type: "google_calendar",
          password: "",
          url: "",
          iCalUID: evt.data.iCalUID,
        };
      }
      return evt?.data;
    } catch (error) {
      this.log.error(
        "There was an error updating event in google calendar: ",
        safeStringify({ error, event: formattedCalEvent, uid })
      );
      throw error;
    }
  }

  async deleteEvent(uid: string, event: CalendarEvent, externalCalendarId?: string | null): Promise<void> {
    const calendar = await this.authedCalendar();

    const selectedCalendar = externalCalendarId || "primary";

    try {
      const event = await calendar.events.delete({
        calendarId: selectedCalendar,
        eventId: uid,
        sendNotifications: false,
        sendUpdates: "none",
      });
      return event?.data;
    } catch (error) {
      this.log.error(
        "There was an error deleting event from google calendar: ",
        safeStringify({ error, event, externalCalendarId })
      );
      const err = error as GoogleCalError;
      /**
       *  410 is when an event is already deleted on the Google cal before on cal.com
       *  404 is when the event is on a different calendar
       */
      if (err.code === 410) return;
      console.error("There was an error contacting google calendar service: ", err);
      if (err.code === 404) return;
      throw err;
    }
  }

  async fetchAvailability(requestBody: FreeBusyArgs): Promise<calendar_v3.Schema$FreeBusyResponse> {
    const calendar = await this.authedCalendar();
    const apiResponse = await this.oAuthManagerInstance.request(
      async () => new AxiosLikeResponseToFetchResponse(await calendar.freebusy.query({ requestBody }))
    );
    return apiResponse.json;
  }

  async getFreeBusyResult(
    args: FreeBusyArgs,
    shouldServeCache?: boolean
  ): Promise<calendar_v3.Schema$FreeBusyResponse> {
    if (shouldServeCache === false) return await this.fetchAvailability(args);
    const calendarCache = await CalendarCache.init(null);
    const cached = await calendarCache.getCachedAvailability(this.credential.id, args);
    if (cached) return cached.value as unknown as calendar_v3.Schema$FreeBusyResponse;
    return await this.fetchAvailability(args);
  }

  async getCacheOrFetchAvailability(
    args: FreeBusyArgs,
    shouldServeCache?: boolean
  ): Promise<(EventBusyDate & { id: string })[] | null> {
    const freeBusyResult = await this.getFreeBusyResult(args, shouldServeCache);
    if (!freeBusyResult.calendars) return null;

    const result = Object.entries(freeBusyResult.calendars).reduce((c, [id, i]) => {
      i.busy?.forEach((busyTime) => {
        c.push({
          id,
          start: busyTime.start || "",
          end: busyTime.end || "",
        });
      });
      return c;
    }, [] as (EventBusyDate & { id: string })[]);

    return result;
  }

  private async getCalIdsWithTimeZone(selectedCalendarIds: string[]) {
    const calendar = await this.authedCalendar();
    const cals = await this.getAllCalendars(calendar, ["id", "timeZone"]);
    if (!cals.length) return [];

    if (selectedCalendarIds.length !== 0) {
      return selectedCalendarIds.map((selectedCalendarId) => {
        const calWithTz = cals.find((cal) => cal.id === selectedCalendarId);
        return {
          id: selectedCalendarId,
          timeZone: calWithTz?.timeZone || "",
        };
      });
    }

    // we ever reach that code, we already check before if selectedCalendarIds is empty
    return [];
  }

  async getAvailabilityWithTimeZones(
    dateFrom: string,
    dateTo: string,
    selectedCalendars: IntegrationCalendar[]
  ): Promise<{ start: Date | string; end: Date | string; timeZone: string }[]> {
    const selectedCalendarIds = selectedCalendars
      .filter((e) => e.integration === this.integrationName)
      .map((e) => e.externalId);
    if (selectedCalendarIds.length === 0 && selectedCalendars.length > 0) {
      // Only calendars of other integrations selected
      return [];
    }

    try {
      const freeBusyData = await this.getCacheOrFetchAvailability({
        timeMin: dateFrom,
        timeMax: dateTo,
        items: selectedCalendarIds.map((id) => ({ id })),
      });

      if (!freeBusyData) throw new Error("No response from google calendar");

      // FIXME: This will trigger a request to google api even if we have cached data
      // Find a way to get the timeZone from the cached data
      const calIdsWithTimeZone = await this.getCalIdsWithTimeZone(selectedCalendarIds);
      const timeZoneMap = new Map(calIdsWithTimeZone.map((cal) => [cal.id, cal.timeZone]));
      const freeBusyDataWithTimeZone = freeBusyData.map((freeBusy) => {
        return {
          start: freeBusy.start,
          end: freeBusy.end,
          timeZone: timeZoneMap.get(freeBusy.id) || "",
        };
      });

      return freeBusyDataWithTimeZone;
    } catch (error) {
      this.log.error(
        "There was an error getting availability from google calendar: ",
        safeStringify({ error, selectedCalendars })
      );
      throw error;
    }
  }

  async getAvailability(
    dateFrom: string,
    dateTo: string,
    selectedCalendars: IntegrationCalendar[],
    shouldServeCache?: boolean
  ): Promise<EventBusyDate[]> {
    this.log.debug("Getting availability", safeStringify({ dateFrom, dateTo, selectedCalendars }));
    const calendar = await this.authedCalendar();
    const selectedCalendarIds = selectedCalendars
      .filter((e) => e.integration === this.integrationName)
      .map((e) => e.externalId);
    if (selectedCalendarIds.length === 0 && selectedCalendars.length > 0) {
      // Only calendars of other integrations selected
      return [];
    }
    const getCalIds = async () => {
      if (selectedCalendarIds.length !== 0) return selectedCalendarIds;
      const cals = await this.getAllCalendars(calendar, ["id"]);
      if (!cals.length) return [];
      return cals.reduce((c, cal) => (cal.id ? [...c, cal.id] : c), [] as string[]);
    };

    try {
      const calsIds = await getCalIds();
      const originalStartDate = dayjs(dateFrom);
      const originalEndDate = dayjs(dateTo);
      const diff = originalEndDate.diff(originalStartDate, "days");

      // /freebusy from google api only allows a date range of 90 days
      if (diff <= 90) {
        const freeBusyData = await this.getCacheOrFetchAvailability(
          {
            timeMin: dateFrom,
            timeMax: dateTo,
            items: calsIds.map((id) => ({ id })),
          },
          shouldServeCache
        );
        if (!freeBusyData) throw new Error("No response from google calendar");

        return freeBusyData.map((freeBusy) => ({ start: freeBusy.start, end: freeBusy.end }));
      } else {
        const busyData = [];

        const loopsNumber = Math.ceil(diff / 90);

        let startDate = originalStartDate;
        let endDate = originalStartDate.add(90, "days");

        for (let i = 0; i < loopsNumber; i++) {
          if (endDate.isAfter(originalEndDate)) endDate = originalEndDate;

          busyData.push(
            ...((await this.getCacheOrFetchAvailability(
              {
                timeMin: startDate.format(),
                timeMax: endDate.format(),
                items: calsIds.map((id) => ({ id })),
              },
              shouldServeCache
            )) || [])
          );

          startDate = endDate.add(1, "minutes");
          endDate = startDate.add(90, "days");
        }
        return busyData.map((freeBusy) => ({ start: freeBusy.start, end: freeBusy.end }));
      }
    } catch (error) {
      this.log.error(
        "There was an error getting availability from google calendar: ",
        safeStringify({ error, selectedCalendars })
      );
      throw error;
    }
  }

  async listCalendars(): Promise<IntegrationCalendar[]> {
    this.log.debug("Listing calendars");
    const calendar = await this.authedCalendar();
    try {
      const { json: cals } = await this.oAuthManagerInstance.request(
        async () =>
          new AxiosLikeResponseToFetchResponse({
            status: 200,
            statusText: "OK",
            data: {
              items: await this.getAllCalendars(calendar),
            },
          })
      );

      if (!cals.items) return [];
      return cals.items.map(
        (cal) =>
          ({
            externalId: cal.id ?? "No id",
            integration: this.integrationName,
            name: cal.summary ?? "No name",
            primary: cal.primary ?? false,
            readOnly: !(cal.accessRole === "writer" || cal.accessRole === "owner") && true,
            email: cal.id ?? "",
          } satisfies IntegrationCalendar)
      );
    } catch (error) {
      this.log.error("There was an error getting calendars: ", safeStringify(error));
      throw error;
    }
  }
<<<<<<< HEAD
  async onWatchedCalendarChanged(calendarId: string, eventId: string) {
    await Promise.all([
      this.fetchSelectedCalendarsAvailabilityAndSetCache(),
      this.updateBookingFromGoogleEventId(calendarId, eventId),
    ]);
  }
  private async fetchSelectedCalendarsAvailabilityAndSetCache() {
    const selectedCalendars = await SelectedCalendarRepository.findFromCredentialId(this.credential.id);
    await this.fetchAvailabilityAndSetCache(selectedCalendars);
  }
  private async updateBookingFromGoogleEventId(calendarId: string, eventId: string) {
    const calendar = await this.authedCalendar();
    const event = await calendar.events.get({ calendarId, eventId });
    console.log("event", JSON.stringify(event, null, 2));
  }
=======

  // It would error if the delegation credential is not set up correctly
  async testDelegationCredentialSetup() {
    const calendar = await this.authedCalendar();
    const cals = await calendar.calendarList.list({ fields: "items(id)" });
    return !!cals.data.items;
  }

>>>>>>> b9b12256
  /**
   * It doesn't check if the subscription has expired or not.
   * It just creates a new subscription.
   */
  async watchCalendar({
    calendarId,
    eventTypeIds,
  }: {
    calendarId: string;
    eventTypeIds: SelectedCalendarEventTypeIds;
  }) {
    if (!process.env.GOOGLE_WEBHOOK_TOKEN) {
      log.warn("GOOGLE_WEBHOOK_TOKEN is not set, skipping watching calendar");
      return;
    }

    const allCalendarsWithSubscription = await SelectedCalendarRepository.findMany({
      where: {
        credentialId: this.credential.id,
        externalId: calendarId,
        integration: this.integrationName,
        googleChannelId: {
          not: null,
        },
      },
    });

    const otherCalendarsWithSameSubscription = allCalendarsWithSubscription.filter(
      (sc) => !eventTypeIds?.includes(sc.eventTypeId)
    );

    let googleChannelProps: GoogleChannelProps = otherCalendarsWithSameSubscription.length
      ? {
          kind: otherCalendarsWithSameSubscription[0].googleChannelKind,
          id: otherCalendarsWithSameSubscription[0].googleChannelId,
          resourceId: otherCalendarsWithSameSubscription[0].googleChannelResourceId,
          resourceUri: otherCalendarsWithSameSubscription[0].googleChannelResourceUri,
          expiration: otherCalendarsWithSameSubscription[0].googleChannelExpiration,
        }
      : {};
    let error: string | undefined;

    if (!otherCalendarsWithSameSubscription.length) {
      try {
        googleChannelProps = await this.startWatchingCalendarsInGoogle({ calendarId });
      } catch (error) {
        this.log.error(`Failed to watch calendar ${calendarId}`, error);
        // We set error to prevent attempting to watch on next cron run
        error = error instanceof Error ? error.message : "Unknown error";
      }
    } else {
      logger.info(
        `Calendar ${calendarId} is already being watched for event types ${otherCalendarsWithSameSubscription.map(
          (sc) => sc.eventTypeId
        )}. So, not watching again and instead reusing the existing channel`
      );
    }
    // FIXME: We shouldn't create SelectedCalendar, we should only update if exists
    await this.upsertSelectedCalendarsForEventTypeIds(
      {
        externalId: calendarId,
        googleChannelId: googleChannelProps.id,
        googleChannelKind: googleChannelProps.kind,
        googleChannelResourceId: googleChannelProps.resourceId,
        googleChannelResourceUri: googleChannelProps.resourceUri,
        googleChannelExpiration: googleChannelProps.expiration,
        error,
      },
      eventTypeIds
    );
    return googleChannelProps;
  }

  /**
   * GoogleChannel subscription is only stopped when all selectedCalendars are un-watched.
   */
  async unwatchCalendar({
    calendarId,
    eventTypeIds,
  }: {
    calendarId: string;
    eventTypeIds: SelectedCalendarEventTypeIds;
  }) {
    const credentialId = this.credential.id;
    const eventTypeIdsToBeUnwatched = eventTypeIds;

    const calendarsWithSameCredentialId = await SelectedCalendarRepository.findMany({
      where: {
        credentialId,
      },
    });

    const calendarWithSameExternalId = calendarsWithSameCredentialId.filter(
      (sc) => sc.externalId === calendarId
    );

    const calendarsWithSameExternalIdThatAreBeingWatched = calendarWithSameExternalId.filter(
      (sc) => !!sc.googleChannelId
    );

    // Except those requested to be un-watched, other calendars are still being watched
    const calendarsWithSameExternalIdToBeStillWatched = calendarsWithSameExternalIdThatAreBeingWatched.filter(
      (sc) => !eventTypeIdsToBeUnwatched.includes(sc.eventTypeId)
    );

    if (calendarsWithSameExternalIdToBeStillWatched.length) {
      logger.info(
        `There are other ${calendarsWithSameExternalIdToBeStillWatched.length} calendars with the same externalId_credentialId. Not unwatching. Just removing the channelId from this selected calendar`
      );

      // CalendarCache still need to exist
      // We still need to keep the subscription

      // Just remove the google channel related fields from this selected calendar
      await this.upsertSelectedCalendarsForEventTypeIds(
        {
          externalId: calendarId,
          googleChannelId: null,
          googleChannelKind: null,
          googleChannelResourceId: null,
          googleChannelResourceUri: null,
          googleChannelExpiration: null,
        },
        eventTypeIdsToBeUnwatched
      );
      return;
    }

    const allChannelsForThisCalendarBeingUnwatched = calendarsWithSameExternalIdThatAreBeingWatched.map(
      (sc) => ({
        googleChannelResourceId: sc.googleChannelResourceId,
        googleChannelId: sc.googleChannelId,
      })
    );

    // Delete the calendar cache to force a fresh cache
    await prisma.calendarCache.deleteMany({ where: { credentialId } });
    await this.stopWatchingCalendarsInGoogle(allChannelsForThisCalendarBeingUnwatched);
    await this.upsertSelectedCalendarsForEventTypeIds(
      {
        externalId: calendarId,
        googleChannelId: null,
        googleChannelKind: null,
        googleChannelResourceId: null,
        googleChannelResourceUri: null,
        googleChannelExpiration: null,
      },
      eventTypeIdsToBeUnwatched
    );

    // Populate the cache back for the remaining calendars, if any
    const remainingCalendars =
      calendarsWithSameCredentialId.filter((sc) => sc.externalId !== calendarId) || [];
    if (remainingCalendars.length > 0) {
      await this.fetchAvailabilityAndSetCache(remainingCalendars);
    }
  }

  async setAvailabilityInCache(args: FreeBusyArgs, data: calendar_v3.Schema$FreeBusyResponse): Promise<void> {
    const calendarCache = await CalendarCache.init(null);
    await calendarCache.upsertCachedAvailability(this.credential.id, args, JSON.parse(JSON.stringify(data)));
  }

  async fetchAvailabilityAndSetCache(selectedCalendars: IntegrationCalendar[]) {
    const selectedCalendarsPerEventType = new Map<
      SelectedCalendarEventTypeIds[number],
      IntegrationCalendar[]
    >();

    // TODO: Should be done outside of CalendarService as it is applicable to all Apps' CalendarServices
    selectedCalendars.reduce((acc, selectedCalendar) => {
      const eventTypeId = selectedCalendar.eventTypeId ?? null;
      const mapValue = selectedCalendarsPerEventType.get(eventTypeId);
      if (mapValue) {
        mapValue.push(selectedCalendar);
      } else {
        acc.set(eventTypeId, [selectedCalendar]);
      }
      return acc;
    }, selectedCalendarsPerEventType);

    for (const [_eventTypeId, selectedCalendars] of Array.from(selectedCalendarsPerEventType.entries())) {
      const parsedArgs = {
        /** Expand the start date to the start of the month */
        timeMin: getTimeMin(),
        /** Expand the end date to the end of the month */
        timeMax: getTimeMax(),
        // Dont use eventTypeId in key because it can be used by any eventType
        // The only reason we are building it per eventType is because there can be different groups of calendars to lookup the availability for
        items: selectedCalendars.map((sc) => ({ id: sc.externalId })),
      };
      const data = await this.fetchAvailability(parsedArgs);
      await this.setAvailabilityInCache(parsedArgs, data);
    }
  }

  async createSelectedCalendar(
    data: Omit<Prisma.SelectedCalendarUncheckedCreateInput, "integration" | "credentialId">
  ) {
    return await SelectedCalendarRepository.create({
      ...data,
      integration: this.integrationName,
      credentialId: this.credential.id,
    });
  }

  async upsertSelectedCalendar(
    data: Omit<Prisma.SelectedCalendarUncheckedCreateInput, "integration" | "credentialId" | "userId">
  ) {
    if (!this.credential.userId) {
      logger.error("upsertSelectedCalendar failed. userId is missing.");
      return;
    }
    return await SelectedCalendarRepository.upsert({
      ...data,
      eventTypeId: data.eventTypeId ?? null,
      integration: this.integrationName,
      credentialId: this.credential.id,
      userId: this.credential.userId,
    });
  }

  async upsertSelectedCalendarsForEventTypeIds(
    data: Omit<Prisma.SelectedCalendarUncheckedCreateInput, "integration" | "credentialId" | "userId">,
    eventTypeIds: SelectedCalendarEventTypeIds
  ) {
    if (!this.credential.userId) {
      logger.error("upsertSelectedCalendarsForEventTypeIds failed. userId is missing.");
      return;
    }

    await SelectedCalendarRepository.upsertManyForEventTypeIds({
      data: {
        ...data,
        integration: this.integrationName,
        credentialId: this.credential.id,
        userId: this.credential.userId,
      },
      eventTypeIds,
    });
  }

  async getAllCalendars(
    calendar: calendar_v3.Calendar,
    fields: string[] = ["id", "summary", "primary", "accessRole"]
  ): Promise<calendar_v3.Schema$CalendarListEntry[]> {
    let allCalendars: calendar_v3.Schema$CalendarListEntry[] = [];
    let pageToken: string | undefined;

    try {
      do {
        const response: any = await calendar.calendarList.list({
          fields: `items(${fields.join(",")}),nextPageToken`,
          pageToken,
          maxResults: 250, // 250 is max
        });

        allCalendars = [...allCalendars, ...(response.data.items ?? [])];
        pageToken = response.data.nextPageToken;
      } while (pageToken);

      return allCalendars;
    } catch (error) {
      logger.error("Error fetching all Google Calendars", { error });
      throw error;
    }
  }

  async getPrimaryCalendar(
    calendar: calendar_v3.Calendar,
    fields: string[] = ["id", "summary", "primary", "accessRole"]
  ): Promise<calendar_v3.Schema$CalendarListEntry | null> {
    let pageToken: string | undefined;
    let firstCalendar: calendar_v3.Schema$CalendarListEntry | undefined;

    try {
      do {
        const response: any = await calendar.calendarList.list({
          fields: `items(${fields.join(",")}),nextPageToken`,
          pageToken,
          maxResults: 250, // 250 is max
        });

        const cals = response.data.items ?? [];
        const primaryCal = cals.find((cal: calendar_v3.Schema$CalendarListEntry) => cal.primary);
        if (primaryCal) {
          return primaryCal;
        }

        // Store the first calendar in case no primary is found
        if (cals.length > 0 && !firstCalendar) {
          firstCalendar = cals[0];
        }

        pageToken = response.data.nextPageToken;
      } while (pageToken);

      // should not be reached because Google Cal always has a primary cal
      return firstCalendar ?? null;
    } catch (error) {
      logger.error("Error in `getPrimaryCalendar`", { error });
      throw error;
    }
  }
}

class MyGoogleAuth extends OAuth2Client {
  constructor(client_id: string, client_secret: string, redirect_uri: string) {
    super(client_id, client_secret, redirect_uri);
  }

  isTokenExpiring() {
    return super.isTokenExpiring();
  }

  async refreshToken(token: string | null | undefined) {
    return super.refreshToken(token);
  }
}<|MERGE_RESOLUTION|>--- conflicted
+++ resolved
@@ -867,7 +867,6 @@
       throw error;
     }
   }
-<<<<<<< HEAD
   async onWatchedCalendarChanged(calendarId: string, eventId: string) {
     await Promise.all([
       this.fetchSelectedCalendarsAvailabilityAndSetCache(),
@@ -883,7 +882,6 @@
     const event = await calendar.events.get({ calendarId, eventId });
     console.log("event", JSON.stringify(event, null, 2));
   }
-=======
 
   // It would error if the delegation credential is not set up correctly
   async testDelegationCredentialSetup() {
@@ -892,7 +890,6 @@
     return !!cals.data.items;
   }
 
->>>>>>> b9b12256
   /**
    * It doesn't check if the subscription has expired or not.
    * It just creates a new subscription.
