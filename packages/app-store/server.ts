import type { TFunction } from "next-i18next";

import type { CredentialDataWithTeamName } from "@calcom/app-store/utils";
import { defaultVideoAppCategories } from "@calcom/app-store/utils";
import getEnabledApps from "@calcom/lib/apps/getEnabledApps";
import { prisma } from "@calcom/prisma";
import { AppCategories } from "@calcom/prisma/enums";

import { defaultLocations } from "./locations";

export async function getLocationGroupedOptions(
  userOrTeamId: { userId: number } | { teamId: number },
  t: TFunction
) {
  const apps: Record<
    string,
    {
      label: string;
      value: string;
      disabled?: boolean;
      icon?: string;
      slug?: string;
      credential?: CredentialDataWithTeamName;
    }[]
  > = {};

  let idToSearchObject = {};

  if ("teamId" in userOrTeamId) {
    const teamId = userOrTeamId.teamId;
    // See if the team event belongs to an org
    const org = await prisma.team.findFirst({
      where: {
        children: {
          some: {
            id: teamId,
          },
        },
      },
    });

    if (org) {
      idToSearchObject = {
        teamId: {
          in: [teamId, org.id],
        },
      };
    } else {
      idToSearchObject = { teamId };
    }
  } else {
    idToSearchObject = { userId: userOrTeamId.userId };
  }

  const credentials = await prisma.credential.findMany({
    where: {
      ...idToSearchObject,
      app: {
        categories: {
          hasSome: defaultVideoAppCategories,
        },
      },
    },
    select: {
      id: true,
      type: true,
      key: true,
      userId: true,
      teamId: true,
      appId: true,
      invalid: true,
      team: {
        select: {
          name: true,
        },
      },
    },
  });

  const integrations = await getEnabledApps(credentials, true);

  integrations.forEach((app) => {
    // All apps that are labeled as a locationOption are video apps.
    if (app.locationOption) {
      // All apps that are labeled as a locationOption are video apps. Extract the secondary category if available
<<<<<<< HEAD

      let groupByCategory =
        // If there is only one category, use it, otherwise find the one that is not a default video app category
        app.categories.length >= 2
          ? app.categories.find((category) => !defaultVideoAppCategories.includes(category))
          : app.categories[0];
=======
      let groupByCategory =
        app.categories.length >= 2
          ? app.categories.find((groupByCategory) => !defaultVideoAppCategories.includes(groupByCategory))
          : app.categories[0] || app.category;
>>>>>>> 57afd7a2
      if (!groupByCategory) groupByCategory = AppCategories.conferencing;

      for (const credential of app.credentials) {
        const label = `${app.locationOption.label} ${
          credential.team?.name ? `(${credential.team.name})` : ""
        }`;
        const option = { ...app.locationOption, label, icon: app.logo, slug: app.slug, credential };
        if (apps[groupByCategory]) {
          apps[groupByCategory] = [...apps[groupByCategory], option];
        } else {
          apps[groupByCategory] = [option];
        }
      }
    }
  });

  defaultLocations.forEach((l) => {
    const category = l.category;
    if (apps[category]) {
      apps[category] = [
        ...apps[category],
        {
          label: l.label,
          value: l.type,
          icon: l.iconUrl,
        },
      ];
    } else {
      apps[category] = [
        {
          label: l.label,
          value: l.type,
          icon: l.iconUrl,
        },
      ];
    }
  });
  const locations = [];

  // Translating labels and pushing into array
  for (const category in apps) {
    const tmp = {
      label: t(category),
      options: apps[category].map((l) => ({
        ...l,
        label: t(l.label),
      })),
    };

    locations.push(tmp);
  }

  return locations;
}<|MERGE_RESOLUTION|>--- conflicted
+++ resolved
@@ -83,19 +83,10 @@
     // All apps that are labeled as a locationOption are video apps.
     if (app.locationOption) {
       // All apps that are labeled as a locationOption are video apps. Extract the secondary category if available
-<<<<<<< HEAD
-
-      let groupByCategory =
-        // If there is only one category, use it, otherwise find the one that is not a default video app category
-        app.categories.length >= 2
-          ? app.categories.find((category) => !defaultVideoAppCategories.includes(category))
-          : app.categories[0];
-=======
       let groupByCategory =
         app.categories.length >= 2
           ? app.categories.find((groupByCategory) => !defaultVideoAppCategories.includes(groupByCategory))
           : app.categories[0] || app.category;
->>>>>>> 57afd7a2
       if (!groupByCategory) groupByCategory = AppCategories.conferencing;
 
       for (const credential of app.credentials) {
