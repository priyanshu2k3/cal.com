--- conflicted
+++ resolved
@@ -81,11 +81,6 @@
   });
 
   if (!requiresConfirmation) {
-<<<<<<< HEAD
-    const allCredentials = await getAllCredentials(user, eventType);
-    const metadata = eventTypeMetaDataSchemaWithTypedApps.parse(eventType?.metadata);
-=======
->>>>>>> 96fcf7be
     const eventManager = new EventManager({ ...user, credentials: allCredentials }, metadata?.apps);
     const scheduleResult = await eventManager.create(evt);
     bookingData.references = { create: scheduleResult.referencesToCreate };
