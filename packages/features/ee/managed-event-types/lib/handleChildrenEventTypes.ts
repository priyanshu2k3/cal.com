--- conflicted
+++ resolved
@@ -187,12 +187,8 @@
             rrSegmentQueryValue: undefined,
             assignRRMembersUsingSegment: false,
             useEventLevelSelectedCalendars: false,
-<<<<<<< HEAD
-            allowReschedulingCancelledBookings: managedEventTypeValues.allowReschedulingCancelledBookings ?? false,
-=======
             allowReschedulingCancelledBookings:
               managedEventTypeValues.allowReschedulingCancelledBookings ?? false,
->>>>>>> 8de48970
           },
         });
       })
@@ -265,12 +261,8 @@
                 : {
                     deleteMany: {},
                   },
-<<<<<<< HEAD
-            allowReschedulingCancelledBookings: managedEventTypeValues.allowReschedulingCancelledBookings ?? false,
-=======
             allowReschedulingCancelledBookings:
               managedEventTypeValues.allowReschedulingCancelledBookings ?? false,
->>>>>>> 8de48970
             metadata: {
               ...(eventType.metadata as Prisma.JsonObject),
               ...(metadata?.multipleDuration && "length" in unlockedFieldProps
