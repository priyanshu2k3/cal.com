--- conflicted
+++ resolved
@@ -27,15 +27,10 @@
 import { ArrowDown, ArrowUp, X, Plus, Trash2 } from "@calcom/ui/components/icon";
 
 import { fieldTypesConfigMap } from "./fieldTypes";
-<<<<<<< HEAD
-import type { fieldsSchema } from "./schema";
-import { getVariantsConfig } from "./utils";
-=======
 import { fieldsThatSupportLabelAsSafeHtml } from "./fieldsThatSupportLabelAsSafeHtml";
 import type { fieldsSchema } from "./schema";
 import { getVariantsConfig } from "./utils";
 import { getFieldIdentifier } from "./utils/getFieldIdentifier";
->>>>>>> a2d1dbeb
 
 type RhfForm = {
   fields: z.infer<typeof fieldsSchema>;
@@ -112,7 +107,6 @@
     remove(index);
   };
 
-<<<<<<< HEAD
   const formBuilderForms = forms.map((formBuilderForm) => {
     return {
       ...formBuilderForm,
@@ -187,7 +181,7 @@
                           {index >= 1 && (
                             <button
                               type="button"
-                              className="bg-default text-muted hover:text-emphasis disabled:hover:text-muted border-default hover:border-emphasis invisible absolute -left-[12px] -mt-4 mb-4 -ml-4 hidden h-6 w-6 scale-0 items-center justify-center rounded-md border p-1 transition-all hover:shadow disabled:hover:border-inherit disabled:hover:shadow-none group-hover:visible group-hover:scale-100 sm:ml-0 sm:flex"
+                              className="bg-default text-muted hover:text-emphasis disabled:hover:text-muted border-default hover:border-emphasis invisible absolute -left-[12px] -ml-4 -mt-4 mb-4 hidden h-6 w-6 scale-0 items-center justify-center rounded-md border p-1 transition-all hover:shadow disabled:hover:border-inherit disabled:hover:shadow-none group-hover:visible group-hover:scale-100 sm:ml-0 sm:flex"
                               onClick={() => swap(index, index - 1)}>
                               <ArrowUp className="h-5 w-5" />
                             </button>
@@ -195,7 +189,7 @@
                           {index < fields.length - 1 && (
                             <button
                               type="button"
-                              className="bg-default text-muted hover:border-emphasis border-default hover:text-emphasis disabled:hover:text-muted invisible absolute -left-[12px] mt-8 -ml-4 hidden h-6 w-6 scale-0 items-center justify-center rounded-md border p-1 transition-all hover:shadow disabled:hover:border-inherit disabled:hover:shadow-none group-hover:visible group-hover:scale-100 sm:ml-0 sm:flex"
+                              className="bg-default text-muted hover:border-emphasis border-default hover:text-emphasis disabled:hover:text-muted invisible absolute -left-[12px] -ml-4 mt-8 hidden h-6 w-6 scale-0 items-center justify-center rounded-md border p-1 transition-all hover:shadow disabled:hover:border-inherit disabled:hover:shadow-none group-hover:visible group-hover:scale-100 sm:ml-0 sm:flex"
                               onClick={() => swap(index, index + 1)}>
                               <ArrowDown className="h-5 w-5" />
                             </button>
@@ -332,193 +326,6 @@
           </div>
         );
       })}
-=======
-  return (
-    <div>
-      <div>
-        <div className="text-default text-sm font-semibold ltr:mr-1 rtl:ml-1">
-          {title}
-          {LockedIcon}
-        </div>
-        <p className="text-subtle max-w-[280px] break-words py-1 text-sm sm:max-w-[500px]">{description}</p>
-        <ul className="border-default divide-subtle mt-2 divide-y rounded-md border">
-          {fields.map((field, index) => {
-            const options = field.options
-              ? field.options
-              : field.getOptionsAt
-              ? dataStore.options[field.getOptionsAt as keyof typeof dataStore]
-              : [];
-            const numOptions = options?.length ?? 0;
-            if (field.hideWhenJustOneOption && numOptions <= 1) {
-              return null;
-            }
-            const fieldType = fieldTypesConfigMap[field.type];
-            const isRequired = field.required;
-            const isFieldEditableSystemButOptional = field.editable === "system-but-optional";
-            const isFieldEditableSystemButHidden = field.editable === "system-but-hidden";
-            const isFieldEditableSystem = field.editable === "system";
-            const isUserField =
-              !isFieldEditableSystem && !isFieldEditableSystemButOptional && !isFieldEditableSystemButHidden;
-
-            if (!fieldType) {
-              throw new Error(`Invalid field type - ${field.type}`);
-            }
-            const sources = field.sources || [];
-            const groupedBySourceLabel = sources.reduce((groupBy, source) => {
-              const item = groupBy[source.label] || [];
-              if (source.type === "user" || source.type === "default") {
-                return groupBy;
-              }
-              item.push(source);
-              groupBy[source.label] = item;
-              return groupBy;
-            }, {} as Record<string, NonNullable<(typeof field)["sources"]>>);
-
-            return (
-              <li
-                key={field.name}
-                data-testid={`field-${field.name}`}
-                className="hover:bg-muted group relative flex items-center  justify-between p-4 ">
-                {!disabled && (
-                  <>
-                    {index >= 1 && (
-                      <button
-                        type="button"
-                        className="bg-default text-muted hover:text-emphasis disabled:hover:text-muted border-default hover:border-emphasis invisible absolute -left-[12px] -ml-4 -mt-4 mb-4 hidden h-6 w-6 scale-0 items-center justify-center rounded-md border p-1 transition-all hover:shadow disabled:hover:border-inherit disabled:hover:shadow-none group-hover:visible group-hover:scale-100 sm:ml-0 sm:flex"
-                        onClick={() => swap(index, index - 1)}>
-                        <ArrowUp className="h-5 w-5" />
-                      </button>
-                    )}
-                    {index < fields.length - 1 && (
-                      <button
-                        type="button"
-                        className="bg-default text-muted hover:border-emphasis border-default hover:text-emphasis disabled:hover:text-muted invisible absolute -left-[12px] -ml-4 mt-8 hidden h-6 w-6 scale-0 items-center justify-center rounded-md border p-1 transition-all hover:shadow disabled:hover:border-inherit disabled:hover:shadow-none group-hover:visible group-hover:scale-100 sm:ml-0 sm:flex"
-                        onClick={() => swap(index, index + 1)}>
-                        <ArrowDown className="h-5 w-5" />
-                      </button>
-                    )}
-                  </>
-                )}
-
-                <div>
-                  <div className="flex flex-col lg:flex-row lg:items-center">
-                    <div className="text-default text-sm font-semibold ltr:mr-2 rtl:ml-2">
-                      <FieldLabel field={field} />
-                    </div>
-                    <div className="flex items-center space-x-2">
-                      {field.hidden ? (
-                        // Hidden field can't be required, so we don't need to show the Optional badge
-                        <Badge variant="grayWithoutHover">{t("hidden")}</Badge>
-                      ) : (
-                        <Badge variant="grayWithoutHover">{isRequired ? t("required") : t("optional")}</Badge>
-                      )}
-                      {Object.entries(groupedBySourceLabel).map(([sourceLabel, sources], key) => (
-                        // We don't know how to pluralize `sourceLabel` because it can be anything
-                        <Badge key={key} variant="blue">
-                          {sources.length} {sources.length === 1 ? sourceLabel : `${sourceLabel}s`}
-                        </Badge>
-                      ))}
-                    </div>
-                  </div>
-                  <p className="text-subtle max-w-[280px] break-words pt-1 text-sm sm:max-w-[500px]">
-                    {fieldType.label}
-                  </p>
-                </div>
-                {field.editable !== "user-readonly" && !disabled && (
-                  <div className="flex items-center space-x-2">
-                    {!isFieldEditableSystem && !isFieldEditableSystemButHidden && !disabled && (
-                      <Switch
-                        data-testid="toggle-field"
-                        disabled={isFieldEditableSystem}
-                        checked={!field.hidden}
-                        onCheckedChange={(checked) => {
-                          update(index, { ...field, hidden: !checked });
-                        }}
-                        classNames={{ container: "p-2 hover:bg-subtle rounded" }}
-                        tooltip={t("show_on_booking_page")}
-                      />
-                    )}
-                    {isUserField && (
-                      <Button
-                        color="destructive"
-                        disabled={!isUserField}
-                        variant="icon"
-                        onClick={() => {
-                          removeField(index);
-                        }}
-                        StartIcon={Trash2}
-                      />
-                    )}
-                    <Button
-                      data-testid="edit-field-action"
-                      color="secondary"
-                      onClick={() => {
-                        editField(index, field);
-                      }}>
-                      {t("edit")}
-                    </Button>
-                  </div>
-                )}
-              </li>
-            );
-          })}
-        </ul>
-        {!disabled && (
-          <Button
-            color="minimal"
-            data-testid="add-field"
-            onClick={addField}
-            className="mt-4"
-            StartIcon={Plus}>
-            {addFieldLabel}
-          </Button>
-        )}
-      </div>
-      {/* Move this Dialog in another component and it would take with it fieldForm */}
-      {fieldDialog.isOpen && (
-        <FieldEditDialog
-          dialog={fieldDialog}
-          onOpenChange={(isOpen) =>
-            setFieldDialog({
-              isOpen,
-              fieldIndex: -1,
-              data: null,
-            })
-          }
-          handleSubmit={(data: Parameters<SubmitHandler<RhfFormField>>[0]) => {
-            const type = data.type || "text";
-            const isNewField = !fieldDialog.data;
-            if (isNewField && fields.some((f) => f.name === data.name)) {
-              showToast(t("form_builder_field_already_exists"), "error");
-              return;
-            }
-            if (fieldDialog.data) {
-              update(fieldDialog.fieldIndex, data);
-            } else {
-              const field: RhfFormField = {
-                ...data,
-                type,
-                sources: [
-                  {
-                    label: "User",
-                    type: "user",
-                    id: "user",
-                    fieldRequired: data.required,
-                  },
-                ],
-              };
-              field.editable = field.editable || "user";
-              append(field);
-            }
-            setFieldDialog({
-              isOpen: false,
-              fieldIndex: -1,
-              data: null,
-            });
-          }}
-        />
-      )}
->>>>>>> a2d1dbeb
     </div>
   );
 };
@@ -576,11 +383,7 @@
                 {value.length > 2 && !readOnly && (
                   <Button
                     type="button"
-<<<<<<< HEAD
-                    className="mb-2 -ml-8 hover:!bg-transparent focus:!bg-transparent focus:!outline-none focus:!ring-0"
-=======
                     className="-ml-8 mb-2 hover:!bg-transparent focus:!bg-transparent focus:!outline-none focus:!ring-0"
->>>>>>> a2d1dbeb
                     size="sm"
                     color="minimal"
                     StartIcon={X}
@@ -643,211 +446,6 @@
   }, [fieldForm]);
   const isFieldEditMode = !!dialog.data;
   const fieldType = fieldTypesConfigMap[fieldForm.watch("type") || "text"];
-<<<<<<< HEAD
-
-  const variantsConfig = fieldForm.watch("variantsConfig");
-
-  const fieldTypes = Object.values(fieldTypesConfigMap);
-
-  return (
-    <Dialog open={dialog.isOpen} onOpenChange={onOpenChange}>
-      <DialogContent enableOverflow data-testid="edit-field-dialog">
-        <DialogHeader title={t("add_a_booking_question")} subtitle={t("form_builder_field_add_subtitle")} />
-        <div>
-          <Form form={fieldForm} handleSubmit={handleSubmit}>
-            <SelectField
-              defaultValue={fieldTypesConfigMap.text}
-              id="test-field-type"
-              isDisabled={
-                fieldForm.getValues("editable") === "system" ||
-                fieldForm.getValues("editable") === "system-but-optional"
-              }
-              onChange={(e) => {
-                const value = e?.value;
-                if (!value) {
-                  return;
-                }
-                fieldForm.setValue("type", value);
-              }}
-              value={fieldTypesConfigMap[fieldForm.getValues("type")]}
-              options={fieldTypes.filter((f) => !f.systemOnly)}
-              label={t("input_type")}
-              classNames={{
-                menuList: () => "min-h-[27.25rem]",
-              }}
-            />
-            {(() => {
-              if (!variantsConfig) {
-                return (
-                  <>
-                    <InputField
-                      required
-                      {...fieldForm.register("name")}
-                      containerClassName="mt-6"
-                      disabled={
-                        fieldForm.getValues("editable") === "system" ||
-                        fieldForm.getValues("editable") === "system-but-optional"
-                      }
-                      label="Identifier"
-                    />
-                    <InputField
-                      {...fieldForm.register("label")}
-                      // System fields have a defaultLabel, so there a label is not required
-                      required={
-                        !["system", "system-but-optional"].includes(fieldForm.getValues("editable") || "")
-                      }
-                      placeholder={t(fieldForm.getValues("defaultLabel") || "")}
-                      containerClassName="mt-6"
-                      label={t("label")}
-                    />
-                    {fieldType?.isTextType ? (
-                      <InputField
-                        {...fieldForm.register("placeholder")}
-                        containerClassName="mt-6"
-                        label={t("placeholder")}
-                        placeholder={t(fieldForm.getValues("defaultPlaceholder") || "")}
-                      />
-                    ) : null}
-                    {fieldType?.needsOptions && !fieldForm.getValues("getOptionsAt") ? (
-                      <Controller
-                        name="options"
-                        render={({ field: { value, onChange } }) => {
-                          return <Options onChange={onChange} value={value} className="mt-6" />;
-                        }}
-                      />
-                    ) : null}
-                    <Controller
-                      name="required"
-                      control={fieldForm.control}
-                      render={({ field: { value, onChange } }) => {
-                        return (
-                          <BooleanToggleGroupField
-                            data-testid="field-required"
-                            disabled={fieldForm.getValues("editable") === "system"}
-                            value={value}
-                            onValueChange={(val) => {
-                              onChange(val);
-                            }}
-                            label={t("required")}
-                          />
-                        );
-                      }}
-                    />
-                  </>
-                );
-              }
-
-              if (!fieldType.isTextType) {
-                throw new Error("Variants are currently supported only with text type");
-              }
-
-              return <VariantFields variantsConfig={variantsConfig} fieldForm={fieldForm} />;
-            })()}
-
-            <DialogFooter>
-              <DialogClose color="secondary">{t("cancel")}</DialogClose>
-              <Button data-testid="field-add-save" type="submit">
-                {isFieldEditMode ? t("save") : t("add")}
-              </Button>
-            </DialogFooter>
-          </Form>
-        </div>
-      </DialogContent>
-    </Dialog>
-  );
-}
-
-/**
- * Shows the label of the field, taking into account the current variant selected
- */
-function FieldLabel({ field }: { field: RhfFormField }) {
-  const { t } = useLocale();
-  const fieldTypeConfig = fieldTypesConfigMap[field.type];
-  const fieldTypeConfigVariantsConfig = fieldTypeConfig?.variantsConfig;
-  const fieldTypeConfigVariants = fieldTypeConfigVariantsConfig?.variants;
-  const variantsConfig = field.variantsConfig;
-  const defaultVariant = fieldTypeConfigVariantsConfig?.defaultVariant;
-  if (!fieldTypeConfigVariants || !variantsConfig) {
-    return <span>{field.label || t(field.defaultLabel || "")}</span>;
-  }
-  const variant = field.variant || defaultVariant;
-  if (!variant) {
-    throw new Error(
-      "Field has `variantsConfig` but no `defaultVariant`" + JSON.stringify(fieldTypeConfigVariantsConfig)
-    );
-  }
-  return <span>{t(fieldTypeConfigVariants[variant as keyof typeof fieldTypeConfigVariants].label)}</span>;
-}
-
-function VariantSelector() {
-  // Implement a Variant selector for cases when there are more than 2 variants
-  return null;
-}
-
-function VariantFields({
-  fieldForm,
-  variantsConfig,
-}: {
-  fieldForm: UseFormReturn<RhfFormField>;
-  variantsConfig: RhfFormField["variantsConfig"];
-}) {
-  const { t } = useLocale();
-  if (!variantsConfig) {
-    throw new Error("VariantFields component needs variantsConfig");
-  }
-  const fieldTypeConfigVariantsConfig = fieldTypesConfigMap[fieldForm.getValues("type")]?.variantsConfig;
-
-  if (!fieldTypeConfigVariantsConfig) {
-    throw new Error("Coniguration Issue: FieldType doesn't have `variantsConfig`");
-  }
-
-  const variantToggleLabel = t(fieldTypeConfigVariantsConfig.toggleLabel || "");
-
-  const defaultVariant = fieldTypeConfigVariantsConfig.defaultVariant;
-
-  const variantNames = Object.keys(variantsConfig.variants);
-  const otherVariants = variantNames.filter((v) => v !== defaultVariant);
-  if (otherVariants.length > 1 && variantToggleLabel) {
-    throw new Error("More than one other variant. Remove toggleLabel ");
-  }
-  const otherVariant = otherVariants[0];
-  const variantName = fieldForm.watch("variant") || defaultVariant;
-  const variantFields = variantsConfig.variants[variantName as keyof typeof variantsConfig].fields;
-  /**
-   * A variant that has just one field can be shown in a simpler way in UI.
-   */
-  const isSimpleVariant = variantFields.length === 1;
-  const isDefaultVariant = variantName === defaultVariant;
-  const supportsVariantToggle = variantNames.length === 2;
-  return (
-    <>
-      {supportsVariantToggle ? (
-        <Switch
-          checked={!isDefaultVariant}
-          label={variantToggleLabel}
-          data-testid="variant-toggle"
-          onCheckedChange={(checked) => {
-            fieldForm.setValue("variant", checked ? otherVariant : defaultVariant);
-          }}
-          classNames={{ container: "p-2 mt-2 sm:hover:bg-muted rounded" }}
-          tooltip={t("Toggle Variant")}
-        />
-      ) : (
-        <VariantSelector />
-      )}
-
-      <InputField
-        required
-        {...fieldForm.register("name")}
-        containerClassName="mt-6"
-        disabled={
-          fieldForm.getValues("editable") === "system" ||
-          fieldForm.getValues("editable") === "system-but-optional"
-        }
-        label="Identifier"
-      />
-
-=======
 
   const variantsConfig = fieldForm.watch("variantsConfig");
 
@@ -1065,7 +663,6 @@
         label={t("identifier")}
       />
 
->>>>>>> a2d1dbeb
       <ul
         className={classNames(
           !isSimpleVariant ? "border-default divide-subtle mt-2 divide-y rounded-md border" : ""
@@ -1092,7 +689,6 @@
                 placeholder={t(appUiFieldConfig?.defaultLabel || "")}
                 containerClassName="mt-6"
                 label={t("label")}
-<<<<<<< HEAD
               />
               <InputField
                 {...fieldForm.register(`${rhfVariantFieldPrefix}.placeholder`)}
@@ -1102,17 +698,6 @@
                 label={t("placeholder")}
                 placeholder={t(appUiFieldConfig?.defaultPlaceholder || "")}
               />
-=======
-              />
-              <InputField
-                {...fieldForm.register(`${rhfVariantFieldPrefix}.placeholder`)}
-                key={f.name}
-                value={f.placeholder || ""}
-                containerClassName="mt-6"
-                label={t("placeholder")}
-                placeholder={t(appUiFieldConfig?.defaultPlaceholder || "")}
-              />
->>>>>>> a2d1dbeb
 
               <Controller
                 name={`${rhfVariantFieldPrefix}.required`}
