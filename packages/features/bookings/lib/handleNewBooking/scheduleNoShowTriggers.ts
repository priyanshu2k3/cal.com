import dayjs from "@calcom/dayjs";
import type { Workflow } from "@calcom/features/ee/workflows/lib/types";
import tasker from "@calcom/features/tasker";
import getWebhooks from "@calcom/features/webhooks/lib/getWebhooks";
import { WebhookTriggerEvents, WorkflowTriggerEvents } from "@calcom/prisma/enums";

type ScheduleNoShowTriggersArgs = {
  booking: {
    startTime: Date;
    id: number;
  };
  triggerForUser?: number | true | null;
  organizerUser: { id: number | null };
  eventTypeId: number | null;
  teamId?: number | null;
  orgId?: number | null;
  oAuthClientId?: string | null;
<<<<<<< HEAD
  workflows: Workflow[];
};

export const scheduleNoShowTriggers = async (args: ScheduleNoShowTriggersArgs) => {
  const { booking, triggerForUser, organizerUser, eventTypeId, teamId, orgId, oAuthClientId, workflows } =
    args;
=======
  isDryRun?: boolean;
};

export const scheduleNoShowTriggers = async (args: ScheduleNoShowTriggersArgs) => {
  const {
    booking,
    triggerForUser,
    organizerUser,
    eventTypeId,
    teamId,
    orgId,
    oAuthClientId,
    isDryRun = false,
  } = args;

  if (isDryRun) return;
>>>>>>> bac2d1f6

  // Add task for automatic no show in cal video
  const noShowPromises: Promise<any>[] = [];

  const subscribersHostsNoShowStarted = await getWebhooks({
    userId: triggerForUser ? organizerUser.id : null,
    eventTypeId,
    triggerEvent: WebhookTriggerEvents.AFTER_HOSTS_CAL_VIDEO_NO_SHOW,
    teamId,
    orgId,
    oAuthClientId,
  });

  noShowPromises.push(
    ...subscribersHostsNoShowStarted.map((webhook) => {
      if (booking?.startTime && webhook.time && webhook.timeUnit) {
        const scheduledAt = dayjs(booking.startTime)
          .add(webhook.time, webhook.timeUnit.toLowerCase() as dayjs.ManipulateType)
          .toDate();
        return tasker.create(
          "triggerHostNoShowWebhook",
          {
            triggerEvent: WebhookTriggerEvents.AFTER_HOSTS_CAL_VIDEO_NO_SHOW,
            bookingId: booking.id,
            // Prevents null values from being serialized
            webhook: { ...webhook, time: webhook.time, timeUnit: webhook.timeUnit },
          },
          { scheduledAt }
        );
      }
      return Promise.resolve();
    })
  );

  const subscribersGuestsNoShowStarted = await getWebhooks({
    userId: triggerForUser ? organizerUser.id : null,
    eventTypeId,
    triggerEvent: WebhookTriggerEvents.AFTER_GUESTS_CAL_VIDEO_NO_SHOW,
    teamId,
    orgId,
    oAuthClientId,
  });

  noShowPromises.push(
    ...subscribersGuestsNoShowStarted.map((webhook) => {
      if (booking?.startTime && webhook.time && webhook.timeUnit) {
        const scheduledAt = dayjs(booking.startTime)
          .add(webhook.time, webhook.timeUnit.toLowerCase() as dayjs.ManipulateType)
          .toDate();

        return tasker.create(
          "triggerGuestNoShowWebhook",
          {
            triggerEvent: WebhookTriggerEvents.AFTER_GUESTS_CAL_VIDEO_NO_SHOW,
            bookingId: booking.id,
            // Prevents null values from being serialized
            webhook: { ...webhook, time: webhook.time, timeUnit: webhook.timeUnit },
          },
          { scheduledAt }
        );
      }

      return Promise.resolve();
    })
  );

  const workflowHostsNoShow = workflows.filter(
    (workflow) => workflow.trigger === WebhookTriggerEvents.AFTER_HOSTS_CAL_VIDEO_NO_SHOW
  );

  noShowPromises.push(
    ...workflowHostsNoShow.map((workflow) => {
      if (booking?.startTime && workflow.time && workflow.timeUnit) {
        const scheduledAt = dayjs(booking.startTime)
          .add(workflow.time, workflow.timeUnit.toLowerCase() as dayjs.ManipulateType)
          .toDate();

        return tasker.create(
          "triggerGuestNoShowWebhook",
          {
            triggerEvent: WorkflowTriggerEvents.AFTER_HOSTS_CAL_VIDEO_NO_SHOW,
            bookingId: booking.id,
            // Prevents null values from being serialized
            workflow: { ...workflow, time: workflow.time, timeUnit: workflow.timeUnit },
          },
          { scheduledAt }
        );
      }

      return Promise.resolve();
    })
  );

  const workflowGuestsNoShow = workflows.filter(
    (workflow) => workflow.trigger === WebhookTriggerEvents.AFTER_GUESTS_CAL_VIDEO_NO_SHOW
  );

  noShowPromises.push(
    ...workflowGuestsNoShow.map((workflow) => {
      if (booking?.startTime && workflow.time && workflow.timeUnit) {
        const scheduledAt = dayjs(booking.startTime)
          .add(workflow.time, workflow.timeUnit.toLowerCase() as dayjs.ManipulateType)
          .toDate();

        return tasker.create(
          "triggerGuestNoShowWebhook",
          {
            triggerEvent: WorkflowTriggerEvents.AFTER_HOSTS_CAL_VIDEO_NO_SHOW,
            bookingId: booking.id,
            // Prevents null values from being serialized
            workflow: { ...workflow, time: workflow.time, timeUnit: workflow.timeUnit },
          },
          { scheduledAt }
        );
      }

      return Promise.resolve();
    })
  );

  await Promise.all(noShowPromises);
};<|MERGE_RESOLUTION|>--- conflicted
+++ resolved
@@ -15,14 +15,7 @@
   teamId?: number | null;
   orgId?: number | null;
   oAuthClientId?: string | null;
-<<<<<<< HEAD
   workflows: Workflow[];
-};
-
-export const scheduleNoShowTriggers = async (args: ScheduleNoShowTriggersArgs) => {
-  const { booking, triggerForUser, organizerUser, eventTypeId, teamId, orgId, oAuthClientId, workflows } =
-    args;
-=======
   isDryRun?: boolean;
 };
 
@@ -35,11 +28,11 @@
     teamId,
     orgId,
     oAuthClientId,
+    workflows,
     isDryRun = false,
   } = args;
 
   if (isDryRun) return;
->>>>>>> bac2d1f6
 
   // Add task for automatic no show in cal video
   const noShowPromises: Promise<any>[] = [];
