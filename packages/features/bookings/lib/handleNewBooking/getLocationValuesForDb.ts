--- conflicted
+++ resolved
@@ -1,8 +1,4 @@
-<<<<<<< HEAD
-import { getFirstDwdConferencingCredentialAppLocation } from "@calcom/lib/domainWideDelegation/server";
-=======
 import { getFirstDelegationConferencingCredentialAppLocation } from "@calcom/lib/delegationCredential/server";
->>>>>>> 96fcf7be
 import type { Prisma } from "@calcom/prisma/client";
 import { userMetadata as userMetadataSchema } from "@calcom/prisma/zod-utils";
 import type { CredentialForCalendarService } from "@calcom/types/Credential";
@@ -40,15 +36,6 @@
     users = sortUsersByDynamicList(users, dynamicUserList);
     const firstDynamicGroupMember = users[0];
     const firstDynamicGroupMemberMetadata = userMetadataSchema.parse(firstDynamicGroupMember.metadata);
-<<<<<<< HEAD
-    const firstDynamicGroupMemberDwdConferencingAppLocation = getFirstDwdConferencingCredentialAppLocation({
-      credentials: firstDynamicGroupMember.credentials,
-    });
-
-    firstDynamicGroupMemberDefaultLocationUrl =
-      firstDynamicGroupMemberMetadata?.defaultConferencingApp?.appLink ||
-      firstDynamicGroupMemberDwdConferencingAppLocation;
-=======
     const firstDynamicGroupMemberDelegationCredentialConferencingAppLocation =
       getFirstDelegationConferencingCredentialAppLocation({
         credentials: firstDynamicGroupMember.credentials,
@@ -57,7 +44,6 @@
     firstDynamicGroupMemberDefaultLocationUrl =
       firstDynamicGroupMemberMetadata?.defaultConferencingApp?.appLink ||
       firstDynamicGroupMemberDelegationCredentialConferencingAppLocation;
->>>>>>> 96fcf7be
 
     locationBodyString = firstDynamicGroupMemberDefaultLocationUrl || locationBodyString;
   }
