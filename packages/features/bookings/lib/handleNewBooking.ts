--- conflicted
+++ resolved
@@ -667,10 +667,7 @@
   const attendeesList = [...invitee, ...guests];
 
   const responses = reqBody.responses || null;
-<<<<<<< HEAD
   const routingFormResponses = reqBody.routingFormResponses || null;
-=======
->>>>>>> 2f4dd328
   const evtName = !eventType?.isDynamic ? eventType.eventName : responses?.title;
   const eventNameObject = {
     //TODO: Can we have an unnamed attendee? If not, I would really like to throw an error here.
