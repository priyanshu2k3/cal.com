import type { DestinationCalendar } from "@prisma/client";
// eslint-disable-next-line no-restricted-imports
import { cloneDeep } from "lodash";
import type { NextApiRequest } from "next";
import short, { uuid } from "short-uuid";
import { v5 as uuidv5 } from "uuid";

import processExternalId from "@calcom/app-store/_utils/calendars/processExternalId";
import { metadata as GoogleMeetMetadata } from "@calcom/app-store/googlevideo/_metadata";
import {
  MeetLocationType,
  OrganizerDefaultConferencingAppType,
  getLocationValueForDB,
} from "@calcom/app-store/locations";
import { getAppFromSlug } from "@calcom/app-store/utils";
import EventManager from "@calcom/core/EventManager";
import { getEventName } from "@calcom/core/event";
import dayjs from "@calcom/dayjs";
import { scheduleMandatoryReminder } from "@calcom/ee/workflows/lib/reminders/scheduleMandatoryReminder";
import {
  sendAttendeeRequestEmailAndSMS,
  sendOrganizerRequestEmail,
  sendRescheduledEmailsAndSMS,
  sendRoundRobinCancelledEmailsAndSMS,
  sendRoundRobinRescheduledEmailsAndSMS,
  sendRoundRobinScheduledEmailsAndSMS,
  sendScheduledEmailsAndSMS,
} from "@calcom/emails";
import getICalUID from "@calcom/emails/lib/getICalUID";
import { getBookingFieldsWithSystemFields } from "@calcom/features/bookings/lib/getBookingFields";
import { handleWebhookTrigger } from "@calcom/features/bookings/lib/handleWebhookTrigger";
import { isEventTypeLoggingEnabled } from "@calcom/features/bookings/lib/isEventTypeLoggingEnabled";
import {
  allowDisablingAttendeeConfirmationEmails,
  allowDisablingHostConfirmationEmails,
} from "@calcom/features/ee/workflows/lib/allowDisablingStandardEmails";
import { scheduleWorkflowReminders } from "@calcom/features/ee/workflows/lib/reminders/reminderScheduler";
import { getFullName } from "@calcom/features/form-builder/utils";
import type { GetSubscriberOptions } from "@calcom/features/webhooks/lib/getWebhooks";
import getWebhooks from "@calcom/features/webhooks/lib/getWebhooks";
import {
  deleteWebhookScheduledTriggers,
  scheduleTrigger,
} from "@calcom/features/webhooks/lib/scheduleTrigger";
import { getVideoCallUrlFromCalEvent } from "@calcom/lib/CalEventParser";
import { getDefaultEvent, getUsernameList } from "@calcom/lib/defaultEvents";
import { ErrorCode } from "@calcom/lib/errorCodes";
import { getErrorFromUnknown } from "@calcom/lib/errors";
import { extractBaseEmail } from "@calcom/lib/extract-base-email";
import { getBookerBaseUrl } from "@calcom/lib/getBookerUrl/server";
import getOrgIdFromMemberOrTeamId from "@calcom/lib/getOrgIdFromMemberOrTeamId";
import getPaymentAppData from "@calcom/lib/getPaymentAppData";
import { getTeamIdFromEventType } from "@calcom/lib/getTeamIdFromEventType";
import { HttpError } from "@calcom/lib/http-error";
import logger from "@calcom/lib/logger";
import { handlePayment } from "@calcom/lib/payment/handlePayment";
import { getPiiFreeCalendarEvent, getPiiFreeEventType } from "@calcom/lib/piiFreeData";
import { safeStringify } from "@calcom/lib/safeStringify";
import { getLuckyUser } from "@calcom/lib/server";
import { getTranslation } from "@calcom/lib/server/i18n";
import { WorkflowRepository } from "@calcom/lib/server/repository/workflow";
import { updateWebUser as syncServicesUpdateWebUser } from "@calcom/lib/sync/SyncServiceManager";
import { getTimeFormatStringFromUserTimeFormat } from "@calcom/lib/timeFormat";
import prisma from "@calcom/prisma";
import { BookingStatus, SchedulingType, WebhookTriggerEvents } from "@calcom/prisma/enums";
import { userMetadata as userMetadataSchema } from "@calcom/prisma/zod-utils";
import { getAllWorkflowsFromEventType } from "@calcom/trpc/server/routers/viewer/workflows/util";
import type { AdditionalInformation, AppsStatus, CalendarEvent, Person } from "@calcom/types/Calendar";
import type { EventResult, PartialReference } from "@calcom/types/EventManager";

import type { EventPayloadType, EventTypeInfo } from "../../webhooks/lib/sendPayload";
import { getAllCredentials } from "./getAllCredentialsForUsersOnEvent/getAllCredentials";
import { refreshCredentials } from "./getAllCredentialsForUsersOnEvent/refreshCredentials";
import getBookingDataSchema from "./getBookingDataSchema";
import { addVideoCallDataToEvent } from "./handleNewBooking/addVideoCallDataToEvent";
import { checkBookingAndDurationLimits } from "./handleNewBooking/checkBookingAndDurationLimits";
import { checkIfBookerEmailIsBlocked } from "./handleNewBooking/checkIfBookerEmailIsBlocked";
import { createBooking } from "./handleNewBooking/createBooking";
import { ensureAvailableUsers } from "./handleNewBooking/ensureAvailableUsers";
import { getBookingData } from "./handleNewBooking/getBookingData";
import { getCustomInputsResponses } from "./handleNewBooking/getCustomInputsResponses";
import { getEventTypesFromDB } from "./handleNewBooking/getEventTypesFromDB";
import type { getEventTypeResponse } from "./handleNewBooking/getEventTypesFromDB";
import { getLocationValuesForDb } from "./handleNewBooking/getLocationValuesForDb";
import { getOriginalRescheduledBooking } from "./handleNewBooking/getOriginalRescheduledBooking";
import { getRequiresConfirmationFlags } from "./handleNewBooking/getRequiresConfirmationFlags";
import { getSeatedBooking } from "./handleNewBooking/getSeatedBooking";
import { getVideoCallDetails } from "./handleNewBooking/getVideoCallDetails";
import { handleAppsStatus } from "./handleNewBooking/handleAppsStatus";
import { loadAndValidateUsers } from "./handleNewBooking/loadAndValidateUsers";
import type {
  Invitee,
  IEventTypePaymentCredentialType,
  IsFixedAwareUser,
  BookingType,
  Booking,
} from "./handleNewBooking/types";
import { validateBookingTimeIsNotOutOfBounds } from "./handleNewBooking/validateBookingTimeIsNotOutOfBounds";
import { validateEventLength } from "./handleNewBooking/validateEventLength";
import handleSeats from "./handleSeats/handleSeats";

const translator = short();
const log = logger.getSubLogger({ prefix: ["[api] book:user"] });

export const createLoggerWithEventDetails = (
  eventTypeId: number,
  reqBodyUser: string | string[] | undefined,
  eventTypeSlug: string | undefined
) => {
  return logger.getSubLogger({
    prefix: ["book:user", `${eventTypeId}:${reqBodyUser}/${eventTypeSlug}`],
  });
};

function getICalSequence(originalRescheduledBooking: BookingType | null) {
  // If new booking set the sequence to 0
  if (!originalRescheduledBooking) {
    return 0;
  }

  // If rescheduling and there is no sequence set, assume sequence should be 1
  if (!originalRescheduledBooking.iCalSequence) {
    return 1;
  }

  // If rescheduling then increment sequence by 1
  return originalRescheduledBooking.iCalSequence + 1;
}

const getEventType = async ({
  eventTypeId,
  eventTypeSlug,
}: {
  eventTypeId: number;
  eventTypeSlug?: string;
}) => {
  // handle dynamic user
  const eventType =
    !eventTypeId && !!eventTypeSlug ? getDefaultEvent(eventTypeSlug) : await getEventTypesFromDB(eventTypeId);

  const isOrgTeamEvent = !!eventType?.team && !!eventType?.team?.parentId;

  return {
    ...eventType,
    bookingFields: getBookingFieldsWithSystemFields({ ...eventType, isOrgTeamEvent }),
  };
};

type BookingDataSchemaGetter =
  | typeof getBookingDataSchema
  | typeof import("@calcom/features/bookings/lib/getBookingDataSchemaForApi").default;

async function handler(
  req: NextApiRequest & {
    userId?: number | undefined;
    platformClientId?: string;
    platformRescheduleUrl?: string;
    platformCancelUrl?: string;
    platformBookingUrl?: string;
    platformBookingLocation?: string;
  },
  bookingDataSchemaGetter: BookingDataSchemaGetter = getBookingDataSchema
) {
  const {
    userId,
    platformClientId,
    platformCancelUrl,
    platformBookingUrl,
    platformRescheduleUrl,
    platformBookingLocation,
  } = req;

  const eventType = await getEventType({
    eventTypeId: req.body.eventTypeId,
    eventTypeSlug: req.body.eventTypeSlug,
  });

  const bookingDataSchema = bookingDataSchemaGetter({
    view: req.body?.rescheduleUid ? "reschedule" : "booking",
    bookingFields: eventType.bookingFields,
  });
  const bookingData = await getBookingData({
    req,
    eventType,
    schema: bookingDataSchema,
  });

  const {
    recurringCount,
    noEmail,
    eventTypeId,
    eventTypeSlug,
    hasHashedBookingLink,
    language,
    appsStatus: reqAppsStatus,
    name: bookerName,
    attendeePhoneNumber: bookerPhoneNumber,
    email: bookerEmail,
    guests: reqGuests,
    location,
    notes: additionalNotes,
    smsReminderNumber,
    rescheduleReason,
    luckyUsers,
    routedTeamMemberIds,
    ...reqBody
  } = bookingData;

  const loggerWithEventDetails = createLoggerWithEventDetails(eventTypeId, reqBody.user, eventTypeSlug);

  await checkIfBookerEmailIsBlocked({ loggedInUserId: userId, bookerEmail });

  if (isEventTypeLoggingEnabled({ eventTypeId, usernameOrTeamName: reqBody.user })) {
    logger.settings.minLevel = 0;
  }

  const fullName = getFullName(bookerName);
  // Why are we only using "en" locale
  const tGuests = await getTranslation("en", "common");

  const dynamicUserList = Array.isArray(reqBody.user) ? reqBody.user : getUsernameList(reqBody.user);
  if (!eventType) throw new HttpError({ statusCode: 404, message: "event_type_not_found" });

  const isTeamEventType =
    !!eventType.schedulingType && ["COLLECTIVE", "ROUND_ROBIN"].includes(eventType.schedulingType);

  const paymentAppData = getPaymentAppData(eventType);
  loggerWithEventDetails.info(
    `Booking eventType ${eventTypeId} started`,
    safeStringify({
      reqBody: {
        user: reqBody.user,
        eventTypeId,
        eventTypeSlug,
        startTime: reqBody.start,
        endTime: reqBody.end,
        rescheduleUid: reqBody.rescheduleUid,
        location: location,
        timeZone: reqBody.timeZone,
      },
      isTeamEventType,
      eventType: getPiiFreeEventType(eventType),
      dynamicUserList,
      paymentAppData: {
        enabled: paymentAppData.enabled,
        price: paymentAppData.price,
        paymentOption: paymentAppData.paymentOption,
        currency: paymentAppData.currency,
        appId: paymentAppData.appId,
      },
    })
  );

  const user = eventType.users.find((user) => user.id === eventType.userId);
  const userSchedule = user?.schedules.find((schedule) => schedule.id === user?.defaultScheduleId);
  const eventTimeZone = eventType.schedule?.timeZone ?? userSchedule?.timeZone;

<<<<<<< HEAD
  let timeOutOfBounds = false;
  try {
    timeOutOfBounds = isOutOfBounds(
      reqBody.start,
      {
        periodType: eventType.periodType,
        periodDays: eventType.periodDays,
        periodEndDate: eventType.periodEndDate,
        periodStartDate: eventType.periodStartDate,
        periodCountCalendarDays: eventType.periodCountCalendarDays,
        bookerUtcOffset: getUTCOffsetByTimezone(reqBody.timeZone) ?? 0,
        eventUtcOffset: eventTimeZone ? getUTCOffsetByTimezone(eventTimeZone) ?? 0 : 0,
      },
      eventType.minimumBookingNotice
    );
  } catch (error) {
    loggerWithEventDetails.warn({
      message: "NewBooking: Unable set timeOutOfBounds. Using false. ",
    });
    if (error instanceof BookingDateInPastError) {
      // TODO: HttpError should not bleed through to the console.
      loggerWithEventDetails.info(`Booking eventType ${eventTypeId} failed`, JSON.stringify({ error }));
      throw new HttpError({ statusCode: 400, message: error.message });
    }
  }

  if (timeOutOfBounds) {
    const error = {
      errorCode: "BookingTimeOutOfBounds",
      message: `EventType '${eventType.eventName}' cannot be booked at this time.`,
    };
    loggerWithEventDetails.warn({
      message: `NewBooking: EventType '${eventType.eventName}' cannot be booked at this time.`,
    });
    throw new HttpError({ statusCode: 400, message: error.message });
  }

  const reqEventLength = dayjs(reqBody.end).diff(dayjs(reqBody.start), "minutes");
  const validEventLengths = eventType.metadata?.multipleDuration?.length
    ? eventType.metadata.multipleDuration
    : [eventType.length];
  if (!validEventLengths.includes(reqEventLength)) {
    loggerWithEventDetails.warn({ message: "NewBooking: Invalid event length" });
    throw new HttpError({ statusCode: 400, message: "Invalid event length" });
  }

  // loadUsers allows type inferring
  let users: (Awaited<ReturnType<typeof loadUsers>>[number] & {
    isFixed?: boolean;
    metadata?: Prisma.JsonValue;
  })[] = await loadUsers({ eventType, dynamicUserList, req, routedTeamMemberIds });

  const isDynamicAllowed = !users.some((user) => !user.allowDynamicBooking);
  if (!isDynamicAllowed && !eventTypeId) {
    loggerWithEventDetails.warn({
      message: "NewBooking: Some of the users in this group do not allow dynamic booking",
    });
    throw new HttpError({
      message: "Some of the users in this group do not allow dynamic booking",
      statusCode: 400,
    });
  }

  // If this event was pre-relationship migration
  // TODO: Establish whether this is dead code.
  if (!users.length && eventType.userId) {
    const eventTypeUser = await prisma.user.findUnique({
      where: {
        id: eventType.userId,
      },
      select: {
        credentials: {
          select: credentialForCalendarServiceSelect,
        }, // Don't leak to client
        ...userSelect.select,
      },
    });
    if (!eventTypeUser) {
      loggerWithEventDetails.warn({ message: "NewBooking: eventTypeUser.notFound" });
      throw new HttpError({ statusCode: 404, message: "eventTypeUser.notFound" });
    }
    users.push(eventTypeUser);
  }

  if (!users) throw new HttpError({ statusCode: 404, message: "eventTypeUser.notFound" });

  users = users.map((user) => ({
    ...user,
    isFixed:
      user.isFixed === false
        ? false
        : user.isFixed || eventType.schedulingType !== SchedulingType.ROUND_ROBIN,
  }));

  loggerWithEventDetails.debug(
    "Concerned users",
    safeStringify({
      users: users.map(getPiiFreeUser),
    })
=======
  await validateBookingTimeIsNotOutOfBounds<typeof eventType>(
    reqBody.start,
    reqBody.timeZone,
    eventType,
    eventTimeZone,
    loggerWithEventDetails
>>>>>>> 644fb38f
  );

  validateEventLength({
    reqBodyStart: reqBody.start,
    reqBodyEnd: reqBody.end,
    eventTypeMultipleDuration: eventType.metadata?.multipleDuration,
    eventTypeLength: eventType.length,
    logger: loggerWithEventDetails,
  });

  let users = await loadAndValidateUsers({
    req,
    eventType,
    eventTypeId,
    dynamicUserList,
    logger: loggerWithEventDetails,
  });

  let { locationBodyString, organizerOrFirstDynamicGroupMemberDefaultLocationUrl } = getLocationValuesForDb(
    dynamicUserList,
    users,
    location
  );

  await checkBookingAndDurationLimits({
    eventType,
    reqBodyStart: reqBody.start,
    reqBodyRescheduleUid: reqBody.rescheduleUid,
  });

  const bookingSeat = reqBody.rescheduleUid ? await getSeatedBooking(reqBody.rescheduleUid) : null;
  const rescheduleUid = bookingSeat ? bookingSeat.booking.uid : reqBody.rescheduleUid;

  let originalRescheduledBooking = rescheduleUid
    ? await getOriginalRescheduledBooking(rescheduleUid, !!eventType.seatsPerTimeSlot)
    : null;

  let luckyUserResponse;
  let isFirstSeat = true;

  if (eventType.seatsPerTimeSlot) {
    const booking = await prisma.booking.findFirst({
      where: {
        eventTypeId: eventType.id,
        startTime: new Date(dayjs(reqBody.start).utc().format()),
        status: BookingStatus.ACCEPTED,
      },
    });

    if (booking) isFirstSeat = false;
  }

  //checks what users are available
  if (isFirstSeat) {
    const eventTypeWithUsers: getEventTypeResponse & {
      users: IsFixedAwareUser[];
    } = {
      ...eventType,
      users: users as IsFixedAwareUser[],
      ...(eventType.recurringEvent && {
        recurringEvent: {
          ...eventType.recurringEvent,
          count: recurringCount || eventType.recurringEvent.count,
        },
      }),
    };
    if (req.body.allRecurringDates && req.body.isFirstRecurringSlot) {
      const isTeamEvent =
        eventType.schedulingType === SchedulingType.COLLECTIVE ||
        eventType.schedulingType === SchedulingType.ROUND_ROBIN;

      const fixedUsers = isTeamEvent
        ? eventTypeWithUsers.users.filter((user: IsFixedAwareUser) => user.isFixed)
        : [];

      for (
        let i = 0;
        i < req.body.allRecurringDates.length && i < req.body.numSlotsToCheckForAvailability;
        i++
      ) {
        const start = req.body.allRecurringDates[i].start;
        const end = req.body.allRecurringDates[i].end;
        if (isTeamEvent) {
          // each fixed user must be available
          for (const key in fixedUsers) {
            await ensureAvailableUsers(
              { ...eventTypeWithUsers, users: [fixedUsers[key]] },
              {
                dateFrom: dayjs(start).tz(reqBody.timeZone).format(),
                dateTo: dayjs(end).tz(reqBody.timeZone).format(),
                timeZone: reqBody.timeZone,
                originalRescheduledBooking,
              },
              loggerWithEventDetails
            );
          }
        } else {
          await ensureAvailableUsers(
            eventTypeWithUsers,
            {
              dateFrom: dayjs(start).tz(reqBody.timeZone).format(),
              dateTo: dayjs(end).tz(reqBody.timeZone).format(),
              timeZone: reqBody.timeZone,
              originalRescheduledBooking,
            },
            loggerWithEventDetails
          );
        }
      }
    }

    if (!req.body.allRecurringDates || req.body.isFirstRecurringSlot) {
      const availableUsers = await ensureAvailableUsers(
        eventTypeWithUsers,
        {
          dateFrom: dayjs(reqBody.start).tz(reqBody.timeZone).format(),
          dateTo: dayjs(reqBody.end).tz(reqBody.timeZone).format(),
          timeZone: reqBody.timeZone,
          originalRescheduledBooking,
        },
        loggerWithEventDetails
      );
      const luckyUsers: typeof users = [];
      const luckyUserPool: IsFixedAwareUser[] = [];
      const fixedUserPool: IsFixedAwareUser[] = [];
      availableUsers.forEach((user) => {
        user.isFixed ? fixedUserPool.push(user) : luckyUserPool.push(user);
      });

      const notAvailableLuckyUsers: typeof users = [];

      loggerWithEventDetails.debug(
        "Computed available users",
        safeStringify({
          availableUsers: availableUsers.map((user) => user.id),
          luckyUserPool: luckyUserPool.map((user) => user.id),
        })
      );

      if (reqBody.teamMemberEmail) {
        // If requested user is not a fixed host, assign the lucky user as the team member
        if (!fixedUserPool.some((user) => user.email === reqBody.teamMemberEmail)) {
          const teamMember = availableUsers.find((user) => user.email === reqBody.teamMemberEmail);
          if (teamMember) {
            luckyUsers.push(teamMember);
          }
        }
      }

      // loop through all non-fixed hosts and get the lucky users
      while (luckyUserPool.length > 0 && luckyUsers.length < 1 /* TODO: Add variable */) {
        const freeUsers = luckyUserPool.filter(
          (user) => !luckyUsers.concat(notAvailableLuckyUsers).find((existing) => existing.id === user.id)
        );
        const originalRescheduledBookingUserId =
          originalRescheduledBooking && originalRescheduledBooking.userId;
        const isSameRoundRobinHost =
          !!originalRescheduledBookingUserId &&
          eventType.schedulingType === SchedulingType.ROUND_ROBIN &&
          eventType.rescheduleWithSameRoundRobinHost;

        const newLuckyUser = isSameRoundRobinHost
          ? freeUsers.find((user) => user.id === originalRescheduledBookingUserId)
          : await getLuckyUser("MAXIMIZE_AVAILABILITY", {
              // find a lucky user that is not already in the luckyUsers array
              availableUsers: freeUsers,
              allRRHosts: eventTypeWithUsers.hosts.filter((host) => !host.isFixed),
              eventType,
            });
        if (!newLuckyUser) {
          break; // prevent infinite loop
        }
        if (req.body.isFirstRecurringSlot && eventType.schedulingType === SchedulingType.ROUND_ROBIN) {
          // for recurring round robin events check if lucky user is available for next slots
          try {
            for (
              let i = 0;
              i < req.body.allRecurringDates.length && i < req.body.numSlotsToCheckForAvailability;
              i++
            ) {
              const start = req.body.allRecurringDates[i].start;
              const end = req.body.allRecurringDates[i].end;

              await ensureAvailableUsers(
                { ...eventTypeWithUsers, users: [newLuckyUser] },
                {
                  dateFrom: dayjs(start).tz(reqBody.timeZone).format(),
                  dateTo: dayjs(end).tz(reqBody.timeZone).format(),
                  timeZone: reqBody.timeZone,
                  originalRescheduledBooking,
                },
                loggerWithEventDetails
              );
            }
            // if no error, then lucky user is available for the next slots
            luckyUsers.push(newLuckyUser);
          } catch {
            notAvailableLuckyUsers.push(newLuckyUser);
            loggerWithEventDetails.info(
              `Round robin host ${newLuckyUser.name} not available for first two slots. Trying to find another host.`
            );
          }
        } else {
          luckyUsers.push(newLuckyUser);
        }
      }
      // ALL fixed users must be available
      if (fixedUserPool.length !== users.filter((user) => user.isFixed).length) {
        throw new Error(ErrorCode.HostsUnavailableForBooking);
      }
      // Pushing fixed user before the luckyUser guarantees the (first) fixed user as the organizer.
      users = [...fixedUserPool, ...luckyUsers];
      luckyUserResponse = { luckyUsers: luckyUsers.map((u) => u.id) };
    } else if (req.body.allRecurringDates && eventType.schedulingType === SchedulingType.ROUND_ROBIN) {
      // all recurring slots except the first one
      const luckyUsersFromFirstBooking = luckyUsers
        ? eventTypeWithUsers.users.filter((user) => luckyUsers.find((luckyUserId) => luckyUserId === user.id))
        : [];
      const fixedHosts = eventTypeWithUsers.users.filter((user: IsFixedAwareUser) => user.isFixed);
      users = [...fixedHosts, ...luckyUsersFromFirstBooking];
    }
  }

  if (users.length === 0 && eventType.schedulingType === SchedulingType.ROUND_ROBIN) {
    loggerWithEventDetails.error(`No available users found for round robin event.`);
    throw new Error(ErrorCode.NoAvailableUsersFound);
  }

  // If the team member is requested then they should be the organizer
  const organizerUser = reqBody.teamMemberEmail
    ? users.find((user) => user.email === reqBody.teamMemberEmail) ?? users[0]
    : users[0];

  const tOrganizer = await getTranslation(organizerUser?.locale ?? "en", "common");
  const allCredentials = await getAllCredentials(organizerUser, eventType);

  const { userReschedulingIsOwner, isConfirmedByDefault } = getRequiresConfirmationFlags({
    eventType,
    bookingStartTime: reqBody.start,
    userId,
    originalRescheduledBookingOrganizerId: originalRescheduledBooking?.user?.id,
    paymentAppData,
  });

  // If the Organizer himself is rescheduling, the booker should be sent the communication in his timezone and locale.
  const attendeeInfoOnReschedule =
    userReschedulingIsOwner && originalRescheduledBooking
      ? originalRescheduledBooking.attendees.find((attendee) => attendee.email === bookerEmail)
      : null;

  const attendeeLanguage = attendeeInfoOnReschedule ? attendeeInfoOnReschedule.locale : language;
  const attendeeTimezone = attendeeInfoOnReschedule ? attendeeInfoOnReschedule.timeZone : reqBody.timeZone;

  const tAttendees = await getTranslation(attendeeLanguage ?? "en", "common");

  const isManagedEventType = !!eventType.parentId;

  // If location passed is empty , use default location of event
  // If location of event is not set , use host default
  if (locationBodyString.trim().length == 0) {
    if (eventType.locations.length > 0) {
      locationBodyString = eventType.locations[0].type;
    } else {
      locationBodyString = OrganizerDefaultConferencingAppType;
    }
  }
  // use host default
  if (locationBodyString == OrganizerDefaultConferencingAppType) {
    const metadataParseResult = userMetadataSchema.safeParse(organizerUser.metadata);
    const organizerMetadata = metadataParseResult.success ? metadataParseResult.data : undefined;
    if (organizerMetadata?.defaultConferencingApp?.appSlug) {
      const app = getAppFromSlug(organizerMetadata?.defaultConferencingApp?.appSlug);
      locationBodyString = app?.appData?.location?.type || locationBodyString;
      if (isManagedEventType || isTeamEventType) {
        organizerOrFirstDynamicGroupMemberDefaultLocationUrl =
          organizerMetadata?.defaultConferencingApp?.appLink;
      }
    } else {
      locationBodyString = "integrations:daily";
    }
  }

  const invitee: Invitee = [
    {
      email: bookerEmail,
      name: fullName,
      phoneNumber: bookerPhoneNumber,
      firstName: (typeof bookerName === "object" && bookerName.firstName) || "",
      lastName: (typeof bookerName === "object" && bookerName.lastName) || "",
      timeZone: attendeeTimezone,
      language: { translate: tAttendees, locale: attendeeLanguage ?? "en" },
    },
  ];

  const blacklistedGuestEmails = process.env.BLACKLISTED_GUEST_EMAILS
    ? process.env.BLACKLISTED_GUEST_EMAILS.split(",")
    : [];

  const guestsRemoved: string[] = [];
  const guests = (reqGuests || []).reduce((guestArray, guest) => {
    const baseGuestEmail = extractBaseEmail(guest).toLowerCase();
    if (blacklistedGuestEmails.some((e) => e.toLowerCase() === baseGuestEmail)) {
      guestsRemoved.push(guest);
      return guestArray;
    }
    // If it's a team event, remove the team member from guests
    if (isTeamEventType && users.some((user) => user.email === guest)) {
      return guestArray;
    }
    guestArray.push({
      email: guest,
      name: "",
      firstName: "",
      lastName: "",
      timeZone: attendeeTimezone,
      language: { translate: tGuests, locale: "en" },
    });
    return guestArray;
  }, [] as Invitee);

  if (guestsRemoved.length > 0) {
    log.info("Removed guests from the booking", guestsRemoved);
  }

  const seed = `${organizerUser.username}:${dayjs(reqBody.start).utc().format()}:${new Date().getTime()}`;
  const uid = translator.fromUUID(uuidv5(seed, uuidv5.URL));

  // For static link based video apps, it would have the static URL value instead of it's type(e.g. integrations:campfire_video)
  // This ensures that createMeeting isn't called for static video apps as bookingLocation becomes just a regular value for them.
  const { bookingLocation, conferenceCredentialId } = organizerOrFirstDynamicGroupMemberDefaultLocationUrl
    ? {
        bookingLocation: organizerOrFirstDynamicGroupMemberDefaultLocationUrl,
        conferenceCredentialId: undefined,
      }
    : getLocationValueForDB(locationBodyString, eventType.locations);

  const customInputs = getCustomInputsResponses(reqBody, eventType.customInputs);
  const teamDestinationCalendars: DestinationCalendar[] = [];

  // Organizer or user owner of this event type it's not listed as a team member.
  const teamMemberPromises = users
    .filter((user) => user.email !== organizerUser.email)
    .map(async (user) => {
      // TODO: Add back once EventManager tests are ready https://github.com/calcom/cal.com/pull/14610#discussion_r1567817120
      // push to teamDestinationCalendars if it's a team event but collective only
      if (isTeamEventType && eventType.schedulingType === "COLLECTIVE" && user.destinationCalendar) {
        teamDestinationCalendars.push({
          ...user.destinationCalendar,
          externalId: processExternalId(user.destinationCalendar),
        });
      }

      return {
        id: user.id,
        email: user.email ?? "",
        name: user.name ?? "",
        firstName: "",
        lastName: "",
        timeZone: user.timeZone,
        language: {
          translate: await getTranslation(user.locale ?? "en", "common"),
          locale: user.locale ?? "en",
        },
      };
    });
  const teamMembers = await Promise.all(teamMemberPromises);

  const attendeesList = [...invitee, ...guests];

  const responses = reqBody.responses || null;

  const evtName = !eventType?.isDynamic ? eventType.eventName : responses?.title;
  const eventNameObject = {
    //TODO: Can we have an unnamed attendee? If not, I would really like to throw an error here.
    attendeeName: fullName || "Nameless",
    eventType: eventType.title,
    eventName: evtName,
    // we send on behalf of team if >1 round robin attendee | collective
    teamName: eventType.schedulingType === "COLLECTIVE" || users.length > 1 ? eventType.team?.name : null,
    // TODO: Can we have an unnamed organizer? If not, I would really like to throw an error here.
    host: organizerUser.name || "Nameless",
    location: bookingLocation,
    eventDuration: eventType.length,
    bookingFields: { ...responses },
    t: tOrganizer,
  };

  const iCalUID = getICalUID({
    event: { iCalUID: originalRescheduledBooking?.iCalUID, uid: originalRescheduledBooking?.uid },
    uid,
  });
  // For bookings made before introducing iCalSequence, assume that the sequence should start at 1. For new bookings start at 0.
  const iCalSequence = getICalSequence(originalRescheduledBooking);
  const organizerOrganizationProfile = await prisma.profile.findFirst({
    where: {
      userId: organizerUser.id,
      username: dynamicUserList[0],
    },
  });

  const organizerOrganizationId = organizerOrganizationProfile?.organizationId;
  const bookerUrl = eventType.team
    ? await getBookerBaseUrl(eventType.team.parentId)
    : await getBookerBaseUrl(organizerOrganizationId ?? null);

  const destinationCalendar = eventType.destinationCalendar
    ? [eventType.destinationCalendar]
    : organizerUser.destinationCalendar
    ? [organizerUser.destinationCalendar]
    : null;

  let organizerEmail = organizerUser.email || "Email-less";
  if (eventType.useEventTypeDestinationCalendarEmail && destinationCalendar?.[0]?.primaryEmail) {
    organizerEmail = destinationCalendar[0].primaryEmail;
  } else if (eventType.secondaryEmailId && eventType.secondaryEmail?.email) {
    organizerEmail = eventType.secondaryEmail.email;
  }

  //udpate cal event responses with latest location value , later used by webhook
  if (reqBody.calEventResponses)
    reqBody.calEventResponses["location"].value = {
      value: platformBookingLocation ?? bookingLocation,
      optionValue: "",
    };
  let evt: CalendarEvent = {
    bookerUrl,
    type: eventType.slug,
    title: getEventName(eventNameObject), //this needs to be either forced in english, or fetched for each attendee and organizer separately
    description: eventType.description,
    additionalNotes,
    customInputs,
    startTime: dayjs(reqBody.start).utc().format(),
    endTime: dayjs(reqBody.end).utc().format(),
    organizer: {
      id: organizerUser.id,
      name: organizerUser.name || "Nameless",
      email: organizerEmail,
      username: organizerUser.username || undefined,
      timeZone: organizerUser.timeZone,
      language: { translate: tOrganizer, locale: organizerUser.locale ?? "en" },
      timeFormat: getTimeFormatStringFromUserTimeFormat(organizerUser.timeFormat),
    },
    responses: reqBody.calEventResponses || null,
    userFieldsResponses: reqBody.calEventUserFieldsResponses || null,
    attendees: attendeesList,
    location: platformBookingLocation ?? bookingLocation, // Will be processed by the EventManager later.
    conferenceCredentialId,
    destinationCalendar,
    hideCalendarNotes: eventType.hideCalendarNotes,
    hideCalendarEventDetails: eventType.hideCalendarEventDetails,
    requiresConfirmation: !isConfirmedByDefault,
    eventTypeId: eventType.id,
    // if seats are not enabled we should default true
    seatsShowAttendees: eventType.seatsPerTimeSlot ? eventType.seatsShowAttendees : true,
    seatsPerTimeSlot: eventType.seatsPerTimeSlot,
    seatsShowAvailabilityCount: eventType.seatsPerTimeSlot ? eventType.seatsShowAvailabilityCount : true,
    schedulingType: eventType.schedulingType,
    iCalUID,
    iCalSequence,
    platformClientId,
    platformRescheduleUrl,
    platformCancelUrl,
    platformBookingUrl,
    oneTimePassword: isConfirmedByDefault ? null : undefined,
  };

  if (req.body.thirdPartyRecurringEventId) {
    evt.existingRecurringEvent = {
      recurringEventId: req.body.thirdPartyRecurringEventId,
    };
  }

  if (isTeamEventType && eventType.schedulingType === "COLLECTIVE") {
    evt.destinationCalendar?.push(...teamDestinationCalendars);
  }

  // data needed for triggering webhooks
  const eventTypeInfo: EventTypeInfo = {
    eventTitle: eventType.title,
    eventDescription: eventType.description,
    price: paymentAppData.price,
    currency: eventType.currency,
    length: dayjs(reqBody.end).diff(dayjs(reqBody.start), "minutes"),
  };

  const teamId = await getTeamIdFromEventType({ eventType });

  const triggerForUser = !teamId || (teamId && eventType.parentId);

  const organizerUserId = triggerForUser ? organizerUser.id : null;

  const orgId = await getOrgIdFromMemberOrTeamId({ memberId: organizerUserId, teamId });

  const subscriberOptions: GetSubscriberOptions = {
    userId: organizerUserId,
    eventTypeId,
    triggerEvent: WebhookTriggerEvents.BOOKING_CREATED,
    teamId,
    orgId,
    oAuthClientId: platformClientId,
  };

  const eventTrigger: WebhookTriggerEvents = rescheduleUid
    ? WebhookTriggerEvents.BOOKING_RESCHEDULED
    : WebhookTriggerEvents.BOOKING_CREATED;

  subscriberOptions.triggerEvent = eventTrigger;

  const subscriberOptionsMeetingEnded = {
    userId: triggerForUser ? organizerUser.id : null,
    eventTypeId,
    triggerEvent: WebhookTriggerEvents.MEETING_ENDED,
    teamId,
    orgId,
  };

  const subscriberOptionsMeetingStarted = {
    userId: triggerForUser ? organizerUser.id : null,
    eventTypeId,
    triggerEvent: WebhookTriggerEvents.MEETING_STARTED,
    teamId,
    orgId,
  };

  const workflows = await getAllWorkflowsFromEventType(eventType, organizerUser.id);

  if (isTeamEventType) {
    evt.team = {
      members: teamMembers,
      name: eventType.team?.name || "Nameless",
      id: eventType.team?.id ?? 0,
    };
  }

  // For seats, if the booking already exists then we want to add the new attendee to the existing booking
  if (eventType.seatsPerTimeSlot) {
    const newBooking = await handleSeats({
      rescheduleUid,
      reqBookingUid: reqBody.bookingUid,
      eventType,
      evt: { ...evt, bookerUrl },
      invitee,
      allCredentials,
      organizerUser,
      originalRescheduledBooking,
      bookerEmail,
      bookerPhoneNumber,
      tAttendees,
      bookingSeat,
      reqUserId: req.userId,
      rescheduleReason,
      reqBodyUser: reqBody.user,
      noEmail,
      isConfirmedByDefault,
      additionalNotes,
      reqAppsStatus,
      attendeeLanguage,
      paymentAppData,
      fullName,
      smsReminderNumber,
      eventTypeInfo,
      uid,
      eventTypeId,
      reqBodyMetadata: reqBody.metadata,
      subscriberOptions,
      eventTrigger,
      responses,
      workflows,
      rescheduledBy: reqBody.rescheduledBy,
    });

    if (newBooking) {
      req.statusCode = 201;
      const bookingResponse = {
        ...newBooking,
        user: {
          ...newBooking.user,
          email: null,
        },
        paymentRequired: false,
      };
      return {
        ...bookingResponse,
        ...luckyUserResponse,
      };
    } else {
      // Rescheduling logic for the original seated event was handled in handleSeats
      // We want to use new booking logic for the new time slot
      originalRescheduledBooking = null;
      evt.iCalUID = getICalUID({
        attendeeId: bookingSeat?.attendeeId,
      });
    }
  }

  if (reqBody.recurringEventId && eventType.recurringEvent) {
    // Overriding the recurring event configuration count to be the actual number of events booked for
    // the recurring event (equal or less than recurring event configuration count)
    eventType.recurringEvent = Object.assign({}, eventType.recurringEvent, { count: recurringCount });
    evt.recurringEvent = eventType.recurringEvent;
  }

  const changedOrganizer =
    !!originalRescheduledBooking &&
    eventType.schedulingType === SchedulingType.ROUND_ROBIN &&
    originalRescheduledBooking.userId !== evt.organizer.id;

  let results: EventResult<AdditionalInformation & { url?: string; iCalUID?: string }>[] = [];
  let referencesToCreate: PartialReference[] = [];

  let booking: (Booking & { appsStatus?: AppsStatus[]; paymentUid?: string; paymentId?: number }) | null =
    null;

  loggerWithEventDetails.debug(
    "Going to create booking in DB now",
    safeStringify({
      organizerUser: organizerUser.id,
      attendeesList: attendeesList.map((guest) => ({ timeZone: guest.timeZone })),
      requiresConfirmation: evt.requiresConfirmation,
      isConfirmedByDefault,
      userReschedulingIsOwner,
    })
  );

  // update original rescheduled booking (no seats event)
  if (!eventType.seatsPerTimeSlot && originalRescheduledBooking?.uid) {
    await prisma.booking.update({
      where: {
        id: originalRescheduledBooking.id,
      },
      data: {
        rescheduled: true,
        status: BookingStatus.CANCELLED,
        rescheduledBy: reqBody.rescheduledBy,
      },
    });
  }

  try {
    booking = await createBooking({
      uid,
      reqBody: {
        user: reqBody.user,
        metadata: reqBody.metadata,
        recurringEventId: reqBody.recurringEventId,
      },
      eventType: {
        eventTypeData: eventType,
        id: eventTypeId,
        slug: eventTypeSlug,
        organizerUser,
        isConfirmedByDefault,
        paymentAppData,
      },
      input: {
        bookerEmail,
        rescheduleReason,
        changedOrganizer,
        smsReminderNumber,
        responses,
      },
      evt,
      originalRescheduledBooking,
    });

    // @NOTE: Add specific try catch for all subsequent async calls to avoid error
    // Sync Services
    await syncServicesUpdateWebUser(
      await prisma.user.findFirst({
        where: { id: userId },
        select: { id: true, email: true, name: true, username: true, createdDate: true },
      })
    );
    evt.uid = booking?.uid ?? null;
    evt.oneTimePassword = booking?.oneTimePassword ?? null;

    if (booking && booking.id && eventType.seatsPerTimeSlot) {
      const currentAttendee = booking.attendees.find(
        (attendee) =>
          attendee.email === req.body.responses.email ||
          (req.body.responses.attendeePhoneNumber &&
            attendee.phoneNumber === req.body.responses.attendeePhoneNumber)
      );

      // Save description to bookingSeat
      const uniqueAttendeeId = uuid();
      await prisma.bookingSeat.create({
        data: {
          referenceUid: uniqueAttendeeId,
          data: {
            description: additionalNotes,
            responses,
          },
          booking: {
            connect: {
              id: booking.id,
            },
          },
          attendee: {
            connect: {
              id: currentAttendee?.id,
            },
          },
        },
      });
      evt.attendeeSeatId = uniqueAttendeeId;
    }
  } catch (_err) {
    const err = getErrorFromUnknown(_err);
    loggerWithEventDetails.error(
      `Booking ${eventTypeId} failed`,
      "Error when saving booking to db",
      err.message
    );
    if (err.code === "P2002") {
      throw new HttpError({ statusCode: 409, message: "booking_conflict" });
    }
    throw err;
  }

  // After polling videoBusyTimes, credentials might have been changed due to refreshment, so query them again.
  const credentials = await refreshCredentials(allCredentials);
  const eventManager = new EventManager({ ...organizerUser, credentials }, eventType?.metadata?.apps);

  let videoCallUrl;

  //this is the actual rescheduling logic
  if (!eventType.seatsPerTimeSlot && originalRescheduledBooking?.uid) {
    log.silly("Rescheduling booking", originalRescheduledBooking.uid);
    // cancel workflow reminders from previous rescheduled booking
    await WorkflowRepository.deleteAllWorkflowReminders(originalRescheduledBooking.workflowReminders);

    evt = addVideoCallDataToEvent(originalRescheduledBooking.references, evt);

    // If organizer is changed in RR event then we need to delete the previous host destination calendar events
    const previousHostDestinationCalendar = originalRescheduledBooking?.destinationCalendar
      ? [originalRescheduledBooking?.destinationCalendar]
      : [];

    if (changedOrganizer) {
      evt.title = getEventName(eventNameObject);
      // location might changed and will be new created in eventManager.create (organizer default location)
      evt.videoCallData = undefined;
      // To prevent "The requested identifier already exists" error while updating event, we need to remove iCalUID
      evt.iCalUID = undefined;
    } else {
      // In case of rescheduling, we need to keep the previous host destination calendar
      evt.destinationCalendar = originalRescheduledBooking?.destinationCalendar
        ? [originalRescheduledBooking?.destinationCalendar]
        : evt.destinationCalendar;
    }

    const updateManager = await eventManager.reschedule(
      evt,
      originalRescheduledBooking.uid,
      undefined,
      changedOrganizer,
      previousHostDestinationCalendar
    );
    // This gets overridden when updating the event - to check if notes have been hidden or not. We just reset this back
    // to the default description when we are sending the emails.
    evt.description = eventType.description;

    results = updateManager.results;
    referencesToCreate = updateManager.referencesToCreate;

    videoCallUrl = evt.videoCallData && evt.videoCallData.url ? evt.videoCallData.url : null;

    // This gets overridden when creating the event - to check if notes have been hidden or not. We just reset this back
    // to the default description when we are sending the emails.
    evt.description = eventType.description;

    const { metadata: videoMetadata, videoCallUrl: _videoCallUrl } = getVideoCallDetails({
      results,
    });

    let metadata: AdditionalInformation = {};
    metadata = videoMetadata;
    videoCallUrl = _videoCallUrl;

    const isThereAnIntegrationError = results && results.some((res) => !res.success);

    if (isThereAnIntegrationError) {
      const error = {
        errorCode: "BookingReschedulingMeetingFailed",
        message: "Booking Rescheduling failed",
      };

      loggerWithEventDetails.error(
        `EventManager.reschedule failure in some of the integrations ${organizerUser.username}`,
        safeStringify({ error, results })
      );
    } else {
      if (results.length) {
        // Handle Google Meet results
        // We use the original booking location since the evt location changes to daily
        if (bookingLocation === MeetLocationType) {
          const googleMeetResult = {
            appName: GoogleMeetMetadata.name,
            type: "conferencing",
            uid: results[0].uid,
            originalEvent: results[0].originalEvent,
          };

          // Find index of google_calendar inside createManager.referencesToCreate
          const googleCalIndex = updateManager.referencesToCreate.findIndex(
            (ref) => ref.type === "google_calendar"
          );
          const googleCalResult = results[googleCalIndex];

          if (!googleCalResult) {
            loggerWithEventDetails.warn("Google Calendar not installed but using Google Meet as location");
            results.push({
              ...googleMeetResult,
              success: false,
              calWarnings: [tOrganizer("google_meet_warning")],
            });
          }

          const googleHangoutLink = Array.isArray(googleCalResult?.updatedEvent)
            ? googleCalResult.updatedEvent[0]?.hangoutLink
            : googleCalResult?.updatedEvent?.hangoutLink ?? googleCalResult?.createdEvent?.hangoutLink;

          if (googleHangoutLink) {
            results.push({
              ...googleMeetResult,
              success: true,
            });

            // Add google_meet to referencesToCreate in the same index as google_calendar
            updateManager.referencesToCreate[googleCalIndex] = {
              ...updateManager.referencesToCreate[googleCalIndex],
              meetingUrl: googleHangoutLink,
            };

            // Also create a new referenceToCreate with type video for google_meet
            updateManager.referencesToCreate.push({
              type: "google_meet_video",
              meetingUrl: googleHangoutLink,
              uid: googleCalResult.uid,
              credentialId: updateManager.referencesToCreate[googleCalIndex].credentialId,
            });
          } else if (googleCalResult && !googleHangoutLink) {
            results.push({
              ...googleMeetResult,
              success: false,
            });
          }
        }
        const createdOrUpdatedEvent = Array.isArray(results[0]?.updatedEvent)
          ? results[0]?.updatedEvent[0]
          : results[0]?.updatedEvent ?? results[0]?.createdEvent;
        metadata.hangoutLink = createdOrUpdatedEvent?.hangoutLink;
        metadata.conferenceData = createdOrUpdatedEvent?.conferenceData;
        metadata.entryPoints = createdOrUpdatedEvent?.entryPoints;
        evt.appsStatus = handleAppsStatus(results, booking, reqAppsStatus);
        videoCallUrl =
          metadata.hangoutLink ||
          createdOrUpdatedEvent?.url ||
          organizerOrFirstDynamicGroupMemberDefaultLocationUrl ||
          getVideoCallUrlFromCalEvent(evt) ||
          videoCallUrl;
      }

      const calendarResult = results.find((result) => result.type.includes("_calendar"));

      evt.iCalUID = Array.isArray(calendarResult?.updatedEvent)
        ? calendarResult?.updatedEvent[0]?.iCalUID
        : calendarResult?.updatedEvent?.iCalUID || undefined;
    }

    evt.appsStatus = handleAppsStatus(results, booking, reqAppsStatus);

    if (noEmail !== true && isConfirmedByDefault) {
      const copyEvent = cloneDeep(evt);
      const copyEventAdditionalInfo = {
        ...copyEvent,
        additionalInformation: metadata,
        additionalNotes, // Resets back to the additionalNote input and not the override value
        cancellationReason: `$RCH$${rescheduleReason ? rescheduleReason : ""}`, // Removable code prefix to differentiate cancellation from rescheduling for email
      };
      loggerWithEventDetails.debug("Emails: Sending rescheduled emails for booking confirmation");

      /*
        handle emails for round robin
          - if booked rr host is the same, then rescheduling email
          - if new rr host is booked, then cancellation email to old host and confirmation email to new host
      */
      if (eventType.schedulingType === SchedulingType.ROUND_ROBIN) {
        const originalBookingMemberEmails: Person[] = [];

        for (const user of originalRescheduledBooking.attendees) {
          const translate = await getTranslation(user.locale ?? "en", "common");
          originalBookingMemberEmails.push({
            name: user.name,
            email: user.email,
            timeZone: user.timeZone,
            phoneNumber: user.phoneNumber,
            language: { translate, locale: user.locale ?? "en" },
          });
        }
        if (originalRescheduledBooking.user) {
          const translate = await getTranslation(originalRescheduledBooking.user.locale ?? "en", "common");
          originalBookingMemberEmails.push({
            ...originalRescheduledBooking.user,
            name: originalRescheduledBooking.user.name || "",
            language: { translate, locale: originalRescheduledBooking.user.locale ?? "en" },
          });
        }

        const newBookingMemberEmails: Person[] =
          copyEvent.team?.members
            .map((member) => member)
            .concat(copyEvent.organizer)
            .concat(copyEvent.attendees) || [];

        const matchOriginalMemberWithNewMember = (originalMember: Person, newMember: Person) => {
          return originalMember.email === newMember.email;
        };

        // scheduled Emails
        const newBookedMembers = newBookingMemberEmails.filter(
          (member) =>
            !originalBookingMemberEmails.find((originalMember) =>
              matchOriginalMemberWithNewMember(originalMember, member)
            )
        );
        // cancelled Emails
        const cancelledMembers = originalBookingMemberEmails.filter(
          (member) =>
            !newBookingMemberEmails.find((newMember) => matchOriginalMemberWithNewMember(member, newMember))
        );
        // rescheduled Emails
        const rescheduledMembers = newBookingMemberEmails.filter((member) =>
          originalBookingMemberEmails.find((orignalMember) =>
            matchOriginalMemberWithNewMember(orignalMember, member)
          )
        );

        sendRoundRobinRescheduledEmailsAndSMS(
          copyEventAdditionalInfo,
          rescheduledMembers,
          eventType.metadata
        );
        sendRoundRobinScheduledEmailsAndSMS(copyEventAdditionalInfo, newBookedMembers, eventType.metadata);
        sendRoundRobinCancelledEmailsAndSMS(copyEventAdditionalInfo, cancelledMembers, eventType.metadata);
      } else {
        // send normal rescheduled emails (non round robin event, where organizers stay the same)
        await sendRescheduledEmailsAndSMS(
          {
            ...copyEvent,
            additionalInformation: metadata,
            additionalNotes, // Resets back to the additionalNote input and not the override value
            cancellationReason: `$RCH$${rescheduleReason ? rescheduleReason : ""}`, // Removable code prefix to differentiate cancellation from rescheduling for email
          },
          eventType?.metadata
        );
      }
    }
    // If it's not a reschedule, doesn't require confirmation and there's no price,
    // Create a booking
  } else if (isConfirmedByDefault) {
    // Use EventManager to conditionally use all needed integrations.
    const createManager = await eventManager.create(evt);
    if (evt.location) {
      booking.location = evt.location;
    }
    // This gets overridden when creating the event - to check if notes have been hidden or not. We just reset this back
    // to the default description when we are sending the emails.
    evt.description = eventType.description;

    results = createManager.results;
    referencesToCreate = createManager.referencesToCreate;
    videoCallUrl = evt.videoCallData && evt.videoCallData.url ? evt.videoCallData.url : null;

    if (results.length > 0 && results.every((res) => !res.success)) {
      const error = {
        errorCode: "BookingCreatingMeetingFailed",
        message: "Booking failed",
      };

      loggerWithEventDetails.error(
        `EventManager.create failure in some of the integrations ${organizerUser.username}`,
        safeStringify({ error, results })
      );
    } else {
      const additionalInformation: AdditionalInformation = {};

      if (results.length) {
        // Handle Google Meet results
        // We use the original booking location since the evt location changes to daily
        if (bookingLocation === MeetLocationType) {
          const googleMeetResult = {
            appName: GoogleMeetMetadata.name,
            type: "conferencing",
            uid: results[0].uid,
            originalEvent: results[0].originalEvent,
          };

          // Find index of google_calendar inside createManager.referencesToCreate
          const googleCalIndex = createManager.referencesToCreate.findIndex(
            (ref) => ref.type === "google_calendar"
          );
          const googleCalResult = results[googleCalIndex];

          if (!googleCalResult) {
            loggerWithEventDetails.warn("Google Calendar not installed but using Google Meet as location");
            results.push({
              ...googleMeetResult,
              success: false,
              calWarnings: [tOrganizer("google_meet_warning")],
            });
          }

          if (googleCalResult?.createdEvent?.hangoutLink) {
            results.push({
              ...googleMeetResult,
              success: true,
            });

            // Add google_meet to referencesToCreate in the same index as google_calendar
            createManager.referencesToCreate[googleCalIndex] = {
              ...createManager.referencesToCreate[googleCalIndex],
              meetingUrl: googleCalResult.createdEvent.hangoutLink,
            };

            // Also create a new referenceToCreate with type video for google_meet
            createManager.referencesToCreate.push({
              type: "google_meet_video",
              meetingUrl: googleCalResult.createdEvent.hangoutLink,
              uid: googleCalResult.uid,
              credentialId: createManager.referencesToCreate[googleCalIndex].credentialId,
            });
          } else if (googleCalResult && !googleCalResult.createdEvent?.hangoutLink) {
            results.push({
              ...googleMeetResult,
              success: false,
            });
          }
        }
        // TODO: Handle created event metadata more elegantly
        additionalInformation.hangoutLink = results[0].createdEvent?.hangoutLink;
        additionalInformation.conferenceData = results[0].createdEvent?.conferenceData;
        additionalInformation.entryPoints = results[0].createdEvent?.entryPoints;
        evt.appsStatus = handleAppsStatus(results, booking, reqAppsStatus);
        videoCallUrl =
          additionalInformation.hangoutLink ||
          organizerOrFirstDynamicGroupMemberDefaultLocationUrl ||
          videoCallUrl;

        if (evt.iCalUID !== booking.iCalUID) {
          // The eventManager could change the iCalUID. At this point we can update the DB record
          await prisma.booking.update({
            where: {
              id: booking.id,
            },
            data: {
              iCalUID: evt.iCalUID || booking.iCalUID,
            },
          });
        }
      }
      if (noEmail !== true) {
        let isHostConfirmationEmailsDisabled = false;
        let isAttendeeConfirmationEmailDisabled = false;

        isHostConfirmationEmailsDisabled =
          eventType.metadata?.disableStandardEmails?.confirmation?.host || false;
        isAttendeeConfirmationEmailDisabled =
          eventType.metadata?.disableStandardEmails?.confirmation?.attendee || false;

        if (isHostConfirmationEmailsDisabled) {
          isHostConfirmationEmailsDisabled = allowDisablingHostConfirmationEmails(workflows);
        }

        if (isAttendeeConfirmationEmailDisabled) {
          isAttendeeConfirmationEmailDisabled = allowDisablingAttendeeConfirmationEmails(workflows);
        }

        loggerWithEventDetails.debug(
          "Emails: Sending scheduled emails for booking confirmation",
          safeStringify({
            calEvent: getPiiFreeCalendarEvent(evt),
          })
        );

        await sendScheduledEmailsAndSMS(
          {
            ...evt,
            additionalInformation,
            additionalNotes,
            customInputs,
          },
          eventNameObject,
          isHostConfirmationEmailsDisabled,
          isAttendeeConfirmationEmailDisabled,
          eventType.metadata
        );
      }
    }
  } else {
    // If isConfirmedByDefault is false, then booking can't be considered ACCEPTED and thus EventManager has no role to play. Booking is created as PENDING
    loggerWithEventDetails.debug(
      `EventManager doesn't need to create or reschedule event for booking ${organizerUser.username}`,
      safeStringify({
        calEvent: getPiiFreeCalendarEvent(evt),
        isConfirmedByDefault,
        paymentValue: paymentAppData.price,
      })
    );
  }

  const bookingRequiresPayment =
    !Number.isNaN(paymentAppData.price) &&
    paymentAppData.price > 0 &&
    !originalRescheduledBooking?.paid &&
    !!booking;

  if (!isConfirmedByDefault && noEmail !== true && !bookingRequiresPayment) {
    loggerWithEventDetails.debug(
      `Emails: Booking ${organizerUser.username} requires confirmation, sending request emails`,
      safeStringify({
        calEvent: getPiiFreeCalendarEvent(evt),
      })
    );
    await sendOrganizerRequestEmail({ ...evt, additionalNotes }, eventType.metadata);
    await sendAttendeeRequestEmailAndSMS({ ...evt, additionalNotes }, attendeesList[0], eventType.metadata);
  }

  if (booking.location?.startsWith("http")) {
    videoCallUrl = booking.location;
  }

  const metadata = videoCallUrl
    ? {
        videoCallUrl: getVideoCallUrlFromCalEvent(evt) || videoCallUrl,
      }
    : undefined;

  const webhookData: EventPayloadType = {
    ...evt,
    ...eventTypeInfo,
    bookingId: booking?.id,
    rescheduleId: originalRescheduledBooking?.id || undefined,
    rescheduleUid,
    rescheduleStartTime: originalRescheduledBooking?.startTime
      ? dayjs(originalRescheduledBooking?.startTime).utc().format()
      : undefined,
    rescheduleEndTime: originalRescheduledBooking?.endTime
      ? dayjs(originalRescheduledBooking?.endTime).utc().format()
      : undefined,
    metadata: { ...metadata, ...reqBody.metadata },
    eventTypeId,
    status: "ACCEPTED",
    smsReminderNumber: booking?.smsReminderNumber || undefined,
    rescheduledBy: reqBody.rescheduledBy,
  };

  if (bookingRequiresPayment) {
    loggerWithEventDetails.debug(`Booking ${organizerUser.username} requires payment`);
    // Load credentials.app.categories
    const credentialPaymentAppCategories = await prisma.credential.findMany({
      where: {
        ...(paymentAppData.credentialId ? { id: paymentAppData.credentialId } : { userId: organizerUser.id }),
        app: {
          categories: {
            hasSome: ["payment"],
          },
        },
      },
      select: {
        key: true,
        appId: true,
        app: {
          select: {
            categories: true,
            dirName: true,
          },
        },
      },
    });
    const eventTypePaymentAppCredential = credentialPaymentAppCategories.find((credential) => {
      return credential.appId === paymentAppData.appId;
    });

    if (!eventTypePaymentAppCredential) {
      throw new HttpError({ statusCode: 400, message: "Missing payment credentials" });
    }

    // Convert type of eventTypePaymentAppCredential to appId: EventTypeAppList
    if (!booking.user) booking.user = organizerUser;
    const payment = await handlePayment(
      evt,
      eventType,
      eventTypePaymentAppCredential as IEventTypePaymentCredentialType,
      booking,
      fullName,
      bookerEmail,
      bookerPhoneNumber
    );
    const subscriberOptionsPaymentInitiated: GetSubscriberOptions = {
      userId: triggerForUser ? organizerUser.id : null,
      eventTypeId,
      triggerEvent: WebhookTriggerEvents.BOOKING_PAYMENT_INITIATED,
      teamId,
      orgId,
      oAuthClientId: platformClientId,
    };
    await handleWebhookTrigger({
      subscriberOptions: subscriberOptionsPaymentInitiated,
      eventTrigger: WebhookTriggerEvents.BOOKING_PAYMENT_INITIATED,
      webhookData: {
        ...webhookData,
        paymentId: payment?.id,
      },
    });

    req.statusCode = 201;
    // TODO: Refactor better so this booking object is not passed
    // all around and instead the individual fields are sent as args.
    const bookingResponse = {
      ...booking,
      user: {
        ...booking.user,
        email: null,
      },
    };

    return {
      ...bookingResponse,
      ...luckyUserResponse,
      message: "Payment required",
      paymentRequired: true,
      paymentUid: payment?.uid,
      paymentId: payment?.id,
    };
  }

  loggerWithEventDetails.debug(`Booking ${organizerUser.username} completed`);

  // We are here so, booking doesn't require payment and booking is also created in DB already, through createBooking call
  if (isConfirmedByDefault) {
    const subscribersMeetingEnded = await getWebhooks(subscriberOptionsMeetingEnded);
    const subscribersMeetingStarted = await getWebhooks(subscriberOptionsMeetingStarted);

    let deleteWebhookScheduledTriggerPromise: Promise<unknown> = Promise.resolve();
    const scheduleTriggerPromises = [];

    if (rescheduleUid && originalRescheduledBooking) {
      //delete all scheduled triggers for meeting ended and meeting started of booking
      deleteWebhookScheduledTriggerPromise = deleteWebhookScheduledTriggers({
        booking: originalRescheduledBooking,
      });
    }

    if (booking && booking.status === BookingStatus.ACCEPTED) {
      for (const subscriber of subscribersMeetingEnded) {
        scheduleTriggerPromises.push(
          scheduleTrigger({
            booking,
            subscriberUrl: subscriber.subscriberUrl,
            subscriber,
            triggerEvent: WebhookTriggerEvents.MEETING_ENDED,
          })
        );
      }

      for (const subscriber of subscribersMeetingStarted) {
        scheduleTriggerPromises.push(
          scheduleTrigger({
            booking,
            subscriberUrl: subscriber.subscriberUrl,
            subscriber,
            triggerEvent: WebhookTriggerEvents.MEETING_STARTED,
          })
        );
      }
    }

    await Promise.all([deleteWebhookScheduledTriggerPromise, ...scheduleTriggerPromises]).catch((error) => {
      loggerWithEventDetails.error(
        "Error while scheduling or canceling webhook triggers",
        JSON.stringify({ error })
      );
    });

    // Send Webhook call if hooked to BOOKING_CREATED & BOOKING_RESCHEDULED
    await handleWebhookTrigger({ subscriberOptions, eventTrigger, webhookData });
  } else {
    // if eventType requires confirmation we will trigger the BOOKING REQUESTED Webhook
    const eventTrigger: WebhookTriggerEvents = WebhookTriggerEvents.BOOKING_REQUESTED;
    subscriberOptions.triggerEvent = eventTrigger;
    webhookData.status = "PENDING";
    await handleWebhookTrigger({ subscriberOptions, eventTrigger, webhookData });
  }

  try {
    if (hasHashedBookingLink && reqBody.hashedLink) {
      await prisma.hashedLink.delete({
        where: {
          link: reqBody.hashedLink as string,
        },
      });
    }
  } catch (error) {
    loggerWithEventDetails.error("Error while updating hashed link", JSON.stringify({ error }));
  }

  if (!booking) throw new HttpError({ statusCode: 400, message: "Booking failed" });

  try {
    await prisma.booking.update({
      where: {
        uid: booking.uid,
      },
      data: {
        location: evt.location,
        metadata: { ...(typeof booking.metadata === "object" && booking.metadata), ...metadata },
        references: {
          createMany: {
            data: referencesToCreate,
          },
        },
      },
    });
  } catch (error) {
    loggerWithEventDetails.error("Error while creating booking references", JSON.stringify({ error }));
  }

  const evtWithMetadata = {
    ...evt,
    metadata,
    eventType: { slug: eventType.slug, schedulingType: eventType.schedulingType, hosts: eventType.hosts },
    bookerUrl,
  };

  if (!eventType.metadata?.disableStandardEmails?.all?.attendee) {
    await scheduleMandatoryReminder(
      evtWithMetadata,
      workflows,
      !isConfirmedByDefault,
      !!eventType.owner?.hideBranding,
      evt.attendeeSeatId
    );
  }

  try {
    await scheduleWorkflowReminders({
      workflows,
      smsReminderNumber: smsReminderNumber || null,
      calendarEvent: evtWithMetadata,
      isNotConfirmed: rescheduleUid ? false : !isConfirmedByDefault,
      isRescheduleEvent: !!rescheduleUid,
      isFirstRecurringEvent: req.body.allRecurringDates ? req.body.isFirstRecurringSlot : undefined,
      hideBranding: !!eventType.owner?.hideBranding,
      seatReferenceUid: evt.attendeeSeatId,
    });
  } catch (error) {
    loggerWithEventDetails.error("Error while scheduling workflow reminders", JSON.stringify({ error }));
  }

  // booking successful
  req.statusCode = 201;

  // TODO: Refactor better so this booking object is not passed
  // all around and instead the individual fields are sent as args.
  const bookingResponse = {
    ...booking,
    user: {
      ...booking.user,
      email: null,
    },
    paymentRequired: false,
  };

  return {
    ...bookingResponse,
    ...luckyUserResponse,
    references: referencesToCreate,
    seatReferenceUid: evt.attendeeSeatId,
  };
}

export default handler;<|MERGE_RESOLUTION|>--- conflicted
+++ resolved
@@ -255,114 +255,12 @@
   const userSchedule = user?.schedules.find((schedule) => schedule.id === user?.defaultScheduleId);
   const eventTimeZone = eventType.schedule?.timeZone ?? userSchedule?.timeZone;
 
-<<<<<<< HEAD
-  let timeOutOfBounds = false;
-  try {
-    timeOutOfBounds = isOutOfBounds(
-      reqBody.start,
-      {
-        periodType: eventType.periodType,
-        periodDays: eventType.periodDays,
-        periodEndDate: eventType.periodEndDate,
-        periodStartDate: eventType.periodStartDate,
-        periodCountCalendarDays: eventType.periodCountCalendarDays,
-        bookerUtcOffset: getUTCOffsetByTimezone(reqBody.timeZone) ?? 0,
-        eventUtcOffset: eventTimeZone ? getUTCOffsetByTimezone(eventTimeZone) ?? 0 : 0,
-      },
-      eventType.minimumBookingNotice
-    );
-  } catch (error) {
-    loggerWithEventDetails.warn({
-      message: "NewBooking: Unable set timeOutOfBounds. Using false. ",
-    });
-    if (error instanceof BookingDateInPastError) {
-      // TODO: HttpError should not bleed through to the console.
-      loggerWithEventDetails.info(`Booking eventType ${eventTypeId} failed`, JSON.stringify({ error }));
-      throw new HttpError({ statusCode: 400, message: error.message });
-    }
-  }
-
-  if (timeOutOfBounds) {
-    const error = {
-      errorCode: "BookingTimeOutOfBounds",
-      message: `EventType '${eventType.eventName}' cannot be booked at this time.`,
-    };
-    loggerWithEventDetails.warn({
-      message: `NewBooking: EventType '${eventType.eventName}' cannot be booked at this time.`,
-    });
-    throw new HttpError({ statusCode: 400, message: error.message });
-  }
-
-  const reqEventLength = dayjs(reqBody.end).diff(dayjs(reqBody.start), "minutes");
-  const validEventLengths = eventType.metadata?.multipleDuration?.length
-    ? eventType.metadata.multipleDuration
-    : [eventType.length];
-  if (!validEventLengths.includes(reqEventLength)) {
-    loggerWithEventDetails.warn({ message: "NewBooking: Invalid event length" });
-    throw new HttpError({ statusCode: 400, message: "Invalid event length" });
-  }
-
-  // loadUsers allows type inferring
-  let users: (Awaited<ReturnType<typeof loadUsers>>[number] & {
-    isFixed?: boolean;
-    metadata?: Prisma.JsonValue;
-  })[] = await loadUsers({ eventType, dynamicUserList, req, routedTeamMemberIds });
-
-  const isDynamicAllowed = !users.some((user) => !user.allowDynamicBooking);
-  if (!isDynamicAllowed && !eventTypeId) {
-    loggerWithEventDetails.warn({
-      message: "NewBooking: Some of the users in this group do not allow dynamic booking",
-    });
-    throw new HttpError({
-      message: "Some of the users in this group do not allow dynamic booking",
-      statusCode: 400,
-    });
-  }
-
-  // If this event was pre-relationship migration
-  // TODO: Establish whether this is dead code.
-  if (!users.length && eventType.userId) {
-    const eventTypeUser = await prisma.user.findUnique({
-      where: {
-        id: eventType.userId,
-      },
-      select: {
-        credentials: {
-          select: credentialForCalendarServiceSelect,
-        }, // Don't leak to client
-        ...userSelect.select,
-      },
-    });
-    if (!eventTypeUser) {
-      loggerWithEventDetails.warn({ message: "NewBooking: eventTypeUser.notFound" });
-      throw new HttpError({ statusCode: 404, message: "eventTypeUser.notFound" });
-    }
-    users.push(eventTypeUser);
-  }
-
-  if (!users) throw new HttpError({ statusCode: 404, message: "eventTypeUser.notFound" });
-
-  users = users.map((user) => ({
-    ...user,
-    isFixed:
-      user.isFixed === false
-        ? false
-        : user.isFixed || eventType.schedulingType !== SchedulingType.ROUND_ROBIN,
-  }));
-
-  loggerWithEventDetails.debug(
-    "Concerned users",
-    safeStringify({
-      users: users.map(getPiiFreeUser),
-    })
-=======
   await validateBookingTimeIsNotOutOfBounds<typeof eventType>(
     reqBody.start,
     reqBody.timeZone,
     eventType,
     eventTimeZone,
     loggerWithEventDetails
->>>>>>> 644fb38f
   );
 
   validateEventLength({
@@ -379,6 +277,7 @@
     eventTypeId,
     dynamicUserList,
     logger: loggerWithEventDetails,
+    routedTeamMemberIds,
   });
 
   let { locationBodyString, organizerOrFirstDynamicGroupMemberDefaultLocationUrl } = getLocationValuesForDb(
