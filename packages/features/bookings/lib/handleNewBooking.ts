--- conflicted
+++ resolved
@@ -48,18 +48,10 @@
 import EventManager from "@calcom/lib/EventManager";
 import { shouldIgnoreContactOwner } from "@calcom/lib/bookings/routing/utils";
 import { getDefaultEvent, getUsernameList } from "@calcom/lib/defaultEvents";
-<<<<<<< HEAD
-import { getFirstDwdConferencingCredentialAppLocation } from "@calcom/lib/domainWideDelegation/server";
-import {
-  enrichHostsWithDwdCredentials,
-  enrichUsersWithDwdCredentials,
-} from "@calcom/lib/domainWideDelegation/server";
-=======
 import {
   enrichHostsWithDelegationCredentials,
   getFirstDelegationConferencingCredentialAppLocation,
 } from "@calcom/lib/delegationCredential/server";
->>>>>>> 96fcf7be
 import { ErrorCode } from "@calcom/lib/errorCodes";
 import { getErrorFromUnknown } from "@calcom/lib/errors";
 import { getEventName } from "@calcom/lib/event";
@@ -172,39 +164,6 @@
   | typeof getBookingDataSchema
   | typeof import("@calcom/features/bookings/lib/getBookingDataSchemaForApi").default;
 
-<<<<<<< HEAD
-/**
- * Adds the contact owner to be the only lucky user
- * @returns
- */
-function buildLuckyUsersWithJustContactOwner({
-  contactOwnerEmail,
-  availableUsers,
-  fixedUserPool,
-}: {
-  contactOwnerEmail: string | null;
-  availableUsers: IsFixedAwareUser[];
-  fixedUserPool: IsFixedAwareUser[];
-}) {
-  const luckyUsers: IsFixedAwareUser[] = [];
-  if (!contactOwnerEmail) {
-    return luckyUsers;
-  }
-
-  const isContactOwnerAFixedHostAlready = fixedUserPool.some((user) => user.email === contactOwnerEmail);
-  if (isContactOwnerAFixedHostAlready) {
-    return luckyUsers;
-  }
-
-  const teamMember = availableUsers.find((user) => user.email === contactOwnerEmail);
-  if (teamMember) {
-    luckyUsers.push(teamMember);
-  }
-  return luckyUsers;
-}
-
-=======
->>>>>>> 96fcf7be
 type CreatedBooking = Booking & { appsStatus?: AppsStatus[]; paymentUid?: string; paymentId?: number };
 
 const buildDryRunBooking = ({
@@ -494,18 +453,6 @@
 
   const contactOwnerEmail = skipContactOwner ? null : contactOwnerFromReq;
 
-<<<<<<< HEAD
-  const allHostUsersWithoutHavingDwdCredentials = await monitorCallbackAsync(loadAndValidateUsers, {
-    req,
-    eventType,
-    eventTypeId,
-    dynamicUserList,
-    logger: loggerWithEventDetails,
-    routedTeamMemberIds: routedTeamMemberIds ?? null,
-    contactOwnerEmail,
-    isSameHostReschedule: !!(eventType.rescheduleWithSameRoundRobinHost && reqBody.rescheduleUid),
-  });
-=======
   let routingFormResponse = null;
 
   if (routedTeamMemberIds) {
@@ -540,32 +487,12 @@
       routingFormResponse,
     }
   );
->>>>>>> 96fcf7be
-
-  const firstUserWithoutDwdCredentials: (typeof allHostUsersWithoutHavingDwdCredentials)[number] | undefined =
-    allHostUsersWithoutHavingDwdCredentials[0];
-
-  // We use first user's org ID assuming that each and every member would be within the same organization.
-  const firstUserOrgId = await getOrgIdFromMemberOrTeamId({
-    memberId: firstUserWithoutDwdCredentials?.id ?? null,
-    teamId: eventType.teamId,
-  });
-
-  const allHostUsers = await enrichUsersWithDwdCredentials({
-    orgId: firstUserOrgId ?? null,
-    users: allHostUsersWithoutHavingDwdCredentials,
-  });
 
   // We filter out users but ensure allHostUsers remain same.
-<<<<<<< HEAD
-  let users = allHostUsers;
+  let users = [...qualifiedRRUsers, ...additionalFallbackRRUsers, ...fixedUsers];
+
   const firstUser = users[0];
-=======
-  let users = [...qualifiedRRUsers, ...additionalFallbackRRUsers, ...fixedUsers];
-
-  const firstUser = users[0];
-
->>>>>>> 96fcf7be
+
   let { locationBodyString, organizerOrFirstDynamicGroupMemberDefaultLocationUrl } = getLocationValuesForDb({
     dynamicUserList,
     users,
@@ -603,11 +530,7 @@
   //checks what users are available
   if (isFirstSeat) {
     const eventTypeWithUsers: Omit<getEventTypeResponse, "users"> & {
-<<<<<<< HEAD
-      users: IsFixedAwareUser[];
-=======
       users: IsFixedAwareUserWithCredentials[];
->>>>>>> 96fcf7be
     } = {
       ...eventType,
       users: users as IsFixedAwareUserWithCredentials[],
@@ -747,44 +670,6 @@
         // freeUsers is ensured
 
         const userIdsSet = new Set(users.map((user) => user.id));
-<<<<<<< HEAD
-
-        let routingFormResponse;
-
-        if (routedTeamMemberIds) {
-          routingFormResponse = await prisma.app_RoutingForms_FormResponse.findUnique({
-            where: {
-              id: routingFormResponseId,
-            },
-            select: {
-              response: true,
-              form: {
-                select: {
-                  routes: true,
-                  fields: true,
-                },
-              },
-              chosenRouteId: true,
-            },
-          });
-        }
-
-        // TODO: Why can't we use eventType.users which already has hosts handled??
-        const eventTypeHosts = await enrichHostsWithDwdCredentials({
-          orgId: firstUserOrgId ?? null,
-          hosts: eventTypeWithUsers.hosts,
-        });
-
-        const newLuckyUser = shouldUseSameRRHost
-          ? freeUsers.find((user) => user.id === originalRescheduledBookingUserId)
-          : await getLuckyUser({
-              // find a lucky user that is not already in the luckyUsers array
-              availableUsers: freeUsers,
-              allRRHosts: eventTypeHosts.filter((host) => !host.isFixed && userIdsSet.has(host.user.id)), // users part of virtual queue
-              eventType,
-              routingFormResponse: routingFormResponse ?? null,
-            });
-=======
         const firstUserOrgId = await getOrgIdFromMemberOrTeamId({
           memberId: eventTypeWithUsers.users[0].id ?? null,
           teamId: eventType.teamId,
@@ -801,7 +686,6 @@
           eventType,
           routingFormResponse,
         });
->>>>>>> 96fcf7be
         if (!newLuckyUser) {
           break; // prevent infinite loop
         }
@@ -913,11 +797,7 @@
     }
   }
 
-<<<<<<< HEAD
-  const organizationDefaultLocation = getFirstDwdConferencingCredentialAppLocation({
-=======
   const organizationDefaultLocation = getFirstDelegationConferencingCredentialAppLocation({
->>>>>>> 96fcf7be
     credentials: firstUser.credentials,
   });
 
