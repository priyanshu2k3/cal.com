import type { App, Attendee, Credential, EventTypeCustomInput } from "@prisma/client";
import { Prisma } from "@prisma/client";
import async from "async";
import { isValidPhoneNumber } from "libphonenumber-js";
import { cloneDeep } from "lodash";
import type { NextApiRequest } from "next";
import short, { uuid } from "short-uuid";
import { v5 as uuidv5 } from "uuid";
import z from "zod";

import { getCalendar } from "@calcom/app-store/_utils/getCalendar";
import { metadata as GoogleMeetMetadata } from "@calcom/app-store/googlevideo/_metadata";
import type { LocationObject } from "@calcom/app-store/locations";
import { OrganizerDefaultConferencingAppType } from "@calcom/app-store/locations";
import { getLocationValueForDB } from "@calcom/app-store/locations";
import { MeetLocationType } from "@calcom/app-store/locations";
import type { EventTypeAppsList } from "@calcom/app-store/utils";
import { getAppFromSlug } from "@calcom/app-store/utils";
import { cancelScheduledJobs, scheduleTrigger } from "@calcom/app-store/zapier/lib/nodeScheduler";
import EventManager from "@calcom/core/EventManager";
import { getEventName } from "@calcom/core/event";
import { getUserAvailability } from "@calcom/core/getUserAvailability";
import { deleteMeeting } from "@calcom/core/videoClient";
import type { ConfigType, Dayjs } from "@calcom/dayjs";
import dayjs from "@calcom/dayjs";
import {
  sendAttendeeRequestEmail,
  sendOrganizerRequestEmail,
  sendRescheduledEmails,
  sendScheduledEmails,
  sendRescheduledSeatEmail,
  sendScheduledSeatsEmails,
} from "@calcom/emails";
import { getBookingFieldsWithSystemFields } from "@calcom/features/bookings/lib/getBookingFields";
import { getCalEventResponses } from "@calcom/features/bookings/lib/getCalEventResponses";
import { handleWebhookTrigger } from "@calcom/features/bookings/lib/handleWebhookTrigger";
import {
  allowDisablingAttendeeConfirmationEmails,
  allowDisablingHostConfirmationEmails,
} from "@calcom/features/ee/workflows/lib/allowDisablingStandardEmails";
import { deleteScheduledEmailReminder } from "@calcom/features/ee/workflows/lib/reminders/emailReminderManager";
import { scheduleWorkflowReminders } from "@calcom/features/ee/workflows/lib/reminders/reminderScheduler";
import { deleteScheduledSMSReminder } from "@calcom/features/ee/workflows/lib/reminders/smsReminderManager";
import type { GetSubscriberOptions } from "@calcom/features/webhooks/lib/getWebhooks";
import getWebhooks from "@calcom/features/webhooks/lib/getWebhooks";
import { isPrismaObjOrUndefined, parseRecurringEvent } from "@calcom/lib";
import { getVideoCallUrlFromCalEvent } from "@calcom/lib/CalEventParser";
import { checkRateLimitAndThrowError } from "@calcom/lib/checkRateLimitAndThrowError";
import { getDefaultEvent, getGroupName, getUsernameList } from "@calcom/lib/defaultEvents";
import { getErrorFromUnknown } from "@calcom/lib/errors";
import getIP from "@calcom/lib/getIP";
import getPaymentAppData from "@calcom/lib/getPaymentAppData";
import { HttpError } from "@calcom/lib/http-error";
import isOutOfBounds, { BookingDateInPastError } from "@calcom/lib/isOutOfBounds";
import logger from "@calcom/lib/logger";
import { handlePayment } from "@calcom/lib/payment/handlePayment";
import { checkBookingLimits, checkDurationLimits, getLuckyUser } from "@calcom/lib/server";
import { getTranslation } from "@calcom/lib/server/i18n";
import { slugify } from "@calcom/lib/slugify";
import { updateWebUser as syncServicesUpdateWebUser } from "@calcom/lib/sync/SyncServiceManager";
import { TimeFormat } from "@calcom/lib/timeFormat";
import prisma, { userSelect } from "@calcom/prisma";
import type { BookingReference } from "@calcom/prisma/client";
import { BookingStatus, SchedulingType, WebhookTriggerEvents, WorkflowMethods } from "@calcom/prisma/enums";
import { bookingCreateSchemaLegacyPropsForApi } from "@calcom/prisma/zod-utils";
import {
  bookingCreateBodySchemaForApi,
  customInputSchema,
  EventTypeMetaDataSchema,
  extendedBookingCreateBody,
  userMetadata as userMetadataSchema,
} from "@calcom/prisma/zod-utils";
import type { BufferedBusyTime } from "@calcom/types/BufferedBusyTime";
import type {
  AdditionalInformation,
  AppsStatus,
  CalendarEvent,
  IntervalLimit,
  Person,
} from "@calcom/types/Calendar";
import type { EventResult, PartialReference } from "@calcom/types/EventManager";
import type { WorkingHours, TimeRange as DateOverride } from "@calcom/types/schedule";

import type { EventTypeInfo } from "../../webhooks/lib/sendPayload";
import getBookingResponsesSchema from "./getBookingResponsesSchema";

const translator = short();
const log = logger.getChildLogger({ prefix: ["[api] book:user"] });

type User = Prisma.UserGetPayload<typeof userSelect>;
type BufferedBusyTimes = BufferedBusyTime[];

interface IEventTypePaymentCredentialType {
  appId: EventTypeAppsList;
  app: {
    categories: App["categories"];
    dirName: string;
  };
  key: Prisma.JsonValue;
}

/**
 * Refreshes a Credential with fresh data from the database.
 *
 * @param credential
 */
async function refreshCredential(credential: Credential): Promise<Credential> {
  const newCredential = await prisma.credential.findUnique({
    where: {
      id: credential.id,
    },
  });

  if (!newCredential) {
    return credential;
  } else {
    return newCredential;
  }
}

/**
 * Refreshes the given set of credentials.
 *
 * @param credentials
 */
async function refreshCredentials(credentials: Array<Credential>): Promise<Array<Credential>> {
  return await async.mapLimit(credentials, 5, refreshCredential);
}

const isWithinAvailableHours = (
  timeSlot: { start: ConfigType; end: ConfigType },
  {
    workingHours,
    dateOverrides,
    organizerTimeZone,
    inviteeTimeZone,
  }: {
    workingHours: WorkingHours[];
    dateOverrides: DateOverride[];
    organizerTimeZone: string;
    inviteeTimeZone: string;
  }
) => {
  const timeSlotStart = dayjs(timeSlot.start).utc();
  const timeSlotEnd = dayjs(timeSlot.end).utc();
  const organizerDSTDiff =
    dayjs().tz(organizerTimeZone).utcOffset() - timeSlotStart.tz(organizerTimeZone).utcOffset();
  const getTime = (slotTime: Dayjs, minutes: number) =>
    slotTime.startOf("day").add(minutes + organizerDSTDiff, "minutes");

  for (const workingHour of workingHours) {
    const startTime = getTime(timeSlotStart, workingHour.startTime);
    // workingHours function logic set 1439 minutes when user select the end of the day (11:59) in his schedule
    // so, we need to add a minute, to avoid, "No available user" error when the last available slot is selected.
    const endTime = getTime(timeSlotEnd, workingHour.endTime === 1439 ? 1440 : workingHour.endTime);
    if (
      workingHour.days.includes(timeSlotStart.day()) &&
      // UTC mode, should be performant.
      timeSlotStart.isBetween(startTime, endTime, null, "[)") &&
      timeSlotEnd.isBetween(startTime, endTime, null, "(]")
    ) {
      return true;
    }
  }

  // check if it is a date override
  for (const dateOverride of dateOverrides) {
    const utcOffSet = dayjs(dateOverride.start).tz(inviteeTimeZone).utcOffset();

    const slotStart = dayjs(timeSlotStart).add(utcOffSet, "minute");
    const slotEnd = dayjs(timeSlotEnd).add(utcOffSet, "minute");

    if (
      slotStart.isBetween(dateOverride.start, dateOverride.end) &&
      slotEnd.isBetween(dateOverride.start, dateOverride.end)
    ) {
      return true;
    }
  }

  log.error(
    `NAUF: isWithinAvailableHours ${JSON.stringify({ ...timeSlot, organizerTimeZone, workingHours })}`
  );
  return false;
};

// if true, there are conflicts.
function checkForConflicts(busyTimes: BufferedBusyTimes, time: dayjs.ConfigType, length: number) {
  // Early return
  if (!Array.isArray(busyTimes) || busyTimes.length < 1) {
    return false; // guaranteed no conflicts when there is no busy times.
  }

  for (const busyTime of busyTimes) {
    const startTime = dayjs(busyTime.start);
    const endTime = dayjs(busyTime.end);
    // Check if time is between start and end times
    if (dayjs(time).isBetween(startTime, endTime, null, "[)")) {
      log.error(
        `NAUF: start between a busy time slot ${JSON.stringify({
          ...busyTime,
          time: dayjs(time).format(),
        })}`
      );
      return true;
    }
    // Check if slot end time is between start and end time
    if (dayjs(time).add(length, "minutes").isBetween(startTime, endTime)) {
      log.error(
        `NAUF: Ends between a busy time slot ${JSON.stringify({
          ...busyTime,
          time: dayjs(time).add(length, "minutes").format(),
        })}`
      );
      return true;
    }
    // Check if startTime is between slot
    if (startTime.isBetween(dayjs(time), dayjs(time).add(length, "minutes"))) {
      return true;
    }
  }
  return false;
}

const getEventTypesFromDB = async (eventTypeId: number) => {
  const eventType = await prisma.eventType.findUniqueOrThrow({
    where: {
      id: eventTypeId,
    },
    select: {
      id: true,
      customInputs: true,
      disableGuests: true,
      users: {
        select: {
          credentials: true,
          ...userSelect.select,
        },
      },
      slug: true,
      team: {
        select: {
          id: true,
          name: true,
        },
      },
      bookingFields: true,
      title: true,
      length: true,
      eventName: true,
      schedulingType: true,
      description: true,
      periodType: true,
      periodStartDate: true,
      periodEndDate: true,
      periodDays: true,
      periodCountCalendarDays: true,
      requiresConfirmation: true,
      userId: true,
      price: true,
      currency: true,
      metadata: true,
      destinationCalendar: true,
      hideCalendarNotes: true,
      seatsPerTimeSlot: true,
      recurringEvent: true,
      seatsShowAttendees: true,
      bookingLimits: true,
      durationLimits: true,
      owner: {
        select: {
          hideBranding: true,
        },
      },
      workflows: {
        include: {
          workflow: {
            include: {
              steps: true,
            },
          },
        },
      },
      locations: true,
      timeZone: true,
      schedule: {
        select: {
          availability: true,
          timeZone: true,
        },
      },
      hosts: {
        select: {
          isFixed: true,
          user: {
            select: {
              credentials: true,
              ...userSelect.select,
              organization: {
                select: {
                  slug: true,
                },
              },
            },
          },
        },
      },
      availability: {
        select: {
          date: true,
          startTime: true,
          endTime: true,
          days: true,
        },
      },
    },
  });

  return {
    ...eventType,
    metadata: EventTypeMetaDataSchema.parse(eventType?.metadata || {}),
    recurringEvent: parseRecurringEvent(eventType?.recurringEvent),
    customInputs: customInputSchema.array().parse(eventType?.customInputs || []),
    locations: (eventType?.locations ?? []) as LocationObject[],
    bookingFields: getBookingFieldsWithSystemFields(eventType || {}),
  };
};

type IsFixedAwareUser = User & {
  isFixed: boolean;
  credentials: Credential[];
  organization: { slug: string };
};

async function ensureAvailableUsers(
  eventType: Awaited<ReturnType<typeof getEventTypesFromDB>> & {
    users: IsFixedAwareUser[];
  },
  input: { dateFrom: string; dateTo: string; timeZone: string },
  recurringDatesInfo?: {
    allRecurringDates: string[] | undefined;
    currentRecurringIndex: number | undefined;
  }
) {
  const availableUsers: IsFixedAwareUser[] = [];
  /** Let's start checking for availability */
  for (const user of eventType.users) {
    const {
      busy: bufferedBusyTimes,
      workingHours,
      dateOverrides,
    } = await getUserAvailability(
      {
        userId: user.id,
        eventTypeId: eventType.id,
        ...input,
      },
      { user, eventType }
    );

    // check if time slot is outside of schedule.
    if (
      !isWithinAvailableHours(
        { start: input.dateFrom, end: input.dateTo },
        {
          workingHours,
          dateOverrides,
          organizerTimeZone: eventType.timeZone || eventType?.schedule?.timeZone || user.timeZone,
          inviteeTimeZone: input.timeZone,
        }
      )
    ) {
      // user does not have availability at this time, skip user.
      continue;
    }

    console.log("calendarBusyTimes==>>>", bufferedBusyTimes);

    let foundConflict = false;
    try {
      if (
        eventType.recurringEvent &&
        recurringDatesInfo?.currentRecurringIndex === 0 &&
        recurringDatesInfo.allRecurringDates
      ) {
        const allBookingDates = recurringDatesInfo.allRecurringDates.map((strDate) => new Date(strDate));
        // Go through each date for the recurring event and check if each one's availability
        // DONE: Decreased computational complexity from O(2^n) to O(n) by refactoring this loop to stop
        // running at the first unavailable time.
        let i = 0;
        while (!foundConflict && i < allBookingDates.length) {
          foundConflict = checkForConflicts(bufferedBusyTimes, allBookingDates[i++], eventType.length);
        }
      } else {
        foundConflict = checkForConflicts(bufferedBusyTimes, input.dateFrom, eventType.length);
      }
    } catch {
      log.debug({
        message: "Unable set isAvailableToBeBooked. Using true. ",
      });
    }
    // no conflicts found, add to available users.
    if (!foundConflict) {
      availableUsers.push(user);
    }
  }
  if (!availableUsers.length) {
    throw new Error("No available users found.");
  }
  return availableUsers;
}

async function getOriginalRescheduledBooking(uid: string, seatsEventType?: boolean) {
  return prisma.booking.findFirst({
    where: {
      uid: uid,
      status: {
        in: [BookingStatus.ACCEPTED, BookingStatus.CANCELLED, BookingStatus.PENDING],
      },
    },
    include: {
      attendees: {
        select: {
          name: true,
          email: true,
          locale: true,
          timeZone: true,
          ...(seatsEventType && { bookingSeat: true, id: true }),
        },
      },
      user: {
        select: {
          id: true,
          name: true,
          email: true,
          locale: true,
          timeZone: true,
        },
      },
      payment: true,
      references: true,
      workflowReminders: true,
    },
  });
}

function getBookingData({
  req,
  isNotAnApiCall,
  eventType,
}: {
  req: NextApiRequest;
  isNotAnApiCall: boolean;
  eventType: Awaited<ReturnType<typeof getEventTypesFromDB>>;
}) {
  const responsesSchema = getBookingResponsesSchema({
    eventType: {
      bookingFields: eventType.bookingFields,
    },
    view: req.body.rescheduleUid ? "reschedule" : "booking",
  });
  const bookingDataSchema = isNotAnApiCall
    ? extendedBookingCreateBody.merge(
        z.object({
          responses: responsesSchema,
        })
      )
    : bookingCreateBodySchemaForApi
        .merge(
          z.object({
            responses: responsesSchema.optional(),
          })
        )
        .superRefine((val, ctx) => {
          if (val.responses && val.customInputs) {
            ctx.addIssue({
              code: "custom",
              message:
                "Don't use both customInputs and responses. `customInputs` is only there for legacy support.",
            });
            return;
          }
          const legacyProps = Object.keys(bookingCreateSchemaLegacyPropsForApi.shape);

          if (val.responses) {
            const unwantedProps: string[] = [];
            legacyProps.forEach((legacyProp) => {
              if (typeof val[legacyProp as keyof typeof val] !== "undefined") {
                console.error(
                  `Deprecated: Unexpected falsy value for: ${unwantedProps.join(
                    ","
                  )}. They can't be used with \`responses\`. This will become a 400 error in the future.`
                );
              }
              if (val[legacyProp as keyof typeof val]) {
                unwantedProps.push(legacyProp);
              }
            });
            if (unwantedProps.length) {
              ctx.addIssue({
                code: "custom",
                message: `Legacy Props: ${unwantedProps.join(",")}. They can't be used with \`responses\``,
              });
              return;
            }
          } else if (val.customInputs) {
            const { success } = bookingCreateSchemaLegacyPropsForApi.safeParse(val);
            if (!success) {
              ctx.addIssue({
                code: "custom",
                message: `With \`customInputs\` you must specify legacy props ${legacyProps.join(",")}`,
              });
            }
          }
        });

  const reqBody = bookingDataSchema.parse(req.body);

  // Work with Typescript to require reqBody.end
  type ReqBodyWithoutEnd = z.infer<typeof bookingDataSchema>;
  type ReqBodyWithEnd = ReqBodyWithoutEnd & { end: string };

  const reqBodyWithEnd = (reqBody: ReqBodyWithoutEnd): reqBody is ReqBodyWithEnd => {
    // Use the event length to auto-set the event end time.
    if (!Object.prototype.hasOwnProperty.call(reqBody, "end")) {
      reqBody.end = dayjs.utc(reqBody.start).add(eventType.length, "minutes").format();
    }
    return true;
  };
  if (!reqBodyWithEnd(reqBody)) {
    throw new Error("Internal Error.");
  }
  // reqBody.end is no longer an optional property.
  if ("customInputs" in reqBody) {
    if (reqBody.customInputs) {
      // Check if required custom inputs exist
      handleCustomInputs(eventType.customInputs as EventTypeCustomInput[], reqBody.customInputs);
    }
    const reqBodyWithLegacyProps = bookingCreateSchemaLegacyPropsForApi.parse(reqBody);
    return {
      ...reqBody,
      name: reqBodyWithLegacyProps.name,
      email: reqBodyWithLegacyProps.email,
      guests: reqBodyWithLegacyProps.guests,
      location: reqBodyWithLegacyProps.location || "",
      smsReminderNumber: reqBodyWithLegacyProps.smsReminderNumber,
      notes: reqBodyWithLegacyProps.notes,
      rescheduleReason: reqBodyWithLegacyProps.rescheduleReason,
    };
  } else {
    if (!reqBody.responses) {
      throw new Error("`responses` must not be nullish");
    }
    const responses = reqBody.responses;
    const { userFieldsResponses: calEventUserFieldsResponses, responses: calEventResponses } =
      getCalEventResponses({
        bookingFields: eventType.bookingFields,
        responses,
      });
    return {
      ...reqBody,
      name: responses.name,
      email: responses.email,
      guests: responses.guests ? responses.guests : [],
      location: responses.location?.optionValue || responses.location?.value || "",
      smsReminderNumber: responses.smsReminderNumber,
      notes: responses.notes || "",
      calEventUserFieldsResponses,
      rescheduleReason: responses.rescheduleReason,
      calEventResponses,
    };
  }
}

function getCustomInputsResponses(
  reqBody: {
    responses?: Record<string, object>;
    customInputs?: z.infer<typeof bookingCreateSchemaLegacyPropsForApi>["customInputs"];
  },
  eventTypeCustomInputs: Awaited<ReturnType<typeof getEventTypesFromDB>>["customInputs"]
) {
  const customInputsResponses = {} as NonNullable<CalendarEvent["customInputs"]>;
  if ("customInputs" in reqBody) {
    const reqCustomInputsResponses = reqBody.customInputs || [];
    if (reqCustomInputsResponses?.length > 0) {
      reqCustomInputsResponses.forEach(({ label, value }) => {
        customInputsResponses[label] = value;
      });
    }
  } else {
    const responses = reqBody.responses || {};
    // Backward Compatibility: Map new `responses` to old `customInputs` format so that webhooks can still receive same values.
    for (const [fieldName, fieldValue] of Object.entries(responses)) {
      const foundACustomInputForTheResponse = eventTypeCustomInputs.find(
        (input) => slugify(input.label) === fieldName
      );
      if (foundACustomInputForTheResponse) {
        customInputsResponses[foundACustomInputForTheResponse.label] = fieldValue;
      }
    }
  }

  return customInputsResponses;
}

async function handler(
  req: NextApiRequest & { userId?: number | undefined },
  {
    isNotAnApiCall = false,
  }: {
    isNotAnApiCall?: boolean;
  } = {
    isNotAnApiCall: false,
  }
) {
  const { userId } = req;

  const userIp = getIP(req);

  await checkRateLimitAndThrowError({
    rateLimitingType: "core",
    identifier: userIp,
  });

  // handle dynamic user
  let eventType =
    !req.body.eventTypeId && !!req.body.eventTypeSlug
      ? getDefaultEvent(req.body.eventTypeSlug)
      : await getEventTypesFromDB(req.body.eventTypeId);

  eventType = {
    ...eventType,
    bookingFields: getBookingFieldsWithSystemFields(eventType),
  };
  const {
    recurringCount,
    allRecurringDates,
    currentRecurringIndex,
    noEmail,
    eventTypeId,
    eventTypeSlug,
    hasHashedBookingLink,
    language,
    appsStatus: reqAppsStatus,
    name: bookerName,
    email: bookerEmail,
    guests: reqGuests,
    location,
    notes: additionalNotes,
    smsReminderNumber,
    rescheduleReason,
    ...reqBody
  } = getBookingData({
    req,
    isNotAnApiCall,
    eventType,
  });

  const tAttendees = await getTranslation(language ?? "en", "common");
  const tGuests = await getTranslation("en", "common");
  log.debug(`Booking eventType ${eventTypeId} started`);
  const dynamicUserList = Array.isArray(reqBody.user)
    ? getGroupName(reqBody.user)
    : getUsernameList(reqBody.user);
  if (!eventType) throw new HttpError({ statusCode: 404, message: "eventType.notFound" });

  const isTeamEventType =
    eventType.schedulingType === SchedulingType.COLLECTIVE ||
    eventType.schedulingType === SchedulingType.ROUND_ROBIN;

  const paymentAppData = getPaymentAppData(eventType);

  let timeOutOfBounds = false;
  try {
    timeOutOfBounds = isOutOfBounds(reqBody.start, {
      periodType: eventType.periodType,
      periodDays: eventType.periodDays,
      periodEndDate: eventType.periodEndDate,
      periodStartDate: eventType.periodStartDate,
      periodCountCalendarDays: eventType.periodCountCalendarDays,
    });
  } catch (error) {
    log.warn({
      message: "NewBooking: Unable set timeOutOfBounds. Using false. ",
    });
    if (error instanceof BookingDateInPastError) {
      // TODO: HttpError should not bleed through to the console.
      log.info(`Booking eventType ${eventTypeId} failed`, error);
      throw new HttpError({ statusCode: 400, message: error.message });
    }
  }

  if (timeOutOfBounds) {
    const error = {
      errorCode: "BookingTimeOutOfBounds",
      message: `EventType '${eventType.eventName}' cannot be booked at this time.`,
    };
    log.warn({
      message: `NewBooking: EventType '${eventType.eventName}' cannot be booked at this time.`,
    });
    throw new HttpError({ statusCode: 400, message: error.message });
  }

  const loadUsers = async () =>
    !eventTypeId
      ? await prisma.user.findMany({
          where: {
            username: {
              in: dynamicUserList,
            },
          },
          select: {
            ...userSelect.select,
            credentials: true, // Don't leak to client
            metadata: true,
            organization: {
              select: {
                slug: true,
              },
            },
          },
        })
      : eventType.hosts?.length
      ? eventType.hosts.map(({ user, isFixed }) => ({
          ...user,
          isFixed,
        }))
      : eventType.users || [];
  // loadUsers allows type inferring
  let users: (Awaited<ReturnType<typeof loadUsers>>[number] & {
    isFixed?: boolean;
    metadata?: Prisma.JsonValue;
  })[] = await loadUsers();

  const isDynamicAllowed = !users.some((user) => !user.allowDynamicBooking);
  if (!isDynamicAllowed && !eventTypeId) {
    log.warn({ message: "NewBooking: Some of the users in this group do not allow dynamic booking" });
    throw new HttpError({
      message: "Some of the users in this group do not allow dynamic booking",
      statusCode: 400,
    });
  }

  // If this event was pre-relationship migration
  // TODO: Establish whether this is dead code.
  if (!users.length && eventType.userId) {
    const eventTypeUser = await prisma.user.findUnique({
      where: {
        id: eventType.userId,
      },
      select: {
        credentials: true, // Don't leak to client
        ...userSelect.select,
      },
    });
    if (!eventTypeUser) {
      log.warn({ message: "NewBooking: eventTypeUser.notFound" });
      throw new HttpError({ statusCode: 404, message: "eventTypeUser.notFound" });
    }
    users.push(eventTypeUser);
  }

  if (!users) throw new HttpError({ statusCode: 404, message: "eventTypeUser.notFound" });

  users = users.map((user) => ({
    ...user,
    isFixed:
      user.isFixed === false
        ? false
        : user.isFixed || eventType.schedulingType !== SchedulingType.ROUND_ROBIN,
  }));

  let locationBodyString = location;

  // TODO: It's definition should be moved to getLocationValueForDb
  let organizerOrFirstDynamicGroupMemberDefaultLocationUrl = undefined;

  if (dynamicUserList.length > 1) {
    users = users.sort((a, b) => {
      const aIndex = (a.username && dynamicUserList.indexOf(a.username)) || 0;
      const bIndex = (b.username && dynamicUserList.indexOf(b.username)) || 0;
      return aIndex - bIndex;
    });
    const firstUsersMetadata = userMetadataSchema.parse(users[0].metadata);
    locationBodyString = firstUsersMetadata?.defaultConferencingApp?.appLink || locationBodyString;
    organizerOrFirstDynamicGroupMemberDefaultLocationUrl =
      firstUsersMetadata?.defaultConferencingApp?.appLink;
  }

  if (
    Object.prototype.hasOwnProperty.call(eventType, "bookingLimits") ||
    Object.prototype.hasOwnProperty.call(eventType, "durationLimits")
  ) {
    const startAsDate = dayjs(reqBody.start).toDate();
    if (eventType.bookingLimits) {
      await checkBookingLimits(eventType.bookingLimits as IntervalLimit, startAsDate, eventType.id);
    }
    if (eventType.durationLimits) {
      await checkDurationLimits(eventType.durationLimits as IntervalLimit, startAsDate, eventType.id);
    }
  }

  if (!eventType.seatsPerTimeSlot) {
    const availableUsers = await ensureAvailableUsers(
      {
        ...eventType,
        users: users as IsFixedAwareUser[],
        ...(eventType.recurringEvent && {
          recurringEvent: {
            ...eventType.recurringEvent,
            count: recurringCount || eventType.recurringEvent.count,
          },
        }),
      },
      {
        dateFrom: reqBody.start,
        dateTo: reqBody.end,
        timeZone: reqBody.timeZone,
      },
      {
        allRecurringDates,
        currentRecurringIndex,
      }
    );

    const luckyUsers: typeof users = [];
    const luckyUserPool = availableUsers.filter((user) => !user.isFixed);
    // loop through all non-fixed hosts and get the lucky users
    while (luckyUserPool.length > 0 && luckyUsers.length < 1 /* TODO: Add variable */) {
      const newLuckyUser = await getLuckyUser("MAXIMIZE_AVAILABILITY", {
        // find a lucky user that is not already in the luckyUsers array
        availableUsers: luckyUserPool.filter(
          (user) => !luckyUsers.find((existing) => existing.id === user.id)
        ),
        eventTypeId: eventType.id,
      });
      if (!newLuckyUser) {
        break; // prevent infinite loop
      }
      luckyUsers.push(newLuckyUser);
    }
    // ALL fixed users must be available
    if (
      availableUsers.filter((user) => user.isFixed).length !== users.filter((user) => user.isFixed).length
    ) {
      throw new Error("Some users are unavailable for booking.");
    }
    // Pushing fixed user before the luckyUser guarantees the (first) fixed user as the organizer.
    users = [...availableUsers.filter((user) => user.isFixed), ...luckyUsers];
  }

  const [organizerUser] = users;
  const tOrganizer = await getTranslation(organizerUser?.locale ?? "en", "common");

  // use host default
  if (isTeamEventType && locationBodyString === OrganizerDefaultConferencingAppType) {
    const metadataParseResult = userMetadataSchema.safeParse(organizerUser.metadata);
    const organizerMetadata = metadataParseResult.success ? metadataParseResult.data : undefined;
    if (organizerMetadata) {
      const app = getAppFromSlug(organizerMetadata?.defaultConferencingApp?.appSlug);
      locationBodyString = app?.appData?.location?.type || locationBodyString;
      organizerOrFirstDynamicGroupMemberDefaultLocationUrl =
        organizerMetadata?.defaultConferencingApp?.appLink;
    } else {
      locationBodyString = "";
    }
  }

  const invitee = [
    {
      email: bookerEmail,
      name: bookerName,
      timeZone: reqBody.timeZone,
      language: { translate: tAttendees, locale: language ?? "en" },
    },
  ];

  const guests = (reqGuests || []).reduce((guestArray, guest) => {
    // If it's a team event, remove the team member from guests
    if (isTeamEventType && users.some((user) => user.email === guest)) {
      return guestArray;
    }
    guestArray.push({
      email: guest,
      name: "",
      timeZone: reqBody.timeZone,
      language: { translate: tGuests, locale: "en" },
    });
    return guestArray;
  }, [] as typeof invitee);

  const seed = `${organizerUser.username}:${dayjs(reqBody.start).utc().format()}:${new Date().getTime()}`;
  const uid = translator.fromUUID(uuidv5(seed, uuidv5.URL));

<<<<<<< HEAD
  const { bookingLocation, bookingLocationCredentialId } = getLocationValueForDB(
    locationBodyString,
    eventType.locations
  );
=======
  // For static link based video apps, it would have the static URL value instead of it's type(e.g. integrations:campfire_video)
  // This ensures that createMeeting isn't called for static video apps as bookingLocation becomes just a regular value for them.
  const bookingLocation = organizerOrFirstDynamicGroupMemberDefaultLocationUrl
    ? organizerOrFirstDynamicGroupMemberDefaultLocationUrl
    : getLocationValueForDB(locationBodyString, eventType.locations);
>>>>>>> 007f3319

  const customInputs = getCustomInputsResponses(reqBody, eventType.customInputs);
  const teamMemberPromises =
    users.length > 1
      ? users.slice(1).map(async function (user) {
          return {
            email: user.email || "",
            name: user.name || "",
            timeZone: user.timeZone,
            language: {
              translate: await getTranslation(user.locale ?? "en", "common"),
              locale: user.locale ?? "en",
            },
          };
        })
      : [];

  const teamMembers = await Promise.all(teamMemberPromises);

  const attendeesList = [...invitee, ...guests];

  const responses = "responses" in reqBody ? reqBody.responses : null;

  const eventNameObject = {
    //TODO: Can we have an unnamed attendee? If not, I would really like to throw an error here.
    attendeeName: bookerName || "Nameless",
    eventType: eventType.title,
    eventName: eventType.eventName,
    // TODO: Can we have an unnamed organizer? If not, I would really like to throw an error here.
    host: organizerUser.name || "Nameless",
    location: bookingLocation,
    bookingFields: { ...responses },
    t: tOrganizer,
  };

  let requiresConfirmation = eventType?.requiresConfirmation;
  const rcThreshold = eventType?.metadata?.requiresConfirmationThreshold;
  if (rcThreshold) {
    if (dayjs(dayjs(reqBody.start).utc().format()).diff(dayjs(), rcThreshold.unit) > rcThreshold.time) {
      requiresConfirmation = false;
    }
  }

  const calEventUserFieldsResponses =
    "calEventUserFieldsResponses" in reqBody ? reqBody.calEventUserFieldsResponses : null;

  let evt: CalendarEvent = {
    type: eventType.title,
    title: getEventName(eventNameObject), //this needs to be either forced in english, or fetched for each attendee and organizer separately
    description: eventType.description,
    additionalNotes,
    customInputs,
    startTime: dayjs(reqBody.start).utc().format(),
    endTime: dayjs(reqBody.end).utc().format(),
    organizer: {
      id: organizerUser.id,
      name: organizerUser.name || "Nameless",
      email: organizerUser.email || "Email-less",
      username: organizerUser.username || undefined,
      timeZone: organizerUser.timeZone,
      language: { translate: tOrganizer, locale: organizerUser.locale ?? "en" },
      timeFormat: organizerUser.timeFormat === 24 ? TimeFormat.TWENTY_FOUR_HOUR : TimeFormat.TWELVE_HOUR,
    },
    responses: "calEventResponses" in reqBody ? reqBody.calEventResponses : null,
    userFieldsResponses: calEventUserFieldsResponses,
    attendees: attendeesList,
    location: bookingLocation, // Will be processed by the EventManager later.
    bookingLocationCredentialId,
    /** For team events & dynamic collective events, we will need to handle each member destinationCalendar eventually */
    destinationCalendar: eventType.destinationCalendar || organizerUser.destinationCalendar,
    hideCalendarNotes: eventType.hideCalendarNotes,
    requiresConfirmation: requiresConfirmation ?? false,
    eventTypeId: eventType.id,
    // if seats are not enabled we should default true
    seatsShowAttendees: eventType.seatsPerTimeSlot ? eventType.seatsShowAttendees : true,
    seatsPerTimeSlot: eventType.seatsPerTimeSlot,
  };

  let rescheduleUid = reqBody.rescheduleUid;
  let bookingSeat: Prisma.BookingSeatGetPayload<{ include: { booking: true; attendee: true } }> | null = null;
  type BookingType = Prisma.PromiseReturnType<typeof getOriginalRescheduledBooking>;
  let originalRescheduledBooking: BookingType = null;

  if (rescheduleUid) {
    // rescheduleUid can be bookingUid and bookingSeatUid
    bookingSeat = await prisma.bookingSeat.findUnique({
      where: {
        referenceUid: rescheduleUid,
      },
      include: {
        booking: true,
        attendee: true,
      },
    });
    if (bookingSeat) {
      rescheduleUid = bookingSeat.booking.uid;
    }
    originalRescheduledBooking = await getOriginalRescheduledBooking(
      rescheduleUid,
      !!eventType.seatsPerTimeSlot
    );
    if (!originalRescheduledBooking) {
      throw new HttpError({ statusCode: 404, message: "Could not find original booking" });
    }
  }

  /* Used for seats bookings to update evt object with video data */
  const addVideoCallDataToEvt = (bookingReferences: BookingReference[]) => {
    const videoCallReference = bookingReferences.find((reference) => reference.type.includes("_video"));

    if (videoCallReference) {
      evt.videoCallData = {
        type: videoCallReference.type,
        id: videoCallReference.meetingId,
        password: videoCallReference?.meetingPassword,
        url: videoCallReference.meetingUrl,
      };
    }
  };

  /* Check if the original booking has no more attendees, if so delete the booking
  and any calendar or video integrations */
  const lastAttendeeDeleteBooking = async (
    originalRescheduledBooking: Awaited<ReturnType<typeof getOriginalRescheduledBooking>>,
    filteredAttendees: Partial<Attendee>[],
    originalBookingEvt?: CalendarEvent
  ) => {
    let deletedReferences = false;
    if (filteredAttendees && filteredAttendees.length === 0 && originalRescheduledBooking) {
      const integrationsToDelete = [];

      for (const reference of originalRescheduledBooking.references) {
        if (reference.credentialId) {
          const credential = await prisma.credential.findUnique({
            where: {
              id: reference.credentialId,
            },
          });

          if (credential) {
            if (reference.type.includes("_video")) {
              integrationsToDelete.push(deleteMeeting(credential, reference.uid));
            }
            if (reference.type.includes("_calendar") && originalBookingEvt) {
              const calendar = await getCalendar(credential);
              if (calendar) {
                integrationsToDelete.push(
                  calendar?.deleteEvent(reference.uid, originalBookingEvt, reference.externalCalendarId)
                );
              }
            }
          }
        }
      }

      await Promise.all(integrationsToDelete).then(async () => {
        await prisma.booking.update({
          where: {
            id: originalRescheduledBooking.id,
          },
          data: {
            status: BookingStatus.CANCELLED,
          },
        });
      });
      deletedReferences = true;
    }
    return deletedReferences;
  };

  const handleSeats = async () => {
    let resultBooking:
      | (Partial<Booking> & {
          appsStatus?: AppsStatus[];
          seatReferenceUid?: string;
          paymentUid?: string;
          message?: string;
        })
      | null = null;
    const booking = await prisma.booking.findFirst({
      where: {
        OR: [
          {
            uid: rescheduleUid || reqBody.bookingUid,
          },
          {
            eventTypeId: eventType.id,
            startTime: evt.startTime,
          },
        ],
      },
      select: {
        uid: true,
        id: true,
        attendees: { include: { bookingSeat: true } },
        userId: true,
        references: true,
        startTime: true,
        user: true,
        status: true,
      },
    });

    if (!booking) {
      throw new HttpError({ statusCode: 404, message: "Could not find booking" });
    }

    // See if attendee is already signed up for timeslot
    if (
      booking.attendees.find((attendee) => attendee.email === invitee[0].email) &&
      dayjs.utc(booking.startTime).format() === evt.startTime
    ) {
      throw new HttpError({ statusCode: 409, message: "Already signed up for this booking." });
    }

    // There are two paths here, reschedule a booking with seats and booking seats without reschedule
    if (rescheduleUid) {
      // See if the new date has a booking already
      const newTimeSlotBooking = await prisma.booking.findFirst({
        where: {
          startTime: evt.startTime,
          eventTypeId: eventType.id,
        },
        select: {
          id: true,
          uid: true,
          attendees: {
            include: {
              bookingSeat: true,
            },
          },
        },
      });

      const credentials = await refreshCredentials(organizerUser.credentials);
      const eventManager = new EventManager({ ...organizerUser, credentials });

      if (!originalRescheduledBooking) {
        // typescript isn't smart enough;
        throw new Error("Internal Error.");
      }

      const updatedBookingAttendees = originalRescheduledBooking.attendees.reduce(
        (filteredAttendees, attendee) => {
          if (attendee.email === bookerEmail) {
            return filteredAttendees; // skip current booker, as we know the language already.
          }
          filteredAttendees.push({
            name: attendee.name,
            email: attendee.email,
            timeZone: attendee.timeZone,
            language: { translate: tAttendees, locale: attendee.locale ?? "en" },
          });
          return filteredAttendees;
        },
        [] as Person[]
      );

      // If original booking has video reference we need to add the videoCallData to the new evt
      const videoReference = originalRescheduledBooking.references.find((reference) =>
        reference.type.includes("_video")
      );

      const originalBookingEvt = {
        ...evt,
        title: originalRescheduledBooking.title,
        startTime: dayjs(originalRescheduledBooking.startTime).utc().format(),
        endTime: dayjs(originalRescheduledBooking.endTime).utc().format(),
        attendees: updatedBookingAttendees,
        // If the location is a video integration then include the videoCallData
        ...(videoReference && {
          videoCallData: {
            type: videoReference.type,
            id: videoReference.meetingId,
            password: videoReference.meetingPassword,
            url: videoReference.meetingUrl,
          },
        }),
      };

      if (!bookingSeat) {
        // if no bookingSeat is given and the userId != owner, 401.
        // TODO: Next step; Evaluate ownership, what about teams?
        if (booking.user?.id !== req.userId) {
          throw new HttpError({ statusCode: 401 });
        }

        // Moving forward in this block is the owner making changes to the booking. All attendees should be affected
        evt.attendees = originalRescheduledBooking.attendees.map((attendee) => {
          return {
            name: attendee.name,
            email: attendee.email,
            timeZone: attendee.timeZone,
            language: { translate: tAttendees, locale: attendee.locale ?? "en" },
          };
        });

        // If owner reschedules the event we want to update the entire booking
        // Also if owner is rescheduling there should be no bookingSeat

        // If there is no booking during the new time slot then update the current booking to the new date
        if (!newTimeSlotBooking) {
          const newBooking: (Booking & { appsStatus?: AppsStatus[] }) | null = await prisma.booking.update({
            where: {
              id: booking.id,
            },
            data: {
              startTime: evt.startTime,
              cancellationReason: rescheduleReason,
            },
            include: {
              user: true,
              references: true,
              payment: true,
              attendees: true,
            },
          });

          addVideoCallDataToEvt(newBooking.references);

          const copyEvent = cloneDeep(evt);

          const updateManager = await eventManager.reschedule(copyEvent, rescheduleUid, newBooking.id);

          // @NOTE: This code is duplicated and should be moved to a function
          // This gets overridden when updating the event - to check if notes have been hidden or not. We just reset this back
          // to the default description when we are sending the emails.
          evt.description = eventType.description;

          const results = updateManager.results;

          const calendarResult = results.find((result) => result.type.includes("_calendar"));

          evt.iCalUID = calendarResult.updatedEvent.iCalUID || undefined;

          if (results.length > 0 && results.some((res) => !res.success)) {
            const error = {
              errorCode: "BookingReschedulingMeetingFailed",
              message: "Booking Rescheduling failed",
            };
            log.error(`Booking ${organizerUser.name} failed`, error, results);
          } else {
            const metadata: AdditionalInformation = {};
            if (results.length) {
              // TODO: Handle created event metadata more elegantly
              const [updatedEvent] = Array.isArray(results[0].updatedEvent)
                ? results[0].updatedEvent
                : [results[0].updatedEvent];
              if (updatedEvent) {
                metadata.hangoutLink = updatedEvent.hangoutLink;
                metadata.conferenceData = updatedEvent.conferenceData;
                metadata.entryPoints = updatedEvent.entryPoints;
                handleAppsStatus(results, newBooking);
              }
            }
          }

          if (noEmail !== true) {
            const copyEvent = cloneDeep(evt);
            await sendRescheduledEmails({
              ...copyEvent,
              additionalNotes, // Resets back to the additionalNote input and not the override value
              cancellationReason: "$RCH$" + (rescheduleReason ? rescheduleReason : ""), // Removable code prefix to differentiate cancellation from rescheduling for email
            });
          }
          const foundBooking = await findBookingQuery(newBooking.id);

          resultBooking = { ...foundBooking, appsStatus: newBooking.appsStatus };
        } else {
          // Merge two bookings together
          const attendeesToMove = [],
            attendeesToDelete = [];

          for (const attendee of booking.attendees) {
            // If the attendee already exists on the new booking then delete the attendee record of the old booking
            if (
              newTimeSlotBooking.attendees.some(
                (newBookingAttendee) => newBookingAttendee.email === attendee.email
              )
            ) {
              attendeesToDelete.push(attendee.id);
              // If the attendee does not exist on the new booking then move that attendee record to the new booking
            } else {
              attendeesToMove.push({ id: attendee.id, seatReferenceId: attendee.bookingSeat?.id });
            }
          }

          // Confirm that the new event will have enough available seats
          if (
            !eventType.seatsPerTimeSlot ||
            attendeesToMove.length +
              newTimeSlotBooking.attendees.filter((attendee) => attendee.bookingSeat).length >
              eventType.seatsPerTimeSlot
          ) {
            throw new HttpError({ statusCode: 409, message: "Booking does not have enough available seats" });
          }

          const moveAttendeeCalls = [];
          for (const attendeeToMove of attendeesToMove) {
            moveAttendeeCalls.push(
              prisma.attendee.update({
                where: {
                  id: attendeeToMove.id,
                },
                data: {
                  bookingId: newTimeSlotBooking.id,
                  bookingSeat: {
                    upsert: {
                      create: {
                        referenceUid: uuid(),
                        bookingId: newTimeSlotBooking.id,
                      },
                      update: {
                        bookingId: newTimeSlotBooking.id,
                      },
                    },
                  },
                },
              })
            );
          }

          await Promise.all([
            ...moveAttendeeCalls,
            // Delete any attendees that are already a part of that new time slot booking
            prisma.attendee.deleteMany({
              where: {
                id: {
                  in: attendeesToDelete,
                },
              },
            }),
          ]);

          const updatedNewBooking = await prisma.booking.findUnique({
            where: {
              id: newTimeSlotBooking.id,
            },
            include: {
              attendees: true,
              references: true,
            },
          });

          if (!updatedNewBooking) {
            throw new HttpError({ statusCode: 404, message: "Updated booking not found" });
          }

          // Update the evt object with the new attendees
          const updatedBookingAttendees = updatedNewBooking.attendees.map((attendee) => {
            const evtAttendee = {
              ...attendee,
              language: { translate: tAttendees, locale: language ?? "en" },
            };
            return evtAttendee;
          });

          evt.attendees = updatedBookingAttendees;

          addVideoCallDataToEvt(updatedNewBooking.references);

          const copyEvent = cloneDeep(evt);

          const updateManager = await eventManager.reschedule(
            copyEvent,
            rescheduleUid,
            newTimeSlotBooking.id
          );

          const results = updateManager.results;

          const calendarResult = results.find((result) => result.type.includes("_calendar"));

          evt.iCalUID = Array.isArray(calendarResult?.updatedEvent)
            ? calendarResult?.updatedEvent[0]?.iCalUID
            : calendarResult?.updatedEvent?.iCalUID || undefined;

          // TODO send reschedule emails to attendees of the old booking
          await sendRescheduledEmails({
            ...copyEvent,
            additionalNotes, // Resets back to the additionalNote input and not the override value
            cancellationReason: "$RCH$" + (rescheduleReason ? rescheduleReason : ""), // Removable code prefix to differentiate cancellation from rescheduling for email
          });

          // Update the old booking with the cancelled status
          await prisma.booking.update({
            where: {
              id: booking.id,
            },
            data: {
              status: BookingStatus.CANCELLED,
            },
          });

          const foundBooking = await findBookingQuery(newTimeSlotBooking.id);

          resultBooking = { ...foundBooking };
        }
      }

      // seatAttendee is null when the organizer is rescheduling.
      const seatAttendee: Partial<Person> | null = bookingSeat?.attendee || null;
      if (seatAttendee) {
        seatAttendee["language"] = { translate: tAttendees, locale: bookingSeat?.attendee.locale ?? "en" };
      }
      // If there is no booking then remove the attendee from the old booking and create a new one
      if (!newTimeSlotBooking) {
        await prisma.attendee.delete({
          where: {
            id: seatAttendee?.id,
          },
        });

        // Update the original calendar event by removing the attendee that is rescheduling
        if (originalBookingEvt && originalRescheduledBooking) {
          // Event would probably be deleted so we first check than instead of updating references
          const filteredAttendees = originalRescheduledBooking?.attendees.filter((attendee) => {
            return attendee.email !== bookerEmail;
          });
          const deletedReference = await lastAttendeeDeleteBooking(
            originalRescheduledBooking,
            filteredAttendees,
            originalBookingEvt
          );

          if (!deletedReference) {
            await eventManager.updateCalendarAttendees(originalBookingEvt, originalRescheduledBooking);
          }
        }

        // We don't want to trigger rescheduling logic of the original booking
        originalRescheduledBooking = null;

        return null;
      }

      // Need to change the new seat reference and attendee record to remove it from the old booking and add it to the new booking
      // https://stackoverflow.com/questions/4980963/database-insert-new-rows-or-update-existing-ones
      if (seatAttendee?.id && bookingSeat?.id) {
        await Promise.all([
          await prisma.attendee.update({
            where: {
              id: seatAttendee.id,
            },
            data: {
              bookingId: newTimeSlotBooking.id,
            },
          }),
          await prisma.bookingSeat.update({
            where: {
              id: bookingSeat.id,
            },
            data: {
              bookingId: newTimeSlotBooking.id,
            },
          }),
        ]);
      }

      const copyEvent = cloneDeep(evt);

      const updateManager = await eventManager.reschedule(copyEvent, rescheduleUid, newTimeSlotBooking.id);

      const results = updateManager.results;

      const calendarResult = results.find((result) => result.type.includes("_calendar"));

      evt.iCalUID = Array.isArray(calendarResult?.updatedEvent)
        ? calendarResult?.updatedEvent[0]?.iCalUID
        : calendarResult?.updatedEvent?.iCalUID || undefined;

      await sendRescheduledSeatEmail(copyEvent, seatAttendee as Person);
      const filteredAttendees = originalRescheduledBooking?.attendees.filter((attendee) => {
        return attendee.email !== bookerEmail;
      });
      await lastAttendeeDeleteBooking(originalRescheduledBooking, filteredAttendees, originalBookingEvt);

      const foundBooking = await findBookingQuery(newTimeSlotBooking.id);

      resultBooking = { ...foundBooking, seatReferenceUid: bookingSeat?.referenceUid };
    } else {
      // Need to add translation for attendees to pass type checks. Since these values are never written to the db we can just use the new attendee language
      const bookingAttendees = booking.attendees.map((attendee) => {
        return { ...attendee, language: { translate: tAttendees, locale: language ?? "en" } };
      });

      evt = { ...evt, attendees: [...bookingAttendees, invitee[0]] };

      if (eventType.seatsPerTimeSlot && eventType.seatsPerTimeSlot <= booking.attendees.length) {
        throw new HttpError({ statusCode: 409, message: "Booking seats are full" });
      }

      const videoCallReference = booking.references.find((reference) => reference.type.includes("_video"));

      if (videoCallReference) {
        evt.videoCallData = {
          type: videoCallReference.type,
          id: videoCallReference.meetingId,
          password: videoCallReference?.meetingPassword,
          url: videoCallReference.meetingUrl,
        };
      }

      const attendeeUniqueId = uuid();

      await prisma.booking.update({
        where: {
          uid: reqBody.bookingUid,
        },
        include: {
          attendees: true,
        },
        data: {
          attendees: {
            create: {
              email: invitee[0].email,
              name: invitee[0].name,
              timeZone: invitee[0].timeZone,
              locale: invitee[0].language.locale,
              bookingSeat: {
                create: {
                  referenceUid: attendeeUniqueId,
                  data: {
                    description: additionalNotes,
                  },
                  booking: {
                    connect: {
                      id: booking.id,
                    },
                  },
                },
              },
            },
          },
          ...(booking.status === BookingStatus.CANCELLED && { status: BookingStatus.ACCEPTED }),
        },
      });

      evt.attendeeSeatId = attendeeUniqueId;

      const newSeat = booking.attendees.length !== 0;

      /**
       * Remember objects are passed into functions as references
       * so if you modify it in a inner function it will be modified in the outer function
       * deep cloning evt to avoid this
       */
      if (!evt?.uid) {
        evt.uid = booking?.uid ?? null;
      }
      const copyEvent = cloneDeep(evt);
      copyEvent.uid = booking.uid;
      await sendScheduledSeatsEmails(copyEvent, invitee[0], newSeat, !!eventType.seatsShowAttendees);

      const credentials = await refreshCredentials(organizerUser.credentials);
      const eventManager = new EventManager({ ...organizerUser, credentials });
      await eventManager.updateCalendarAttendees(evt, booking);

      const foundBooking = await findBookingQuery(booking.id);

      if (!Number.isNaN(paymentAppData.price) && paymentAppData.price > 0 && !!booking) {
        const credentialPaymentAppCategories = await prisma.credential.findMany({
          where: {
            ...(paymentAppData.credentialId
              ? { id: paymentAppData.credentialId }
              : { userId: organizerUser.id }),
            app: {
              categories: {
                hasSome: ["payment"],
              },
            },
          },
          select: {
            key: true,
            appId: true,
            app: {
              select: {
                categories: true,
                dirName: true,
              },
            },
          },
        });

        const eventTypePaymentAppCredential = credentialPaymentAppCategories.find((credential) => {
          return credential.appId === paymentAppData.appId;
        });

        if (!eventTypePaymentAppCredential) {
          throw new HttpError({ statusCode: 400, message: "Missing payment credentials" });
        }
        if (!eventTypePaymentAppCredential?.appId) {
          throw new HttpError({ statusCode: 400, message: "Missing payment app id" });
        }

        const payment = await handlePayment(
          evt,
          eventType,
          eventTypePaymentAppCredential as IEventTypePaymentCredentialType,
          booking,
          bookerEmail
        );

        resultBooking = { ...foundBooking };
        resultBooking["message"] = "Payment required";
        resultBooking["paymentUid"] = payment?.uid;
      }

      resultBooking = { ...foundBooking, seatReferenceUid: evt.attendeeSeatId };
    }

    // Here we should handle every after action that needs to be done after booking creation

    // Obtain event metadata that includes videoCallUrl
    const metadata = evt.videoCallData?.url ? { videoCallUrl: evt.videoCallData.url } : undefined;
    try {
      await scheduleWorkflowReminders({
        workflows: eventType.workflows,
        smsReminderNumber: smsReminderNumber || null,
        calendarEvent: { ...evt, ...{ metadata, eventType: { slug: eventType.slug } } },
        requiresConfirmation: evt.requiresConfirmation || false,
        isRescheduleEvent: !!rescheduleUid,
        isFirstRecurringEvent: true,
        emailAttendeeSendToOverride: bookerEmail,
      });
    } catch (error) {
      log.error("Error while scheduling workflow reminders", error);
    }

    return resultBooking;
  };
  // For seats, if the booking already exists then we want to add the new attendee to the existing booking
  if (eventType.seatsPerTimeSlot && (reqBody.bookingUid || rescheduleUid)) {
    const newBooking = await handleSeats();
    if (newBooking) {
      req.statusCode = 201;
      return newBooking;
    }
  }
  if (isTeamEventType) {
    evt.team = {
      members: teamMembers,
      name: eventType.team?.name || "Nameless",
    };
  }

  if (reqBody.recurringEventId && eventType.recurringEvent) {
    // Overriding the recurring event configuration count to be the actual number of events booked for
    // the recurring event (equal or less than recurring event configuration count)
    eventType.recurringEvent = Object.assign({}, eventType.recurringEvent, { count: recurringCount });
    evt.recurringEvent = eventType.recurringEvent;
  }

  // If the user is not the owner of the event, new booking should be always pending.
  // Otherwise, an owner rescheduling should be always accepted.
  // Before comparing make sure that userId is set, otherwise undefined === undefined
  const userReschedulingIsOwner = userId && originalRescheduledBooking?.user?.id === userId;
  const isConfirmedByDefault = (!requiresConfirmation && !paymentAppData.price) || userReschedulingIsOwner;

  async function createBooking() {
    if (originalRescheduledBooking) {
      evt.title = originalRescheduledBooking?.title || evt.title;
      evt.description = originalRescheduledBooking?.description || evt.description;
      evt.location = originalRescheduledBooking?.location || evt.location;
    }

    const eventTypeRel = !eventTypeId
      ? {}
      : {
          connect: {
            id: eventTypeId,
          },
        };

    const dynamicEventSlugRef = !eventTypeId ? eventTypeSlug : null;
    const dynamicGroupSlugRef = !eventTypeId ? (reqBody.user as string).toLowerCase() : null;

    // If the user is not the owner of the event, new booking should be always pending.
    // Otherwise, an owner rescheduling should be always accepted.
    // Before comparing make sure that userId is set, otherwise undefined === undefined
    const userReschedulingIsOwner = userId && originalRescheduledBooking?.user?.id === userId;
    const isConfirmedByDefault = (!requiresConfirmation && !paymentAppData.price) || userReschedulingIsOwner;

    const attendeesData = evt.attendees.map((attendee) => {
      //if attendee is team member, it should fetch their locale not booker's locale
      //perhaps make email fetch request to see if his locale is stored, else
      return {
        name: attendee.name,
        email: attendee.email,
        timeZone: attendee.timeZone,
        locale: attendee.language.locale,
      };
    });

    if (evt.team?.members) {
      attendeesData.push(
        ...evt.team.members.map((member) => ({
          email: member.email,
          name: member.name,
          timeZone: member.timeZone,
          locale: member.language.locale,
        }))
      );
    }

    const newBookingData: Prisma.BookingCreateInput = {
      uid,
      responses: responses === null ? Prisma.JsonNull : responses,
      title: evt.title,
      startTime: dayjs.utc(evt.startTime).toDate(),
      endTime: dayjs.utc(evt.endTime).toDate(),
      description: evt.additionalNotes,
      customInputs: isPrismaObjOrUndefined(evt.customInputs),
      status: isConfirmedByDefault ? BookingStatus.ACCEPTED : BookingStatus.PENDING,
      location: evt.location,
      eventType: eventTypeRel,
      smsReminderNumber,
      metadata: reqBody.metadata,
      attendees: {
        createMany: {
          data: attendeesData,
        },
      },
      dynamicEventSlugRef,
      dynamicGroupSlugRef,
      user: {
        connect: {
          id: organizerUser.id,
        },
      },
      destinationCalendar: evt.destinationCalendar
        ? {
            connect: { id: evt.destinationCalendar.id },
          }
        : undefined,
    };

    if (reqBody.recurringEventId) {
      newBookingData.recurringEventId = reqBody.recurringEventId;
    }
    if (originalRescheduledBooking) {
      newBookingData.metadata = {
        ...(typeof originalRescheduledBooking.metadata === "object" && originalRescheduledBooking.metadata),
      };
      newBookingData["paid"] = originalRescheduledBooking.paid;
      newBookingData["fromReschedule"] = originalRescheduledBooking.uid;
      if (originalRescheduledBooking.uid) {
        newBookingData.cancellationReason = rescheduleReason;
      }
      if (newBookingData.attendees?.createMany?.data) {
        // Reschedule logic with booking with seats
        if (eventType?.seatsPerTimeSlot && bookerEmail) {
          newBookingData.attendees.createMany.data = attendeesData.filter(
            (attendee) => attendee.email === bookerEmail
          );
        } else {
          newBookingData.attendees.createMany.data = originalRescheduledBooking.attendees;
        }
      }
      if (originalRescheduledBooking.recurringEventId) {
        newBookingData.recurringEventId = originalRescheduledBooking.recurringEventId;
      }
    }
    const createBookingObj = {
      include: {
        user: {
          select: { email: true, name: true, timeZone: true },
        },
        attendees: true,
        payment: true,
        references: true,
      },
      data: newBookingData,
    };

    if (originalRescheduledBooking?.paid && originalRescheduledBooking?.payment) {
      const bookingPayment = originalRescheduledBooking?.payment?.find((payment) => payment.success);

      if (bookingPayment) {
        createBookingObj.data.payment = {
          connect: { id: bookingPayment.id },
        };
      }
    }

    if (typeof paymentAppData.price === "number" && paymentAppData.price > 0) {
      /* Validate if there is any payment app credential for this user */
      await prisma.credential.findFirstOrThrow({
        where: {
          appId: paymentAppData.appId,
          ...(paymentAppData.credentialId
            ? { id: paymentAppData.credentialId }
            : { userId: organizerUser.id }),
        },
        select: {
          id: true,
        },
      });
    }

    return prisma.booking.create(createBookingObj);
  }

  let results: EventResult<AdditionalInformation & { url?: string; iCalUID?: string }>[] = [];
  let referencesToCreate: PartialReference[] = [];

  type Booking = Prisma.PromiseReturnType<typeof createBooking>;
  let booking: (Booking & { appsStatus?: AppsStatus[] }) | null = null;
  try {
    booking = await createBooking();

    // @NOTE: Add specific try catch for all subsequent async calls to avoid error
    // Sync Services
    await syncServicesUpdateWebUser(
      await prisma.user.findFirst({
        where: { id: userId },
        select: { id: true, email: true, name: true, username: true, createdDate: true },
      })
    );
    evt.uid = booking?.uid ?? null;

    if (booking && booking.id && eventType.seatsPerTimeSlot) {
      const currentAttendee = booking.attendees.find(
        (attendee) => attendee.email === req.body.responses.email
      );

      // Save description to bookingSeat
      const uniqueAttendeeId = uuid();
      await prisma.bookingSeat.create({
        data: {
          referenceUid: uniqueAttendeeId,
          data: {
            description: evt.additionalNotes,
          },
          booking: {
            connect: {
              id: booking.id,
            },
          },
          attendee: {
            connect: {
              id: currentAttendee?.id,
            },
          },
        },
      });
      evt.attendeeSeatId = uniqueAttendeeId;
    }
  } catch (_err) {
    const err = getErrorFromUnknown(_err);
    log.error(`Booking ${eventTypeId} failed`, "Error when saving booking to db", err.message);
    if (err.code === "P2002") {
      throw new HttpError({ statusCode: 409, message: "booking.conflict" });
    }
    throw err;
  }

  // After polling videoBusyTimes, credentials might have been changed due to refreshment, so query them again.
  const credentials = await refreshCredentials(organizerUser.credentials);
  const eventManager = new EventManager({ ...organizerUser, credentials });

  function handleAppsStatus(
    results: EventResult<AdditionalInformation>[],
    booking: (Booking & { appsStatus?: AppsStatus[] }) | null
  ) {
    // Taking care of apps status
    const resultStatus: AppsStatus[] = results.map((app) => ({
      appName: app.appName,
      type: app.type,
      success: app.success ? 1 : 0,
      failures: !app.success ? 1 : 0,
      errors: app.calError ? [app.calError] : [],
      warnings: app.calWarnings,
    }));

    if (reqAppsStatus === undefined) {
      if (booking !== null) {
        booking.appsStatus = resultStatus;
      }
      evt.appsStatus = resultStatus;
      return;
    }
    // From down here we can assume reqAppsStatus is not undefined anymore
    // Other status exist, so this is the last booking of a series,
    // proceeding to prepare the info for the event
    const calcAppsStatus = reqAppsStatus.concat(resultStatus).reduce((prev, curr) => {
      if (prev[curr.type]) {
        prev[curr.type].success += curr.success;
        prev[curr.type].errors = prev[curr.type].errors.concat(curr.errors);
        prev[curr.type].warnings = prev[curr.type].warnings?.concat(curr.warnings || []);
      } else {
        prev[curr.type] = curr;
      }
      return prev;
    }, {} as { [key: string]: AppsStatus });
    evt.appsStatus = Object.values(calcAppsStatus);
  }

  let videoCallUrl;
  if (originalRescheduledBooking?.uid) {
    try {
      // cancel workflow reminders from previous rescheduled booking
      originalRescheduledBooking.workflowReminders.forEach((reminder) => {
        if (reminder.method === WorkflowMethods.EMAIL) {
          deleteScheduledEmailReminder(reminder.id, reminder.referenceId);
        } else if (reminder.method === WorkflowMethods.SMS) {
          deleteScheduledSMSReminder(reminder.id, reminder.referenceId);
        }
      });
    } catch (error) {
      log.error("Error while canceling scheduled workflow reminders", error);
    }

    // Use EventManager to conditionally use all needed integrations.
    addVideoCallDataToEvt(originalRescheduledBooking.references);
    const updateManager = await eventManager.reschedule(evt, originalRescheduledBooking.uid);

    //update original rescheduled booking (no seats event)
    if (!eventType.seatsPerTimeSlot) {
      await prisma.booking.update({
        where: {
          id: originalRescheduledBooking.id,
        },
        data: {
          status: BookingStatus.CANCELLED,
        },
      });
    }

    // This gets overridden when updating the event - to check if notes have been hidden or not. We just reset this back
    // to the default description when we are sending the emails.
    evt.description = eventType.description;

    results = updateManager.results;
    referencesToCreate = updateManager.referencesToCreate;
    if (results.length > 0 && results.some((res) => !res.success)) {
      const error = {
        errorCode: "BookingReschedulingMeetingFailed",
        message: "Booking Rescheduling failed",
      };

      log.error(`Booking ${organizerUser.name} failed`, error, results);
    } else {
      const metadata: AdditionalInformation = {};
      const calendarResult = results.find((result) => result.type.includes("_calendar"));

      evt.iCalUID = Array.isArray(calendarResult?.updatedEvent)
        ? calendarResult?.updatedEvent[0]?.iCalUID
        : calendarResult?.updatedEvent?.iCalUID || undefined;

      if (results.length) {
        // TODO: Handle created event metadata more elegantly
        const [updatedEvent] = Array.isArray(results[0].updatedEvent)
          ? results[0].updatedEvent
          : [results[0].updatedEvent];
        if (updatedEvent) {
          metadata.hangoutLink = updatedEvent.hangoutLink;
          metadata.conferenceData = updatedEvent.conferenceData;
          metadata.entryPoints = updatedEvent.entryPoints;
          handleAppsStatus(results, booking);
          videoCallUrl = metadata.hangoutLink || videoCallUrl || updatedEvent?.url;
        }
      }
      if (noEmail !== true) {
        const copyEvent = cloneDeep(evt);
        await sendRescheduledEmails({
          ...copyEvent,
          additionalInformation: metadata,
          additionalNotes, // Resets back to the additionalNote input and not the override value
          cancellationReason: "$RCH$" + (rescheduleReason ? rescheduleReason : ""), // Removable code prefix to differentiate cancellation from rescheduling for email
        });
      }
    }
    // If it's not a reschedule, doesn't require confirmation and there's no price,
    // Create a booking
  } else if (!requiresConfirmation && !paymentAppData.price) {
    // Use EventManager to conditionally use all needed integrations.
    const createManager = await eventManager.create(evt);

    // This gets overridden when creating the event - to check if notes have been hidden or not. We just reset this back
    // to the default description when we are sending the emails.
    evt.description = eventType.description;

    results = createManager.results;
    referencesToCreate = createManager.referencesToCreate;
    videoCallUrl = evt.videoCallData && evt.videoCallData.url ? evt.videoCallData.url : null;

    if (results.length > 0 && results.every((res) => !res.success)) {
      const error = {
        errorCode: "BookingCreatingMeetingFailed",
        message: "Booking failed",
      };

      log.error(`Booking ${organizerUser.username} failed`, error, results);
    } else {
      const metadata: AdditionalInformation = {};

      if (results.length) {
        // Handle Google Meet results
        // We use the original booking location since the evt location changes to daily
        if (bookingLocation === MeetLocationType) {
          const googleMeetResult = {
            appName: GoogleMeetMetadata.name,
            type: "conferencing",
            uid: results[0].uid,
            originalEvent: results[0].originalEvent,
          };

          // Find index of google_calendar inside createManager.referencesToCreate
          const googleCalIndex = createManager.referencesToCreate.findIndex(
            (ref) => ref.type === "google_calendar"
          );
          const googleCalResult = results[googleCalIndex];

          if (!googleCalResult) {
            results.push({
              ...googleMeetResult,
              success: false,
              calWarnings: [tOrganizer("google_meet_warning")],
            });
          }

          if (googleCalResult?.createdEvent?.hangoutLink) {
            results.push({
              ...googleMeetResult,
              success: true,
            });

            // Add google_meet to referencesToCreate in the same index as google_calendar
            createManager.referencesToCreate[googleCalIndex] = {
              ...createManager.referencesToCreate[googleCalIndex],
              meetingUrl: googleCalResult.createdEvent.hangoutLink,
            };

            // Also create a new referenceToCreate with type video for google_meet
            createManager.referencesToCreate.push({
              type: "google_meet_video",
              meetingUrl: googleCalResult.createdEvent.hangoutLink,
              uid: googleCalResult.uid,
              credentialId: createManager.referencesToCreate[googleCalIndex].credentialId,
            });
          } else if (googleCalResult && !googleCalResult.createdEvent?.hangoutLink) {
            results.push({
              ...googleMeetResult,
              success: false,
            });
          }
        }
        // TODO: Handle created event metadata more elegantly
        metadata.hangoutLink = results[0].createdEvent?.hangoutLink;
        metadata.conferenceData = results[0].createdEvent?.conferenceData;
        metadata.entryPoints = results[0].createdEvent?.entryPoints;
        handleAppsStatus(results, booking);
        videoCallUrl =
          metadata.hangoutLink || organizerOrFirstDynamicGroupMemberDefaultLocationUrl || videoCallUrl;
      }
      if (noEmail !== true) {
        let isHostConfirmationEmailsDisabled = false;
        let isAttendeeConfirmationEmailDisabled = false;

        const workflows = eventType.workflows.map((workflow) => workflow.workflow);

        if (eventType.workflows) {
          isHostConfirmationEmailsDisabled =
            eventType.metadata?.disableStandardEmails?.confirmation?.host || false;
          isAttendeeConfirmationEmailDisabled =
            eventType.metadata?.disableStandardEmails?.confirmation?.attendee || false;

          if (isHostConfirmationEmailsDisabled) {
            isHostConfirmationEmailsDisabled = allowDisablingHostConfirmationEmails(workflows);
          }

          if (isAttendeeConfirmationEmailDisabled) {
            isAttendeeConfirmationEmailDisabled = allowDisablingAttendeeConfirmationEmails(workflows);
          }
        }

        await sendScheduledEmails(
          {
            ...evt,
            additionalInformation: metadata,
            additionalNotes,
            customInputs,
          },
          eventNameObject,
          isHostConfirmationEmailsDisabled,
          isAttendeeConfirmationEmailDisabled
        );
      }
    }
  }

  const bookingRequiresPayment =
    !Number.isNaN(paymentAppData.price) &&
    paymentAppData.price > 0 &&
    !originalRescheduledBooking?.paid &&
    !!booking;

  if (!isConfirmedByDefault && noEmail !== true && !bookingRequiresPayment) {
    await sendOrganizerRequestEmail({ ...evt, additionalNotes });
    await sendAttendeeRequestEmail({ ...evt, additionalNotes }, attendeesList[0]);
  }

  if (bookingRequiresPayment) {
    // Load credentials.app.categories
    const credentialPaymentAppCategories = await prisma.credential.findMany({
      where: {
        ...(paymentAppData.credentialId ? { id: paymentAppData.credentialId } : { userId: organizerUser.id }),
        app: {
          categories: {
            hasSome: ["payment"],
          },
        },
      },
      select: {
        key: true,
        appId: true,
        app: {
          select: {
            categories: true,
            dirName: true,
          },
        },
      },
    });
    const eventTypePaymentAppCredential = credentialPaymentAppCategories.find((credential) => {
      return credential.appId === paymentAppData.appId;
    });

    if (!eventTypePaymentAppCredential) {
      throw new HttpError({ statusCode: 400, message: "Missing payment credentials" });
    }

    // Convert type of eventTypePaymentAppCredential to appId: EventTypeAppList
    if (!booking.user) booking.user = organizerUser;
    const payment = await handlePayment(
      evt,
      eventType,
      eventTypePaymentAppCredential as IEventTypePaymentCredentialType,
      booking,
      bookerEmail
    );

    req.statusCode = 201;
    return { ...booking, message: "Payment required", paymentUid: payment?.uid };
  }

  log.debug(`Booking ${organizerUser.username} completed`);

  if (booking.location?.startsWith("http")) {
    videoCallUrl = booking.location;
  }

  const metadata = videoCallUrl
    ? {
        videoCallUrl: getVideoCallUrlFromCalEvent(evt),
      }
    : undefined;

  const eventTypeInfo: EventTypeInfo = {
    eventTitle: eventType.title,
    eventDescription: eventType.description,
    requiresConfirmation: requiresConfirmation || null,
    price: paymentAppData.price,
    currency: eventType.currency,
    length: eventType.length,
  };
  const webhookData = {
    ...evt,
    ...eventTypeInfo,
    bookingId: booking?.id,
    rescheduleUid,
    rescheduleStartTime: originalRescheduledBooking?.startTime
      ? dayjs(originalRescheduledBooking?.startTime).utc().format()
      : undefined,
    rescheduleEndTime: originalRescheduledBooking?.endTime
      ? dayjs(originalRescheduledBooking?.endTime).utc().format()
      : undefined,
    metadata: { ...metadata, ...reqBody.metadata },
    eventTypeId,
    status: "ACCEPTED",
    smsReminderNumber: booking?.smsReminderNumber || undefined,
  };
  const subscriberOptions: GetSubscriberOptions = {
    userId: organizerUser.id,
    eventTypeId,
    triggerEvent: WebhookTriggerEvents.BOOKING_CREATED,
    teamId: eventType.team?.id,
  };

  if (isConfirmedByDefault) {
    const eventTrigger: WebhookTriggerEvents = rescheduleUid
      ? WebhookTriggerEvents.BOOKING_RESCHEDULED
      : WebhookTriggerEvents.BOOKING_CREATED;

    subscriberOptions.triggerEvent = eventTrigger;

    const subscriberOptionsMeetingEnded = {
      userId: organizerUser.id,
      eventTypeId,
      triggerEvent: WebhookTriggerEvents.MEETING_ENDED,
      teamId: eventType.team?.id,
    };

    try {
      const subscribersMeetingEnded = await getWebhooks(subscriberOptionsMeetingEnded);

      subscribersMeetingEnded.forEach((subscriber) => {
        if (rescheduleUid && originalRescheduledBooking) {
          cancelScheduledJobs(originalRescheduledBooking, undefined, true);
        }
        if (booking && booking.status === BookingStatus.ACCEPTED) {
          scheduleTrigger(booking, subscriber.subscriberUrl, subscriber);
        }
      });
    } catch (error) {
      log.error("Error while running scheduledJobs for booking", error);
    }

    // Send Webhook call if hooked to BOOKING_CREATED & BOOKING_RESCHEDULED
    await handleWebhookTrigger({ subscriberOptions, eventTrigger, webhookData });
  } else if (eventType.requiresConfirmation) {
    // if eventType requires confirmation we will trigger the BOOKING REQUESTED Webhook
    const eventTrigger: WebhookTriggerEvents = WebhookTriggerEvents.BOOKING_REQUESTED;
    subscriberOptions.triggerEvent = eventTrigger;
    webhookData.status = "PENDING";
    await handleWebhookTrigger({ subscriberOptions, eventTrigger, webhookData });
  }

  // Avoid passing referencesToCreate with id unique constrain values
  // refresh hashed link if used
  const urlSeed = `${organizerUser.username}:${dayjs(reqBody.start).utc().format()}`;
  const hashedUid = translator.fromUUID(uuidv5(urlSeed, uuidv5.URL));

  try {
    if (hasHashedBookingLink) {
      await prisma.hashedLink.update({
        where: {
          link: reqBody.hashedLink as string,
        },
        data: {
          link: hashedUid,
        },
      });
    }
  } catch (error) {
    log.error("Error while updating hashed link", error);
  }

  if (!booking) throw new HttpError({ statusCode: 400, message: "Booking failed" });

  try {
    await prisma.booking.update({
      where: {
        uid: booking.uid,
      },
      data: {
        metadata: { ...(typeof booking.metadata === "object" && booking.metadata), ...metadata },
        references: {
          createMany: {
            data: referencesToCreate,
          },
        },
      },
    });
  } catch (error) {
    log.error("Error while creating booking references", error);
  }

  const metadataFromEvent = videoCallUrl ? { videoCallUrl } : undefined;

  try {
    await scheduleWorkflowReminders({
      workflows: eventType.workflows,
      smsReminderNumber: smsReminderNumber || null,
      calendarEvent: {
        ...evt,
        ...{ metadata: metadataFromEvent, eventType: { slug: eventType.slug } },
      },
      requiresConfirmation: evt.requiresConfirmation || false,
      isRescheduleEvent: !!rescheduleUid,
      isFirstRecurringEvent: true,
      hideBranding: !!eventType.owner?.hideBranding,
    });
  } catch (error) {
    log.error("Error while scheduling workflow reminders", error);
  }

  // booking successful
  req.statusCode = 201;
  return {
    ...booking,
    seatReferenceUid: evt.attendeeSeatId,
  };
}

export default handler;

function handleCustomInputs(
  eventTypeCustomInputs: EventTypeCustomInput[],
  reqCustomInputs: {
    value: string | boolean;
    label: string;
  }[]
) {
  eventTypeCustomInputs.forEach((etcInput) => {
    if (etcInput.required) {
      const input = reqCustomInputs.find((i) => i.label === etcInput.label);
      if (etcInput.type === "BOOL") {
        z.literal(true, {
          errorMap: () => ({ message: `Missing ${etcInput.type} customInput: '${etcInput.label}'` }),
        }).parse(input?.value);
      } else if (etcInput.type === "PHONE") {
        z.string({
          errorMap: () => ({
            message: `Missing ${etcInput.type} customInput: '${etcInput.label}'`,
          }),
        })
          .refine((val) => isValidPhoneNumber(val), {
            message: "Phone number is invalid",
          })
          .parse(input?.value);
      } else {
        // type: NUMBER are also passed as string
        z.string({
          errorMap: () => ({ message: `Missing ${etcInput.type} customInput: '${etcInput.label}'` }),
        })
          .min(1)
          .parse(input?.value);
      }
    }
  });
}

const findBookingQuery = async (bookingId: number) => {
  const foundBooking = await prisma.booking.findUnique({
    where: {
      id: bookingId,
    },
    select: {
      uid: true,
      location: true,
      startTime: true,
      endTime: true,
      title: true,
      description: true,
      status: true,
      responses: true,
      user: {
        select: {
          name: true,
          email: true,
          timeZone: true,
        },
      },
      eventType: {
        select: {
          title: true,
          description: true,
          currency: true,
          length: true,
          requiresConfirmation: true,
          price: true,
        },
      },
    },
  });

  // This should never happen but it's just typescript safe
  if (!foundBooking) {
    throw new Error("Internal Error.");
  }

  // Don't leak any sensitive data
  return foundBooking;
};<|MERGE_RESOLUTION|>--- conflicted
+++ resolved
@@ -892,18 +892,11 @@
   const seed = `${organizerUser.username}:${dayjs(reqBody.start).utc().format()}:${new Date().getTime()}`;
   const uid = translator.fromUUID(uuidv5(seed, uuidv5.URL));
 
-<<<<<<< HEAD
-  const { bookingLocation, bookingLocationCredentialId } = getLocationValueForDB(
-    locationBodyString,
-    eventType.locations
-  );
-=======
   // For static link based video apps, it would have the static URL value instead of it's type(e.g. integrations:campfire_video)
   // This ensures that createMeeting isn't called for static video apps as bookingLocation becomes just a regular value for them.
   const bookingLocation = organizerOrFirstDynamicGroupMemberDefaultLocationUrl
     ? organizerOrFirstDynamicGroupMemberDefaultLocationUrl
     : getLocationValueForDB(locationBodyString, eventType.locations);
->>>>>>> 007f3319
 
   const customInputs = getCustomInputsResponses(reqBody, eventType.customInputs);
   const teamMemberPromises =
