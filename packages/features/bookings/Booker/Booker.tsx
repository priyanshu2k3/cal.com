import { AnimatePresence, LazyMotion, m } from "framer-motion";
import { useEffect, useMemo, useRef } from "react";
import { Toaster } from "react-hot-toast";
import StickyBox from "react-sticky-box";
import { shallow } from "zustand/shallow";

import BookingPageTagManager from "@calcom/app-store/BookingPageTagManager";
import { useIsPlatformBookerEmbed } from "@calcom/atoms/monorepo";
import dayjs from "@calcom/dayjs";
import PoweredBy from "@calcom/ee/components/PoweredBy";
import { getQueryParam } from "@calcom/features/bookings/Booker/utils/query-param";
import { useNonEmptyScheduleDays } from "@calcom/features/schedules";
import classNames from "@calcom/lib/classNames";
import { useLocale } from "@calcom/lib/hooks/useLocale";
import { BookerLayouts } from "@calcom/prisma/zod-utils";
import { UnpublishedEntity } from "@calcom/ui/components/unpublished-entity/UnpublishedEntity";

import { VerifyCodeDialog } from "../components/VerifyCodeDialog";
import { AvailableTimeSlots } from "./components/AvailableTimeSlots";
import { BookEventForm } from "./components/BookEventForm";
import { BookFormAsModal } from "./components/BookEventForm/BookFormAsModal";
import { DatePicker } from "./components/DatePicker";
import { EventMeta } from "./components/EventMeta";
import { HavingTroubleFindingTime } from "./components/HavingTroubleFindingTime";
import { Header } from "./components/Header";
import { InstantBooking } from "./components/InstantBooking";
import { LargeCalendar } from "./components/LargeCalendar";
import { OverlayCalendar } from "./components/OverlayCalendar/OverlayCalendar";
import { RedirectToInstantMeetingModal } from "./components/RedirectToInstantMeetingModal";
import { BookerSection } from "./components/Section";
import { NotFound } from "./components/Unavailable";
import { fadeInLeft, getBookerSizeClassNames, useBookerResizeAnimation } from "./config";
import { useBookerStore } from "./store";
import type { BookerProps, WrappedBookerProps } from "./types";

const loadFramerFeatures = () => import("./framer-features").then((res) => res.default);
<<<<<<< HEAD
=======
const PoweredBy = dynamic(() => import("@calcom/ee/components/PoweredBy").then((mod) => mod.default));
const UnpublishedEntity = dynamic(() =>
  import("@calcom/ui/components/unpublished-entity/UnpublishedEntity").then((mod) => mod.UnpublishedEntity)
);
const DatePicker = dynamic(() => import("./components/DatePicker").then((mod) => mod.DatePicker), {
  ssr: false,
});
>>>>>>> dd82cdd7

const BookerComponent = ({
  username,
  eventSlug,
  hideBranding = false,
  entity,
  isInstantMeeting = false,
  onGoBackInstantMeeting,
  onConnectNowInstantMeeting,
  onOverlayClickNoCalendar,
  onClickOverlayContinue,
  onOverlaySwitchStateChange,
  sessionUsername,
  rescheduleUid,
  hasSession,
  extraOptions,
  bookings,
  verifyEmail,
  slots,
  calendars,
  bookerForm,
  event,
  bookerLayout,
  schedule,
  verifyCode,
  isPlatform,
  orgBannerUrl,
  customClassNames,
  areInstantMeetingParametersSet = false,
  userLocale,
  hasValidLicense,
}: BookerProps & WrappedBookerProps) => {
  const { t } = useLocale();
  const isPlatformBookerEmbed = useIsPlatformBookerEmbed();
  const [bookerState, setBookerState] = useBookerStore((state) => [state.state, state.setState], shallow);
  const selectedDate = useBookerStore((state) => state.selectedDate);
  const {
    shouldShowFormInDialog,
    hasDarkBackground,
    extraDays,
    columnViewExtraDays,
    isMobile,
    layout,
    hideEventTypeDetails,
    isEmbed,
    bookerLayouts,
  } = bookerLayout;

  const [seatedEventData, setSeatedEventData] = useBookerStore(
    (state) => [state.seatedEventData, state.setSeatedEventData],
    shallow
  );
  const { selectedTimeslot, setSelectedTimeslot } = slots;

  const [dayCount, setDayCount] = useBookerStore((state) => [state.dayCount, state.setDayCount], shallow);

  const nonEmptyScheduleDays = useNonEmptyScheduleDays(schedule?.data?.slots).filter(
    (slot) => dayjs(selectedDate).diff(slot, "day") <= 0
  );

  const totalWeekDays = 7;
  const addonDays =
    nonEmptyScheduleDays.length < extraDays
      ? (extraDays - nonEmptyScheduleDays.length + 1) * totalWeekDays
      : nonEmptyScheduleDays.length === extraDays
      ? totalWeekDays
      : 0;
  // Taking one more available slot(extraDays + 1) to calculate the no of days in between, that next and prev button need to shift.
  const availableSlots = nonEmptyScheduleDays.slice(0, extraDays + 1);
  if (nonEmptyScheduleDays.length !== 0)
    columnViewExtraDays.current =
      Math.abs(dayjs(selectedDate).diff(availableSlots[availableSlots.length - 2], "day")) + addonDays;

  const nextSlots =
    Math.abs(dayjs(selectedDate).diff(availableSlots[availableSlots.length - 1], "day")) + addonDays;

  const animationScope = useBookerResizeAnimation(layout, bookerState);

  const timeslotsRef = useRef<HTMLDivElement>(null);
  const StickyOnDesktop = isMobile ? "div" : StickyBox;

  const { bookerFormErrorRef, key, formEmail, bookingForm, errors: formErrors } = bookerForm;

  const { handleBookEvent, errors, loadingStates, expiryTime, instantVideoMeetingUrl } = bookings;

  const {
    isEmailVerificationModalVisible,
    setEmailVerificationModalVisible,
    handleVerifyEmail,
    renderConfirmNotVerifyEmailButtonCond,
    isVerificationCodeSending,
  } = verifyEmail;

  const {
    overlayBusyDates,
    isOverlayCalendarEnabled,
    connectedCalendars,
    loadingConnectedCalendar,
    onToggleCalendar,
  } = calendars;

  const scrolledToTimeslotsOnce = useRef(false);
  const scrollToTimeSlots = () => {
    if (isMobile && !isEmbed && !scrolledToTimeslotsOnce.current) {
      // eslint-disable-next-line @calcom/eslint/no-scroll-into-view-embed -- Conditional within !isEmbed condition
      timeslotsRef.current?.scrollIntoView({ behavior: "smooth" });
      scrolledToTimeslotsOnce.current = true;
    }
  };

  useEffect(() => {
    if (event.isPending) return setBookerState("loading");
    if (!selectedDate) return setBookerState("selecting_date");
    if (!selectedTimeslot) return setBookerState("selecting_time");
    return setBookerState("booking");
  }, [event, selectedDate, selectedTimeslot, setBookerState]);

  const slot = getQueryParam("slot");
  useEffect(() => {
    setSelectedTimeslot(slot || null);
  }, [slot, setSelectedTimeslot]);
  const EventBooker = useMemo(() => {
    return bookerState === "booking" ? (
      <BookEventForm
        key={key}
        onCancel={() => {
          setSelectedTimeslot(null);
          if (seatedEventData.bookingUid) {
            setSeatedEventData({ ...seatedEventData, bookingUid: undefined, attendees: undefined });
          }
        }}
        onSubmit={renderConfirmNotVerifyEmailButtonCond ? handleBookEvent : handleVerifyEmail}
        errorRef={bookerFormErrorRef}
        errors={{ ...formErrors, ...errors }}
        loadingStates={loadingStates}
        renderConfirmNotVerifyEmailButtonCond={renderConfirmNotVerifyEmailButtonCond}
        bookingForm={bookingForm}
        eventQuery={event}
        extraOptions={extraOptions}
        rescheduleUid={rescheduleUid}
        isVerificationCodeSending={isVerificationCodeSending}
        isPlatform={isPlatform}>
        <>
          {verifyCode && formEmail ? (
            <VerifyCodeDialog
              isOpenDialog={isEmailVerificationModalVisible}
              setIsOpenDialog={setEmailVerificationModalVisible}
              email={formEmail}
              isUserSessionRequiredToVerify={false}
              verifyCodeWithSessionNotRequired={verifyCode.verifyCodeWithSessionNotRequired}
              verifyCodeWithSessionRequired={verifyCode.verifyCodeWithSessionRequired}
              error={verifyCode.error}
              resetErrors={verifyCode.resetErrors}
              isPending={verifyCode.isPending}
              setIsPending={verifyCode.setIsPending}
            />
          ) : (
            <></>
          )}
          {!isPlatform && (
            <RedirectToInstantMeetingModal
              expiryTime={expiryTime}
              bookingId={parseInt(getQueryParam("bookingId") || "0")}
              instantVideoMeetingUrl={instantVideoMeetingUrl}
              onGoBack={() => {
                onGoBackInstantMeeting();
              }}
              orgName={event.data?.entity?.name}
            />
          )}
        </>
      </BookEventForm>
    ) : (
      <></>
    );
  }, [
    bookerFormErrorRef,
    instantVideoMeetingUrl,
    bookerState,
    bookingForm,
    errors,
    event,
    expiryTime,
    extraOptions,
    formEmail,
    formErrors,
    handleBookEvent,
    handleVerifyEmail,
    isEmailVerificationModalVisible,
    key,
    loadingStates,
    onGoBackInstantMeeting,
    renderConfirmNotVerifyEmailButtonCond,
    rescheduleUid,
    seatedEventData,
    setEmailVerificationModalVisible,
    setSeatedEventData,
    setSelectedTimeslot,
    verifyCode?.error,
    verifyCode?.isPending,
    verifyCode?.resetErrors,
    verifyCode?.setIsPending,
    verifyCode?.verifyCodeWithSessionNotRequired,
    verifyCode?.verifyCodeWithSessionRequired,
    isPlatform,
  ]);

  /**
   * Unpublished organization handling - Below
   * - Reschedule links in email are of the organization event for an unpublished org, so we need to allow rescheduling unpublished event
   * - Ideally, we should allow rescheduling only for the event that has an old link(non-org link) but that's a bit complex and we are fine showing all reschedule links on unpublished organization
   */
  const considerUnpublished = entity.considerUnpublished && !rescheduleUid;

  if (considerUnpublished) {
    return <UnpublishedEntity {...entity} />;
  }

  if (event.isSuccess && !event.data) {
    return <NotFound />;
  }

  if (bookerState === "loading") {
    return null;
  }

  return (
    <>
      {event.data && !isPlatform ? <BookingPageTagManager eventType={event.data} /> : <></>}

      <div
        className={classNames(
          // In a popup embed, if someone clicks outside the main(having main class or main tag), it closes the embed
          "main",
          "text-default flex min-h-full w-full flex-col items-center",
          layout === BookerLayouts.MONTH_VIEW ? "overflow-visible" : "overflow-clip"
        )}>
        <div
          ref={animationScope}
          data-testid="booker-container"
          className={classNames(
            ...getBookerSizeClassNames(layout, bookerState, hideEventTypeDetails),
            `bg-default dark:bg-muted grid max-w-full items-start dark:[color-scheme:dark] sm:transition-[width] sm:duration-300 sm:motion-reduce:transition-none md:flex-row`,
            // We remove border only when the content covers entire viewport. Because in embed, it can almost never be the case that it covers entire viewport, we show the border there
            (layout === BookerLayouts.MONTH_VIEW || isEmbed) && "border-subtle rounded-md",
            !isEmbed && "sm:transition-[width] sm:duration-300",
            isEmbed && layout === BookerLayouts.MONTH_VIEW && "border-booker sm:border-booker-width",
            !isEmbed && layout === BookerLayouts.MONTH_VIEW && `border-subtle border`,
            `${customClassNames?.bookerContainer}`
          )}>
          <AnimatePresence>
            {!isInstantMeeting && (
              <BookerSection
                area="header"
                className={classNames(
                  layout === BookerLayouts.MONTH_VIEW && "fixed top-4 z-10 ltr:right-4 rtl:left-4",
                  (layout === BookerLayouts.COLUMN_VIEW || layout === BookerLayouts.WEEK_VIEW) &&
                    "bg-default dark:bg-muted sticky top-0 z-10"
                )}>
                {isPlatform && layout === BookerLayouts.MONTH_VIEW ? (
                  <></>
                ) : (
                  <Header
                    isMyLink={Boolean(username === sessionUsername)}
                    eventSlug={eventSlug}
                    enabledLayouts={bookerLayouts.enabledLayouts}
                    extraDays={layout === BookerLayouts.COLUMN_VIEW ? columnViewExtraDays.current : extraDays}
                    isMobile={isMobile}
                    nextSlots={nextSlots}
                    renderOverlay={() =>
                      isEmbed ? (
                        <></>
                      ) : (
                        <>
                          <OverlayCalendar
                            isOverlayCalendarEnabled={isOverlayCalendarEnabled}
                            connectedCalendars={connectedCalendars}
                            loadingConnectedCalendar={loadingConnectedCalendar}
                            overlayBusyDates={overlayBusyDates}
                            onToggleCalendar={onToggleCalendar}
                            hasSession={hasSession}
                            handleClickContinue={onClickOverlayContinue}
                            handleSwitchStateChange={onOverlaySwitchStateChange}
                            handleClickNoCalendar={() => {
                              onOverlayClickNoCalendar();
                            }}
                          />
                        </>
                      )
                    }
                  />
                )}
              </BookerSection>
            )}
            <StickyOnDesktop key="meta" className={classNames("relative z-10 flex [grid-area:meta]")}>
              <BookerSection
                area="meta"
                className="max-w-screen flex w-full flex-col md:w-[var(--booker-meta-width)]">
                {!hideEventTypeDetails && orgBannerUrl && (
                  <img
                    loading="eager"
                    className="-mb-9 h-16 object-cover object-top ltr:rounded-tl-md rtl:rounded-tr-md sm:h-auto"
                    alt="org banner"
                    src={orgBannerUrl}
                  />
                )}
                <EventMeta
                  classNames={{
                    eventMetaContainer: customClassNames?.eventMetaCustomClassNames?.eventMetaContainer,
                    eventMetaTitle: customClassNames?.eventMetaCustomClassNames?.eventMetaTitle,
                    eventMetaTimezoneSelect:
                      customClassNames?.eventMetaCustomClassNames?.eventMetaTimezoneSelect,
                  }}
                  event={event.data}
                  isPending={event.isPending}
                  isPlatform={isPlatform}
                  locale={userLocale}
                />
                {layout !== BookerLayouts.MONTH_VIEW &&
                  !(layout === "mobile" && bookerState === "booking") && (
                    <div className="mt-auto px-5 py-3">
                      <DatePicker event={event} schedule={schedule} scrollToTimeSlots={scrollToTimeSlots} />
                    </div>
                  )}
              </BookerSection>
            </StickyOnDesktop>

            <BookerSection
              key="book-event-form"
              area="main"
              className="sticky top-0 ml-[-1px] h-full p-6 md:w-[var(--booker-main-width)] md:border-l"
              {...fadeInLeft}
              visible={bookerState === "booking" && !shouldShowFormInDialog}>
              {EventBooker}
            </BookerSection>

            <BookerSection
              key="datepicker"
              area="main"
              visible={bookerState !== "booking" && layout === BookerLayouts.MONTH_VIEW}
              {...fadeInLeft}
              initial="visible"
              className="md:border-subtle ml-[-1px] h-full flex-shrink px-5 py-3 md:border-l lg:w-[var(--booker-main-width)]">
              <DatePicker
                classNames={{
                  datePickerContainer: customClassNames?.datePickerCustomClassNames?.datePickerContainer,
                  datePickerTitle: customClassNames?.datePickerCustomClassNames?.datePickerTitle,
                  datePickerDays: customClassNames?.datePickerCustomClassNames?.datePickerDays,
                  datePickerDate: customClassNames?.datePickerCustomClassNames?.datePickerDate,
                  datePickerDatesActive: customClassNames?.datePickerCustomClassNames?.datePickerDatesActive,
                  datePickerToggle: customClassNames?.datePickerCustomClassNames?.datePickerToggle,
                }}
                event={event}
                schedule={schedule}
                scrollToTimeSlots={scrollToTimeSlots}
              />
            </BookerSection>

            <BookerSection
              key="large-calendar"
              area="main"
              visible={layout === BookerLayouts.WEEK_VIEW}
              className="border-subtle sticky top-0 ml-[-1px] h-full md:border-l"
              {...fadeInLeft}>
              <LargeCalendar
                extraDays={extraDays}
                schedule={schedule.data}
                isLoading={schedule.isPending}
                event={event}
              />
            </BookerSection>
            <BookerSection
              key="timeslots"
              area={{ default: "main", month_view: "timeslots" }}
              visible={
                (layout !== BookerLayouts.WEEK_VIEW && bookerState === "selecting_time") ||
                layout === BookerLayouts.COLUMN_VIEW
              }
              className={classNames(
                "border-subtle rtl:border-default flex h-full w-full flex-col overflow-x-auto px-5 py-3 pb-0 rtl:border-r ltr:md:border-l",
                layout === BookerLayouts.MONTH_VIEW &&
                  "h-full overflow-hidden md:w-[var(--booker-timeslots-width)]",
                layout !== BookerLayouts.MONTH_VIEW && "sticky top-0"
              )}
              ref={timeslotsRef}
              {...fadeInLeft}>
              <AvailableTimeSlots
                customClassNames={customClassNames?.availableTimeSlotsCustomClassNames}
                extraDays={extraDays}
                limitHeight={layout === BookerLayouts.MONTH_VIEW}
                schedule={schedule?.data}
                isLoading={schedule.isPending}
                seatsPerTimeSlot={event.data?.seatsPerTimeSlot}
                showAvailableSeatsCount={event.data?.seatsShowAvailabilityCount}
                event={event}
              />
            </BookerSection>
          </AnimatePresence>
        </div>
        <HavingTroubleFindingTime
          visible={bookerState !== "booking" && layout === BookerLayouts.MONTH_VIEW && !isMobile}
          dayCount={dayCount}
          isScheduleLoading={schedule.isLoading}
          onButtonClick={() => {
            setDayCount(null);
          }}
        />

        {bookerState !== "booking" &&
          event.data?.showInstantEventConnectNowModal &&
          areInstantMeetingParametersSet && (
            <div
              className={classNames(
                "animate-fade-in-up  z-40 my-2 opacity-0",
                layout === BookerLayouts.MONTH_VIEW && isEmbed ? "" : "fixed bottom-2"
              )}
              style={{ animationDelay: "1s" }}>
              <InstantBooking
                event={event.data}
                onConnectNow={() => {
                  onConnectNowInstantMeeting();
                }}
              />
            </div>
          )}
        {!hideBranding && (!isPlatform || isPlatformBookerEmbed) && (
          <m.span
            key="logo"
            className={classNames(
              "mb-6 mt-auto pt-6 [&_img]:h-[15px]",
              hasDarkBackground ? "dark" : "",
              layout === BookerLayouts.MONTH_VIEW ? "block" : "hidden"
            )}>
            <PoweredBy logoOnly hasValidLicense={hasValidLicense} />
          </m.span>
        )}
      </div>

      <BookFormAsModal
        onCancel={() => setSelectedTimeslot(null)}
        visible={bookerState === "booking" && shouldShowFormInDialog}>
        {EventBooker}
      </BookFormAsModal>
      <Toaster position="bottom-right" />
    </>
  );
};

export const Booker = (props: BookerProps & WrappedBookerProps) => {
  return (
    <LazyMotion strict features={loadFramerFeatures}>
      <BookerComponent {...props} />
    </LazyMotion>
  );
};<|MERGE_RESOLUTION|>--- conflicted
+++ resolved
@@ -34,16 +34,6 @@
 import type { BookerProps, WrappedBookerProps } from "./types";
 
 const loadFramerFeatures = () => import("./framer-features").then((res) => res.default);
-<<<<<<< HEAD
-=======
-const PoweredBy = dynamic(() => import("@calcom/ee/components/PoweredBy").then((mod) => mod.default));
-const UnpublishedEntity = dynamic(() =>
-  import("@calcom/ui/components/unpublished-entity/UnpublishedEntity").then((mod) => mod.UnpublishedEntity)
-);
-const DatePicker = dynamic(() => import("./components/DatePicker").then((mod) => mod.DatePicker), {
-  ssr: false,
-});
->>>>>>> dd82cdd7
 
 const BookerComponent = ({
   username,
