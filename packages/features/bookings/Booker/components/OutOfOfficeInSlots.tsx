--- conflicted
+++ resolved
@@ -5,10 +5,7 @@
 import { useLocale } from "@calcom/lib/hooks/useLocale";
 import classNames from "@calcom/ui/classNames";
 import { Button } from "@calcom/ui/components/button";
-<<<<<<< HEAD
-=======
 import ServerTrans from "@calcom/web/components/ServerTrans";
->>>>>>> 00dc467f
 
 interface IOutOfOfficeInSlotsProps {
   date: string;
@@ -35,8 +32,8 @@
           "flex h-full flex-col items-center justify-start rounded-md border bg-white px-4 py-4 font-normal dark:bg-transparent",
           borderDashed && "border-dashed"
         )}>
-        <div className="bg-emphasis flex h-14 w-14 flex-col items-center justify-center rounded-full">
-          <span className="m-auto text-center text-lg">{emoji}</span>
+        <div className="flex flex-col items-center justify-center rounded-full bg-emphasis h-14 w-14">
+          <span className="m-auto text-lg text-center">{emoji}</span>
         </div>
         <div className="space-y-2 text-center">
           <p className="mt-2 text-base font-bold">
@@ -44,7 +41,7 @@
           </p>
 
           {fromUser?.displayName && toUser?.displayName && (
-            <p className="text-center text-sm">
+            <p className="text-sm text-center">
               <ServerTrans
                 t={t}
                 i18nKey="ooo_slots_returning"
