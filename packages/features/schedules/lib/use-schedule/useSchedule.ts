--- conflicted
+++ resolved
@@ -126,6 +126,10 @@
   });
 
   if (isTeamEvent) {
+    updateEmbedBookerState({
+      bookerState,
+      slotsQuery: teamSchedule,
+    });
     return {
       ...teamSchedule,
       /**
@@ -137,14 +141,12 @@
     };
   }
 
-<<<<<<< HEAD
   const schedule = trpc.viewer.slots.getSchedule.useQuery(input, options);
-=======
+
   updateEmbedBookerState({
     bookerState,
     slotsQuery: schedule,
   });
->>>>>>> 6e9ec113
 
   return {
     ...schedule,
