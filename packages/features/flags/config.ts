/**
 * Right now we only support boolean flags.
 * Maybe later on we can add string variants or numeric ones
 **/
export type AppFlags = {
  emails: boolean;
  insights: boolean;
  teams: boolean;
  webhooks: boolean;
  workflows: boolean;
  "managed-event-types": boolean;
<<<<<<< HEAD
  organizations: boolean;
=======
  "email-verification": boolean;
>>>>>>> 3d5ff820
  "booker-layouts": boolean;
  "google-workspace-directory": boolean;
  "disable-signup": boolean;
};<|MERGE_RESOLUTION|>--- conflicted
+++ resolved
@@ -9,11 +9,8 @@
   webhooks: boolean;
   workflows: boolean;
   "managed-event-types": boolean;
-<<<<<<< HEAD
   organizations: boolean;
-=======
   "email-verification": boolean;
->>>>>>> 3d5ff820
   "booker-layouts": boolean;
   "google-workspace-directory": boolean;
   "disable-signup": boolean;
