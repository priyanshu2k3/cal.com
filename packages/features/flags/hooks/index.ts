import type { AppFlags } from "@calcom/features/flags/config";
import { trpc } from "@calcom/trpc/react";

const initialData: AppFlags = {
  organizations: false,
  teams: false,
  "calendar-cache": false,
  "calendar-cache-serve": false,
  emails: false,
  insights: false,
  webhooks: false,
  workflows: false,
  "email-verification": false,
  "google-workspace-directory": false,
  "disable-signup": false,
  attributes: false,
  "organizer-request-email-v2": false,
  "delegation-credential": false,
  "salesforce-crm-tasker": false,
  "workflow-smtp-emails": false,
  "cal-video-log-in-overlay": false,
  "use-api-v2-for-team-slots": false,
<<<<<<< HEAD
  pbac: false,
=======
  "restriction-schedule": false,
>>>>>>> 956fd6ae
};

if (process.env.NEXT_PUBLIC_IS_E2E) {
  initialData.organizations = true;
  initialData.teams = true;
}

export function useFlags(): Partial<AppFlags> {
  const query = trpc.viewer.features.map.useQuery();
  return query.data ?? initialData;
}<|MERGE_RESOLUTION|>--- conflicted
+++ resolved
@@ -20,11 +20,8 @@
   "workflow-smtp-emails": false,
   "cal-video-log-in-overlay": false,
   "use-api-v2-for-team-slots": false,
-<<<<<<< HEAD
   pbac: false,
-=======
   "restriction-schedule": false,
->>>>>>> 956fd6ae
 };
 
 if (process.env.NEXT_PUBLIC_IS_E2E) {
