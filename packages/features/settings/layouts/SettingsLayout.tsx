--- conflicted
+++ resolved
@@ -98,17 +98,10 @@
         name: "admin_api",
         href: "https://cal.com/docs/enterprise-features/api/api-reference/bookings#admin-access",
       },
-<<<<<<< HEAD
       {
         name: "domain_wide_delegation",
         href: "/settings/organizations/domain-wide-delegation",
       },
-=======
-      // {
-      //   name: "domain_wide_delegation",
-      //   href: "/settings/organizations/domain-wide-delegation",
-      // },
->>>>>>> be3e5801
     ],
   },
   {
