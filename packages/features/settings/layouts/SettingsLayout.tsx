import { Collapsible, CollapsibleContent, CollapsibleTrigger } from "@radix-ui/react-collapsible";
import { useSession } from "next-auth/react";
import Link from "next/link";
import { usePathname, useRouter } from "next/navigation";
import type { ComponentProps } from "react";
import React, { Suspense, useEffect, useState } from "react";

import { useOrgBranding } from "@calcom/features/ee/organizations/context/provider";
import Shell from "@calcom/features/shell/Shell";
import { classNames } from "@calcom/lib";
import { HOSTED_CAL_FEATURES, WEBAPP_URL } from "@calcom/lib/constants";
import { getPlaceholderAvatar } from "@calcom/lib/defaultAvatarImage";
import { getUserAvatarUrl } from "@calcom/lib/getAvatarUrl";
import { useCompatSearchParams } from "@calcom/lib/hooks/useCompatSearchParams";
import { useLocale } from "@calcom/lib/hooks/useLocale";
import { IdentityProvider, MembershipRole, UserPermissionRole } from "@calcom/prisma/enums";
import { trpc } from "@calcom/trpc/react";
import type { VerticalTabItemProps } from "@calcom/ui";
import { Badge, Button, ErrorBoundary, Skeleton, useMeta, VerticalTabItem } from "@calcom/ui";
import {
  ArrowLeft,
  ChevronDown,
  ChevronRight,
  CreditCard,
  Key,
  Loader,
  Lock,
  Menu,
  Plus,
  Terminal,
  User,
  Users,
} from "@calcom/ui/components/icon";

const tabs: VerticalTabItemProps[] = [
  {
    name: "my_account",
    href: "/settings/my-account",
    icon: User,
    children: [
      { name: "profile", href: "/settings/my-account/profile" },
      { name: "general", href: "/settings/my-account/general" },
      { name: "calendars", href: "/settings/my-account/calendars" },
      { name: "conferencing", href: "/settings/my-account/conferencing" },
      { name: "appearance", href: "/settings/my-account/appearance" },
      { name: "out_of_office", href: "/settings/my-account/out-of-office" },
      // TODO
      // { name: "referrals", href: "/settings/my-account/referrals" },
    ],
  },
  {
    name: "security",
    href: "/settings/security",
    icon: Key,
    children: [
      { name: "password", href: "/settings/security/password" },
      { name: "impersonation", href: "/settings/security/impersonation" },
      { name: "2fa_auth", href: "/settings/security/two-factor-auth" },
    ],
  },
  {
    name: "billing",
    href: "/settings/billing",
    icon: CreditCard,
    children: [{ name: "manage_billing", href: "/settings/billing" }],
  },
  {
    name: "developer",
    href: "/settings/developer",
    icon: Terminal,
    children: [
      //
      { name: "webhooks", href: "/settings/developer/webhooks" },
      { name: "api_keys", href: "/settings/developer/api-keys" },
      // TODO: Add profile level for embeds
      // { name: "embeds", href: "/v2/settings/developer/embeds" },
    ],
  },
  {
    name: "organization",
    href: "/settings/organizations",
    children: [
      {
        name: "profile",
        href: "/settings/organizations/profile",
      },
      {
        name: "general",
        href: "/settings/organizations/general",
      },
      {
        name: "members",
        href: "/settings/organizations/members",
      },
      {
        name: "appearance",
        href: "/settings/organizations/appearance",
      },
      {
        name: "billing",
        href: "/settings/organizations/billing",
      },
<<<<<<< HEAD
      { name: "OAuth Clients", href: "/settings/organizations/platform/oauth-clients" },
=======
      {
        name: "directory_sync",
        href: "/settings/organizations/dsync",
      },
>>>>>>> 1482d9a9
    ],
  },
  {
    name: "teams",
    href: "/teams",
    icon: Users,
    children: [],
  },
  {
    name: "admin",
    href: "/settings/admin",
    icon: Lock,
    children: [
      //
      { name: "features", href: "/settings/admin/flags" },
      { name: "license", href: "/auth/setup?step=1" },
      { name: "impersonation", href: "/settings/admin/impersonation" },
      { name: "apps", href: "/settings/admin/apps/calendar" },
      { name: "users", href: "/settings/admin/users" },
      { name: "organizations", href: "/settings/admin/organizations" },
      { name: "oAuth", href: "/settings/admin/oAuth" },
    ],
  },
];

tabs.find((tab) => {
  if (tab.name === "security" && !HOSTED_CAL_FEATURES) {
    tab.children?.push({ name: "sso_configuration", href: "/settings/security/sso" });
    // TODO: Enable dsync for self hosters
    // tab.children?.push({ name: "directory_sync", href: "/settings/security/dsync" });
  }
});

// The following keys are assigned to admin only
const adminRequiredKeys = ["admin"];
const organizationRequiredKeys = ["organization"];

const useTabs = () => {
  const session = useSession();
  const { data: user } = trpc.viewer.me.useQuery();
  const orgBranding = useOrgBranding();
  const isAdmin = session.data?.user.role === UserPermissionRole.ADMIN;

  tabs.map((tab) => {
    if (tab.href === "/settings/my-account") {
      tab.name = user?.name || "my_account";
      tab.icon = undefined;
      tab.avatar = getUserAvatarUrl(user);
    } else if (tab.href === "/settings/organizations") {
      tab.name = orgBranding?.name || "organization";
      tab.avatar = `${orgBranding?.fullDomain}/org/${orgBranding?.slug}/avatar.png`;
    } else if (
      tab.href === "/settings/security" &&
      user?.identityProvider === IdentityProvider.GOOGLE &&
      !user?.twoFactorEnabled
    ) {
      tab.children = tab?.children?.filter(
        (childTab) => childTab.href !== "/settings/security/two-factor-auth"
      );
    }
    return tab;
  });

  // check if name is in adminRequiredKeys
  return tabs.filter((tab) => {
    if (organizationRequiredKeys.includes(tab.name)) return !!session.data?.user?.org;

    if (isAdmin) return true;
    return !adminRequiredKeys.includes(tab.name);
  });
};

const BackButtonInSidebar = ({ name }: { name: string }) => {
  return (
    <Link
      href="/"
      className="hover:bg-subtle todesktop:mt-10 [&[aria-current='page']]:bg-emphasis [&[aria-current='page']]:text-emphasis group-hover:text-default text-emphasis group my-6 flex h-6 max-h-6 w-full flex-row items-center rounded-md px-3 py-2 text-sm font-medium leading-4"
      data-testid={`vertical-tab-${name}`}>
      <ArrowLeft className="h-4 w-4 stroke-[2px] ltr:mr-[10px] rtl:ml-[10px] rtl:rotate-180 md:mt-0" />
      <Skeleton title={name} as="p" className="max-w-36 min-h-4 truncate" loadingClassName="ms-3">
        {name}
      </Skeleton>
    </Link>
  );
};

interface SettingsSidebarContainerProps {
  className?: string;
  navigationIsOpenedOnMobile?: boolean;
  bannersHeight?: number;
}

const SettingsSidebarContainer = ({
  className = "",
  navigationIsOpenedOnMobile,
  bannersHeight,
}: SettingsSidebarContainerProps) => {
  const searchParams = useCompatSearchParams();
  const { t } = useLocale();
  const tabsWithPermissions = useTabs();
  const [teamMenuState, setTeamMenuState] =
    useState<{ teamId: number | undefined; teamMenuOpen: boolean }[]>();
  const [otherTeamMenuState, setOtherTeamMenuState] = useState<
    {
      teamId: number | undefined;
      teamMenuOpen: boolean;
    }[]
  >();
  const { data: teams } = trpc.viewer.teams.list.useQuery();
  const session = useSession();
  const { data: currentOrg } = trpc.viewer.organizations.listCurrent.useQuery(undefined, {
    enabled: !!session.data?.user?.org,
  });

  const { data: otherTeams } = trpc.viewer.organizations.listOtherTeams.useQuery(undefined, {
    enabled: !!session.data?.user?.org,
  });

  useEffect(() => {
    if (teams) {
      const teamStates = teams?.map((team) => ({
        teamId: team.id,
        teamMenuOpen: String(team.id) === searchParams?.get("id"),
      }));
      setTeamMenuState(teamStates);
      setTimeout(() => {
        const tabMembers = Array.from(document.getElementsByTagName("a")).filter(
          (bottom) => bottom.dataset.testid === "vertical-tab-Members"
        )[1];
        tabMembers?.scrollIntoView({ behavior: "smooth" });
      }, 100);
    }
  }, [searchParams?.get("id"), teams]);

  // Same as above but for otherTeams
  useEffect(() => {
    if (otherTeams) {
      const otherTeamStates = otherTeams?.map((team) => ({
        teamId: team.id,
        teamMenuOpen: String(team.id) === searchParams?.get("id"),
      }));
      setOtherTeamMenuState(otherTeamStates);
      setTimeout(() => {
        // @TODO: test if this works for 2 dataset testids
        const tabMembers = Array.from(document.getElementsByTagName("a")).filter(
          (bottom) => bottom.dataset.testid === "vertical-tab-Members"
        )[1];
        tabMembers?.scrollIntoView({ behavior: "smooth" });
      }, 100);
    }
  }, [searchParams?.get("id"), otherTeams]);

  const isOrgAdminOrOwner =
    currentOrg && currentOrg?.user?.role && ["OWNER", "ADMIN"].includes(currentOrg?.user?.role);

  if (isOrgAdminOrOwner) {
    const teamsIndex = tabsWithPermissions.findIndex((tab) => tab.name === "teams");

    tabsWithPermissions.splice(teamsIndex + 1, 0, {
      name: "other_teams",
      href: "/settings/organizations/teams/other",
      icon: Users,
      children: [],
    });
  }

  return (
    <nav
      style={{ maxHeight: `calc(100vh - ${bannersHeight}px)`, top: `${bannersHeight}px` }}
      className={classNames(
        "no-scrollbar bg-muted fixed bottom-0 left-0 top-0 z-20 flex max-h-screen w-56 flex-col space-y-1 overflow-x-hidden overflow-y-scroll px-2 pb-3 transition-transform max-lg:z-10 lg:sticky lg:flex",
        className,
        navigationIsOpenedOnMobile
          ? "translate-x-0 opacity-100"
          : "-translate-x-full opacity-0 lg:translate-x-0 lg:opacity-100"
      )}
      aria-label="Tabs">
      <>
        <BackButtonInSidebar name={t("back")} />
        {tabsWithPermissions.map((tab) => {
          return (
            <React.Fragment key={tab.href}>
              {!["teams", "other_teams"].includes(tab.name) && (
                <React.Fragment key={tab.href}>
                  <div className={`${!tab.children?.length ? "!mb-3" : ""}`}>
                    <div className="[&[aria-current='page']]:bg-emphasis [&[aria-current='page']]:text-emphasis text-default group flex h-9 w-full flex-row items-center rounded-md px-2 text-sm font-medium leading-none">
                      {tab && tab.icon && (
                        <tab.icon className="h-[16px] w-[16px] stroke-[2px] ltr:mr-3 rtl:ml-3 md:mt-0" />
                      )}
                      {!tab.icon && tab?.avatar && (
                        <img
                          className="h-4 w-4 rounded-full ltr:mr-3 rtl:ml-3"
                          src={tab?.avatar}
                          alt="User Avatar"
                        />
                      )}
                      <Skeleton
                        title={tab.name}
                        as="p"
                        className="truncate text-sm font-medium leading-5"
                        loadingClassName="ms-3">
                        {t(tab.name)}
                      </Skeleton>
                    </div>
                  </div>
                  <div className="my-3 space-y-0.5">
                    {tab.children?.map((child, index) => (
                      <VerticalTabItem
                        key={child.href}
                        name={t(child.name)}
                        isExternalLink={child.isExternalLink}
                        href={child.href || "/"}
                        textClassNames="px-3 text-emphasis font-medium text-sm"
                        className={`my-0.5 me-5 h-7 ${
                          tab.children && index === tab.children?.length - 1 && "!mb-3"
                        }`}
                        disableChevron
                      />
                    ))}
                  </div>
                </React.Fragment>
              )}

              {tab.name === "teams" && (
                <React.Fragment key={tab.href}>
                  <div className={`${!tab.children?.length ? "mb-3" : ""}`}>
                    <Link href={tab.href}>
                      <div className="hover:bg-subtle [&[aria-current='page']]:bg-emphasis [&[aria-current='page']]:text-emphasis group-hover:text-default text-default group flex h-9 w-full flex-row items-center rounded-md px-2 py-[10px]  text-sm font-medium leading-none">
                        {tab && tab.icon && (
                          <tab.icon className="h-[16px] w-[16px] stroke-[2px] ltr:mr-3 rtl:ml-3 md:mt-0" />
                        )}
                        <Skeleton
                          title={tab.name}
                          as="p"
                          className="truncate text-sm font-medium leading-5"
                          loadingClassName="ms-3">
                          {t(isOrgAdminOrOwner ? "my_teams" : tab.name)}
                        </Skeleton>
                      </div>
                    </Link>
                    {teams &&
                      teamMenuState &&
                      teams.map((team, index: number) => {
                        if (!teamMenuState[index]) {
                          return null;
                        }
                        if (teamMenuState.some((teamState) => teamState.teamId === team.id))
                          return (
                            <Collapsible
                              className="cursor-pointer"
                              key={team.id}
                              open={teamMenuState[index].teamMenuOpen}
                              onOpenChange={() =>
                                setTeamMenuState([
                                  ...teamMenuState,
                                  (teamMenuState[index] = {
                                    ...teamMenuState[index],
                                    teamMenuOpen: !teamMenuState[index].teamMenuOpen,
                                  }),
                                ])
                              }>
                              <CollapsibleTrigger asChild>
                                <div
                                  className="hover:bg-subtle [&[aria-current='page']]:bg-emphasis [&[aria-current='page']]:text-emphasis text-default flex h-9 w-full flex-row items-center rounded-md px-3 py-[10px]  text-left text-sm font-medium leading-none"
                                  onClick={() =>
                                    setTeamMenuState([
                                      ...teamMenuState,
                                      (teamMenuState[index] = {
                                        ...teamMenuState[index],
                                        teamMenuOpen: !teamMenuState[index].teamMenuOpen,
                                      }),
                                    ])
                                  }>
                                  <div className="me-3">
                                    {teamMenuState[index].teamMenuOpen ? (
                                      <ChevronDown className="h-4 w-4" />
                                    ) : (
                                      <ChevronRight className="h-4 w-4" />
                                    )}
                                  </div>
                                  {!team.parentId && (
                                    <img
                                      src={getPlaceholderAvatar(team.logo, team?.name as string)}
                                      className="h-[16px] w-[16px] self-start rounded-full stroke-[2px] ltr:mr-2 rtl:ml-2 md:mt-0"
                                      alt={team.name || "Team logo"}
                                    />
                                  )}
                                  <p className="w-1/2 truncate leading-normal">{team.name}</p>
                                  {!team.accepted && (
                                    <Badge className="ms-3" variant="orange">
                                      Inv.
                                    </Badge>
                                  )}
                                </div>
                              </CollapsibleTrigger>
                              <CollapsibleContent className="space-y-0.5">
                                {team.accepted && (
                                  <VerticalTabItem
                                    name={t("profile")}
                                    href={`/settings/teams/${team.id}/profile`}
                                    textClassNames="px-3 text-emphasis font-medium text-sm"
                                    disableChevron
                                  />
                                )}
                                <VerticalTabItem
                                  name={t("members")}
                                  href={`/settings/teams/${team.id}/members`}
                                  textClassNames="px-3 text-emphasis font-medium text-sm"
                                  disableChevron
                                />
                                {(team.role === MembershipRole.OWNER ||
                                  team.role === MembershipRole.ADMIN ||
                                  // eslint-disable-next-line @typescript-eslint/ban-ts-comment
                                  // @ts-ignore this exists wtf?
                                  (team.isOrgAdmin && team.isOrgAdmin)) && (
                                  <>
                                    {/* TODO */}
                                    {/* <VerticalTabItem
                                name={t("general")}
                                href={`${WEBAPP_URL}/settings/my-account/appearance`}
                                textClassNames="px-3 text-emphasis font-medium text-sm"
                                disableChevron
                              /> */}
                                    <VerticalTabItem
                                      name={t("appearance")}
                                      href={`/settings/teams/${team.id}/appearance`}
                                      textClassNames="px-3 text-emphasis font-medium text-sm"
                                      disableChevron
                                    />
                                    {/* Hide if there is a parent ID */}
                                    {!team.parentId ? (
                                      <>
                                        <VerticalTabItem
                                          name={t("billing")}
                                          href={`/settings/teams/${team.id}/billing`}
                                          textClassNames="px-3 text-emphasis font-medium text-sm"
                                          disableChevron
                                        />
                                        {HOSTED_CAL_FEATURES && (
                                          <VerticalTabItem
                                            name={t("saml_config")}
                                            href={`/settings/teams/${team.id}/sso`}
                                            textClassNames="px-3 text-emphasis font-medium text-sm"
                                            disableChevron
                                          />
                                        )}
                                      </>
                                    ) : null}
                                  </>
                                )}
                              </CollapsibleContent>
                            </Collapsible>
                          );
                      })}
                    {(!currentOrg || (currentOrg && currentOrg?.user?.role !== "MEMBER")) && (
                      <VerticalTabItem
                        name={t("add_a_team")}
                        href={`${WEBAPP_URL}/settings/teams/new`}
                        textClassNames="px-3 items-center mt-2 text-emphasis font-medium text-sm"
                        icon={Plus}
                        disableChevron
                      />
                    )}
                  </div>
                </React.Fragment>
              )}

              {tab.name === "other_teams" && (
                <React.Fragment key={tab.href}>
                  <div className={`${!tab.children?.length ? "mb-3" : ""}`}>
                    <Link href={tab.href}>
                      <div className="hover:bg-subtle [&[aria-current='page']]:bg-emphasis [&[aria-current='page']]:text-emphasis group-hover:text-default text-default group flex h-9 w-full flex-row items-center rounded-md px-2 py-[10px]  text-sm font-medium leading-none">
                        {tab && tab.icon && (
                          <tab.icon className="h-[16px] w-[16px] stroke-[2px] ltr:mr-3 rtl:ml-3 md:mt-0" />
                        )}
                        <Skeleton
                          title={t("org_admin_other_teams")}
                          as="p"
                          className="truncate text-sm font-medium leading-5"
                          loadingClassName="ms-3">
                          {t("org_admin_other_teams")}
                        </Skeleton>
                      </div>
                    </Link>
                    {otherTeams &&
                      otherTeamMenuState &&
                      otherTeams.map((otherTeam, index: number) => {
                        if (!otherTeamMenuState[index]) {
                          return null;
                        }
                        if (otherTeamMenuState.some((teamState) => teamState.teamId === otherTeam.id))
                          return (
                            <Collapsible
                              className="cursor-pointer"
                              key={otherTeam.id}
                              open={otherTeamMenuState[index].teamMenuOpen}
                              onOpenChange={() =>
                                setOtherTeamMenuState([
                                  ...otherTeamMenuState,
                                  (otherTeamMenuState[index] = {
                                    ...otherTeamMenuState[index],
                                    teamMenuOpen: !otherTeamMenuState[index].teamMenuOpen,
                                  }),
                                ])
                              }>
                              <CollapsibleTrigger asChild>
                                <div
                                  className="hover:bg-subtle [&[aria-current='page']]:bg-emphasis [&[aria-current='page']]:text-emphasis text-default flex h-9 w-full flex-row items-center rounded-md px-3 py-[10px]  text-left text-sm font-medium leading-none"
                                  onClick={() =>
                                    setOtherTeamMenuState([
                                      ...otherTeamMenuState,
                                      (otherTeamMenuState[index] = {
                                        ...otherTeamMenuState[index],
                                        teamMenuOpen: !otherTeamMenuState[index].teamMenuOpen,
                                      }),
                                    ])
                                  }>
                                  <div className="me-3">
                                    {otherTeamMenuState[index].teamMenuOpen ? (
                                      <ChevronDown className="h-4 w-4" />
                                    ) : (
                                      <ChevronRight className="h-4 w-4" />
                                    )}
                                  </div>
                                  {!otherTeam.parentId && (
                                    <img
                                      src={getPlaceholderAvatar(otherTeam.logo, otherTeam?.name as string)}
                                      className="h-[16px] w-[16px] self-start rounded-full stroke-[2px] ltr:mr-2 rtl:ml-2 md:mt-0"
                                      alt={otherTeam.name || "Team logo"}
                                    />
                                  )}
                                  <p className="w-1/2 truncate leading-normal">{otherTeam.name}</p>
                                </div>
                              </CollapsibleTrigger>
                              <CollapsibleContent className="space-y-0.5">
                                <VerticalTabItem
                                  name={t("profile")}
                                  href={`/settings/organizations/teams/other/${otherTeam.id}/profile`}
                                  textClassNames="px-3 text-emphasis font-medium text-sm"
                                  disableChevron
                                />
                                <VerticalTabItem
                                  name={t("members")}
                                  href={`/settings/organizations/teams/other/${otherTeam.id}/members`}
                                  textClassNames="px-3 text-emphasis font-medium text-sm"
                                  disableChevron
                                />

                                <>
                                  {/* TODO: enable appearance edit */}
                                  {/* <VerticalTabItem
                                      name={t("appearance")}
                                      href={`/settings/organizations/teams/other/${otherTeam.id}/appearance`}
                                      textClassNames="px-3 text-emphasis font-medium text-sm"
                                      disableChevron
                                    /> */}
                                </>
                              </CollapsibleContent>
                            </Collapsible>
                          );
                      })}
                  </div>
                </React.Fragment>
              )}
            </React.Fragment>
          );
        })}
      </>
    </nav>
  );
};

const MobileSettingsContainer = (props: { onSideContainerOpen?: () => void }) => {
  const { t } = useLocale();
  const router = useRouter();

  return (
    <>
      <nav className="bg-muted border-muted sticky top-0 z-20 flex w-full items-center justify-between border-b py-2 sm:relative lg:hidden">
        <div className="flex items-center space-x-3 ">
          <Button StartIcon={Menu} color="minimal" variant="icon" onClick={props.onSideContainerOpen}>
            <span className="sr-only">{t("show_navigation")}</span>
          </Button>

          <button
            className="hover:bg-emphasis flex items-center space-x-2 rounded-md px-3 py-1 rtl:space-x-reverse"
            onClick={() => router.back()}>
            <ArrowLeft className="text-default h-4 w-4" />
            <p className="text-emphasis font-semibold">{t("settings")}</p>
          </button>
        </div>
      </nav>
    </>
  );
};

export default function SettingsLayout({
  children,
  ...rest
}: { children: React.ReactNode } & ComponentProps<typeof Shell>) {
  const pathname = usePathname();
  const state = useState(false);
  const { t } = useLocale();
  const [sideContainerOpen, setSideContainerOpen] = state;

  useEffect(() => {
    const closeSideContainer = () => {
      if (window.innerWidth >= 1024) {
        setSideContainerOpen(false);
      }
    };

    window.addEventListener("resize", closeSideContainer);
    return () => {
      window.removeEventListener("resize", closeSideContainer);
    };
  }, []);

  useEffect(() => {
    if (sideContainerOpen) {
      setSideContainerOpen(!sideContainerOpen);
    }
  }, [pathname]);

  return (
    <Shell
      withoutSeo={true}
      flexChildrenContainer
      hideHeadingOnMobile
      {...rest}
      SidebarContainer={
        <SidebarContainerElement
          sideContainerOpen={sideContainerOpen}
          setSideContainerOpen={setSideContainerOpen}
        />
      }
      drawerState={state}
      MobileNavigationContainer={null}
      TopNavContainer={
        <MobileSettingsContainer onSideContainerOpen={() => setSideContainerOpen(!sideContainerOpen)} />
      }>
      <div className="flex flex-1 [&>*]:flex-1">
        <div className="mx-auto max-w-full justify-center lg:max-w-4xl">
          <ShellHeader />
          <ErrorBoundary>
            <Suspense fallback={<Loader />}>{children}</Suspense>
          </ErrorBoundary>
        </div>
      </div>
    </Shell>
  );
}

const SidebarContainerElement = ({
  sideContainerOpen,
  bannersHeight,
  setSideContainerOpen,
}: SidebarContainerElementProps) => {
  const { t } = useLocale();
  return (
    <>
      {/* Mobile backdrop */}
      {sideContainerOpen && (
        <button
          onClick={() => setSideContainerOpen(false)}
          className="fixed left-0 top-0 z-10 h-full w-full bg-black/50">
          <span className="sr-only">{t("hide_navigation")}</span>
        </button>
      )}
      <SettingsSidebarContainer
        navigationIsOpenedOnMobile={sideContainerOpen}
        bannersHeight={bannersHeight}
      />
    </>
  );
};

type SidebarContainerElementProps = {
  sideContainerOpen: boolean;
  bannersHeight?: number;
  setSideContainerOpen: React.Dispatch<React.SetStateAction<boolean>>;
};

export const getLayout = (page: React.ReactElement) => <SettingsLayout>{page}</SettingsLayout>;

export function ShellHeader() {
  const { meta } = useMeta();
  const { t, isLocaleReady } = useLocale();
  return (
    <>
      <header
        className={classNames(
          "border-subtle mx-auto block justify-between sm:flex",
          meta.borderInShellHeader && "rounded-t-lg border px-4 py-6 sm:px-6",
          meta.borderInShellHeader === undefined && "mb-8 border-b pb-8"
        )}>
        <div className="flex w-full items-center">
          {meta.backButton && (
            <a href="javascript:history.back()">
              <ArrowLeft className="mr-7" />
            </a>
          )}
          <div>
            {meta.title && isLocaleReady ? (
              <h1 className="font-cal text-emphasis mb-1 text-xl font-semibold leading-5 tracking-wide">
                {t(meta.title)}
              </h1>
            ) : (
              <div className="bg-emphasis mb-1 h-5 w-24 animate-pulse rounded-lg" />
            )}
            {meta.description && isLocaleReady ? (
              <p className="text-default text-sm ltr:mr-4 rtl:ml-4">{t(meta.description)}</p>
            ) : (
              <div className="bg-emphasis h-5 w-32 animate-pulse rounded-lg" />
            )}
          </div>
          <div className="ms-auto flex-shrink-0">{meta.CTA}</div>
        </div>
      </header>
    </>
  );
}<|MERGE_RESOLUTION|>--- conflicted
+++ resolved
@@ -100,14 +100,11 @@
         name: "billing",
         href: "/settings/organizations/billing",
       },
-<<<<<<< HEAD
       { name: "OAuth Clients", href: "/settings/organizations/platform/oauth-clients" },
-=======
       {
         name: "directory_sync",
         href: "/settings/organizations/dsync",
       },
->>>>>>> 1482d9a9
     ],
   },
   {
