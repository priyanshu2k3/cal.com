import dayjs from "@calcom/dayjs";
<<<<<<< HEAD
import { enrichUserWithDwdCredentialsWithoutOrgId } from "@calcom/lib/domainWideDelegation/server";
=======
import { getBusyCalendarTimes } from "@calcom/lib/CalendarManager";
import { enrichUserWithDelegationCredentialsWithoutOrgId } from "@calcom/lib/delegationCredential/server";
>>>>>>> 96fcf7be
import { prisma } from "@calcom/prisma";
import type { EventBusyDate } from "@calcom/types/Calendar";

import { TRPCError } from "@trpc/server";

import type { TrpcSessionUser } from "../../../types";
import type { TCalendarOverlayInputSchema } from "./calendarOverlay.schema";

type ListOptions = {
  ctx: {
    user: NonNullable<TrpcSessionUser>;
  };
  input: TCalendarOverlayInputSchema;
};

export const calendarOverlayHandler = async ({ ctx, input }: ListOptions) => {
  const { user } = ctx;
  const { calendarsToLoad, dateFrom, dateTo } = input;

  if (!dateFrom || !dateTo) {
    return [] as EventBusyDate[];
  }

  // get all unique credentialIds from calendarsToLoad
  const uniqueCredentialIds = Array.from(new Set(calendarsToLoad.map((item) => item.credentialId)));

  // To call getCalendar we need

  // Ensure that the user has access to all of the credentialIds
<<<<<<< HEAD
  const nonDwdCredentials = await prisma.credential.findMany({
=======
  const nonDelegationCredentials = await prisma.credential.findMany({
>>>>>>> 96fcf7be
    where: {
      id: {
        in: uniqueCredentialIds,
      },
      userId: user.id,
    },
    select: {
      id: true,
      type: true,
      key: true,
      userId: true,
      teamId: true,
      appId: true,
      invalid: true,
      user: {
        select: {
          email: true,
        },
      },
    },
  });

<<<<<<< HEAD
  const { credentials } = await enrichUserWithDwdCredentialsWithoutOrgId({
    user: {
      ...user,
      credentials: nonDwdCredentials,
=======
  const { credentials } = await enrichUserWithDelegationCredentialsWithoutOrgId({
    user: {
      ...user,
      credentials: nonDelegationCredentials,
>>>>>>> 96fcf7be
    },
  });

  if (credentials.length !== uniqueCredentialIds.length) {
    throw new TRPCError({
      code: "UNAUTHORIZED",
      message: "Unauthorized - These credentials do not belong to you",
    });
  }

  const composedSelectedCalendars = calendarsToLoad.map((calendar) => {
    const credential = credentials.find((item) => item.id === calendar.credentialId);
    if (!credential) {
      throw new TRPCError({
        code: "UNAUTHORIZED",
        message: "Unauthorized - These credentials do not belong to you",
      });
    }
    return {
      ...calendar,
      userId: user.id,
      integration: credential.type,
    };
  });

  // get all clanedar services
  const calendarBusyTimes = await getBusyCalendarTimes(
    credentials,
    dateFrom,
    dateTo,
    composedSelectedCalendars
  );

  // Convert to users timezone

  const userTimeZone = input.loggedInUsersTz;
  const calendarBusyTimesConverted = calendarBusyTimes.map((busyTime) => {
    const busyTimeStart = dayjs(busyTime.start);
    const busyTimeEnd = dayjs(busyTime.end);
    const busyTimeStartDate = busyTimeStart.tz(userTimeZone).toDate();
    const busyTimeEndDate = busyTimeEnd.tz(userTimeZone).toDate();

    return {
      ...busyTime,
      start: busyTimeStartDate,
      end: busyTimeEndDate,
    } as EventBusyDate;
  });

  return calendarBusyTimesConverted;
};<|MERGE_RESOLUTION|>--- conflicted
+++ resolved
@@ -1,10 +1,6 @@
 import dayjs from "@calcom/dayjs";
-<<<<<<< HEAD
-import { enrichUserWithDwdCredentialsWithoutOrgId } from "@calcom/lib/domainWideDelegation/server";
-=======
 import { getBusyCalendarTimes } from "@calcom/lib/CalendarManager";
 import { enrichUserWithDelegationCredentialsWithoutOrgId } from "@calcom/lib/delegationCredential/server";
->>>>>>> 96fcf7be
 import { prisma } from "@calcom/prisma";
 import type { EventBusyDate } from "@calcom/types/Calendar";
 
@@ -34,11 +30,7 @@
   // To call getCalendar we need
 
   // Ensure that the user has access to all of the credentialIds
-<<<<<<< HEAD
-  const nonDwdCredentials = await prisma.credential.findMany({
-=======
   const nonDelegationCredentials = await prisma.credential.findMany({
->>>>>>> 96fcf7be
     where: {
       id: {
         in: uniqueCredentialIds,
@@ -61,17 +53,10 @@
     },
   });
 
-<<<<<<< HEAD
-  const { credentials } = await enrichUserWithDwdCredentialsWithoutOrgId({
-    user: {
-      ...user,
-      credentials: nonDwdCredentials,
-=======
   const { credentials } = await enrichUserWithDelegationCredentialsWithoutOrgId({
     user: {
       ...user,
       credentials: nonDelegationCredentials,
->>>>>>> 96fcf7be
     },
   });
 
