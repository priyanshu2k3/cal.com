import authedProcedure from "../../../procedures/authedProcedure";
import { router } from "../../../trpc";
import { ZCreateInputSchema } from "./create.schema";
import { ZCreateTeamsSchema } from "./createTeams.schema";
import { ZGetMembersInput } from "./getMembers.schema";
import { ZSetPasswordSchema } from "./setPassword.schema";
import { ZUpdateInputSchema } from "./update.schema";
import { ZVerifyCodeInputSchema } from "./verifyCode.schema";

type OrganizationsRouterHandlerCache = {
  create?: typeof import("./create.handler").createHandler;
  listCurrent?: typeof import("./list.handler").listHandler;
  getMembers?: typeof import("./getMembers.handler").getMembersHandler;
  publish?: typeof import("./publish.handler").publishHandler;
  checkIfOrgNeedsUpgrade?: typeof import("./checkIfOrgNeedsUpgrade.handler").checkIfOrgNeedsUpgradeHandler;
  update?: typeof import("./update.handler").updateHandler;
  verifyCode?: typeof import("./verifyCode.handler").verifyCodeHandler;
  createTeams?: typeof import("./createTeams.handler").createTeamsHandler;
<<<<<<< HEAD
  setPassword?: typeof import("./setPassword.handler").setPasswordHandler;
=======
  checkIfOrgNeedsUpgrade?: typeof import("./checkIfOrgNeedsUpgrade.handler").checkIfOrgNeedsUpgradeHandler;
  listMembers?: typeof import("./listMembers.handler").listMembersHandler;
>>>>>>> 527cff0b
};

const UNSTABLE_HANDLER_CACHE: OrganizationsRouterHandlerCache = {};

export const viewerOrganizationsRouter = router({
  create: authedProcedure.input(ZCreateInputSchema).mutation(async ({ ctx, input }) => {
    if (!UNSTABLE_HANDLER_CACHE.create) {
      UNSTABLE_HANDLER_CACHE.create = await import("./create.handler").then((mod) => mod.createHandler);
    }

    // Unreachable code but required for type safety
    if (!UNSTABLE_HANDLER_CACHE.create) {
      throw new Error("Failed to load handler");
    }

    return UNSTABLE_HANDLER_CACHE.create({
      ctx,
      input,
    });
  }),
  update: authedProcedure.input(ZUpdateInputSchema).mutation(async ({ ctx, input }) => {
    if (!UNSTABLE_HANDLER_CACHE.update) {
      UNSTABLE_HANDLER_CACHE.update = await import("./update.handler").then((mod) => mod.updateHandler);
    }

    // Unreachable code but required for type safety
    if (!UNSTABLE_HANDLER_CACHE.update) {
      throw new Error("Failed to load handler");
    }

    return UNSTABLE_HANDLER_CACHE.update({
      ctx,
      input,
    });
  }),
  verifyCode: authedProcedure.input(ZVerifyCodeInputSchema).mutation(async ({ ctx, input }) => {
    if (!UNSTABLE_HANDLER_CACHE.verifyCode) {
      UNSTABLE_HANDLER_CACHE.verifyCode = await import("./verifyCode.handler").then(
        (mod) => mod.verifyCodeHandler
      );
    }

    // Unreachable code but required for type safety
    if (!UNSTABLE_HANDLER_CACHE.verifyCode) {
      throw new Error("Failed to load handler");
    }

    return UNSTABLE_HANDLER_CACHE.verifyCode({
      ctx,
      input,
    });
  }),
  createTeams: authedProcedure.input(ZCreateTeamsSchema).mutation(async ({ ctx, input }) => {
    if (!UNSTABLE_HANDLER_CACHE.createTeams) {
      UNSTABLE_HANDLER_CACHE.createTeams = await import("./createTeams.handler").then(
        (mod) => mod.createTeamsHandler
      );
    }

    // Unreachable code but required for type safety
    if (!UNSTABLE_HANDLER_CACHE.createTeams) {
      throw new Error("Failed to load handler");
    }

    return UNSTABLE_HANDLER_CACHE.createTeams({
      ctx,
      input,
    });
  }),
  listCurrent: authedProcedure.query(async ({ ctx }) => {
    if (!UNSTABLE_HANDLER_CACHE.listCurrent) {
      UNSTABLE_HANDLER_CACHE.listCurrent = await import("./list.handler").then((mod) => mod.listHandler);
    }

    // Unreachable code but required for type safety
    if (!UNSTABLE_HANDLER_CACHE.listCurrent) {
      throw new Error("Failed to load handler");
    }

    return UNSTABLE_HANDLER_CACHE.listCurrent({
      ctx,
    });
  }),
  checkIfOrgNeedsUpgrade: authedProcedure.query(async ({ ctx }) => {
    if (!UNSTABLE_HANDLER_CACHE.checkIfOrgNeedsUpgrade) {
      UNSTABLE_HANDLER_CACHE.checkIfOrgNeedsUpgrade = await import("./checkIfOrgNeedsUpgrade.handler").then(
        (mod) => mod.checkIfOrgNeedsUpgradeHandler
      );
    }

    if (!UNSTABLE_HANDLER_CACHE.checkIfOrgNeedsUpgrade) {
      throw new Error("Failed to load handler");
    }

    return UNSTABLE_HANDLER_CACHE.checkIfOrgNeedsUpgrade({ ctx });
  }),
  publish: authedProcedure.mutation(async ({ ctx }) => {
    if (!UNSTABLE_HANDLER_CACHE.publish) {
      UNSTABLE_HANDLER_CACHE.publish = await import("./publish.handler").then((mod) => mod.publishHandler);
    }

    if (!UNSTABLE_HANDLER_CACHE.publish) {
      throw new Error("Failed to load handler");
    }

    return UNSTABLE_HANDLER_CACHE.publish({ ctx });
  }),
<<<<<<< HEAD
  getMembers: authedProcedure.input(ZGetMembersInput).query(async ({ ctx, input }) => {
    if (!UNSTABLE_HANDLER_CACHE.getMembers) {
      UNSTABLE_HANDLER_CACHE.getMembers = await import("./getMembers.handler").then(
        (mod) => mod.getMembersHandler
      );
    }

    if (!UNSTABLE_HANDLER_CACHE.getMembers) {
      throw new Error("Failed to load handler");
    }

    return UNSTABLE_HANDLER_CACHE.getMembers({ ctx, input });
  }),
  setPassword: authedProcedure.input(ZSetPasswordSchema).mutation(async ({ ctx, input }) => {
    if (!UNSTABLE_HANDLER_CACHE.setPassword) {
      UNSTABLE_HANDLER_CACHE.setPassword = await import("./setPassword.handler").then(
        (mod) => mod.setPasswordHandler
=======
  listMembers: authedProcedure.query(async ({ ctx }) => {
    if (!UNSTABLE_HANDLER_CACHE.listMembers) {
      UNSTABLE_HANDLER_CACHE.listMembers = await import("./listMembers.handler").then(
        (mod) => mod.listMembersHandler
>>>>>>> 527cff0b
      );
    }

    // Unreachable code but required for type safety
<<<<<<< HEAD
    if (!UNSTABLE_HANDLER_CACHE.setPassword) {
      throw new Error("Failed to load handler");
    }

    return UNSTABLE_HANDLER_CACHE.setPassword({
      ctx,
      input,
=======
    if (!UNSTABLE_HANDLER_CACHE.listMembers) {
      throw new Error("Failed to load handler");
    }

    return UNSTABLE_HANDLER_CACHE.listMembers({
      ctx,
>>>>>>> 527cff0b
    });
  }),
});<|MERGE_RESOLUTION|>--- conflicted
+++ resolved
@@ -16,12 +16,8 @@
   update?: typeof import("./update.handler").updateHandler;
   verifyCode?: typeof import("./verifyCode.handler").verifyCodeHandler;
   createTeams?: typeof import("./createTeams.handler").createTeamsHandler;
-<<<<<<< HEAD
   setPassword?: typeof import("./setPassword.handler").setPasswordHandler;
-=======
-  checkIfOrgNeedsUpgrade?: typeof import("./checkIfOrgNeedsUpgrade.handler").checkIfOrgNeedsUpgradeHandler;
   listMembers?: typeof import("./listMembers.handler").listMembersHandler;
->>>>>>> 527cff0b
 };
 
 const UNSTABLE_HANDLER_CACHE: OrganizationsRouterHandlerCache = {};
@@ -129,7 +125,6 @@
 
     return UNSTABLE_HANDLER_CACHE.publish({ ctx });
   }),
-<<<<<<< HEAD
   getMembers: authedProcedure.input(ZGetMembersInput).query(async ({ ctx, input }) => {
     if (!UNSTABLE_HANDLER_CACHE.getMembers) {
       UNSTABLE_HANDLER_CACHE.getMembers = await import("./getMembers.handler").then(
@@ -147,17 +142,8 @@
     if (!UNSTABLE_HANDLER_CACHE.setPassword) {
       UNSTABLE_HANDLER_CACHE.setPassword = await import("./setPassword.handler").then(
         (mod) => mod.setPasswordHandler
-=======
-  listMembers: authedProcedure.query(async ({ ctx }) => {
-    if (!UNSTABLE_HANDLER_CACHE.listMembers) {
-      UNSTABLE_HANDLER_CACHE.listMembers = await import("./listMembers.handler").then(
-        (mod) => mod.listMembersHandler
->>>>>>> 527cff0b
       );
     }
-
-    // Unreachable code but required for type safety
-<<<<<<< HEAD
     if (!UNSTABLE_HANDLER_CACHE.setPassword) {
       throw new Error("Failed to load handler");
     }
@@ -165,14 +151,23 @@
     return UNSTABLE_HANDLER_CACHE.setPassword({
       ctx,
       input,
-=======
+    });
+  }),
+  listMembers: authedProcedure.query(async ({ ctx }) => {
+    if (!UNSTABLE_HANDLER_CACHE.listMembers) {
+      UNSTABLE_HANDLER_CACHE.listMembers = await import("./listMembers.handler").then(
+        (mod) => mod.listMembersHandler
+      );
+    }
+
+    // Unreachable code but required for type safety
+
     if (!UNSTABLE_HANDLER_CACHE.listMembers) {
       throw new Error("Failed to load handler");
     }
 
     return UNSTABLE_HANDLER_CACHE.listMembers({
       ctx,
->>>>>>> 527cff0b
     });
   }),
 });