--- conflicted
+++ resolved
@@ -261,7 +261,6 @@
     })
   );
 
-<<<<<<< HEAD
   // flattens availability of multiple users
   const dateOverrides = userAvailability.flatMap((availability) =>
     availability.dateOverrides.map((override) => ({ userId: availability.user.id, ...override }))
@@ -275,8 +274,6 @@
   const workingHours = getAggregateWorkingHours(userAvailability, eventType.schedulingType);
   getAggregateWorkingHoursSpan.end();
 
-=======
->>>>>>> 05020dfa
   const availabilityCheckProps = {
     eventLength: input.duration || eventType.length,
     currentSeats,
