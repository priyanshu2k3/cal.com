import { type PrismaClient, Prisma } from "@prisma/client";
import { orderBy } from "lodash";

import { hasFilter } from "@calcom/features/filters/lib/hasFilter";
import { CAL_URL } from "@calcom/lib/constants";
import { markdownToSafeHTML } from "@calcom/lib/markdownToSafeHTML";
import { baseEventTypeSelect } from "@calcom/prisma";
import { MembershipRole, SchedulingType } from "@calcom/prisma/enums";
import { teamMetadataSchema } from "@calcom/prisma/zod-utils";
import { EventTypeMetaDataSchema } from "@calcom/prisma/zod-utils";

import { TRPCError } from "@trpc/server";

import type { TrpcSessionUser } from "../../../trpc";
import type { TEventTypeInputSchema } from "./getByViewer.schema";

type GetByViewerOptions = {
  ctx: {
    user: NonNullable<TrpcSessionUser>;
    prisma: PrismaClient;
  };
  input: TEventTypeInputSchema;
};

const userSelect = Prisma.validator<Prisma.UserSelect>()({
  id: true,
  username: true,
  name: true,
});

const eventTypeSelect = Prisma.validator<Prisma.EventTypeSelect>()({
  // Position is required by lodash to sort on it. Don't remove it, TS won't complain but it would silently break reordering
  position: true,
  hashedLink: true,
  locations: true,
  destinationCalendar: true,
  userId: true,
  team: {
    select: {
      id: true,
      name: true,
      slug: true,
      // logo: true, // Skipping to avoid 4mb limit
      bio: true,
      hideBranding: true,
    },
  },
  metadata: true,
  users: {
    select: userSelect,
  },
  children: {
    include: {
      users: {
        select: userSelect,
      },
    },
  },
  parentId: true,
  hosts: {
    select: {
      user: {
        select: userSelect,
      },
    },
  },
  seatsPerTimeSlot: true,
  ...baseEventTypeSelect,
});

export const compareMembership = (mship1: MembershipRole, mship2: MembershipRole) => {
  const mshipToNumber = (mship: MembershipRole) =>
    Object.keys(MembershipRole).findIndex((mmship) => mmship === mship);
  return mshipToNumber(mship1) > mshipToNumber(mship2);
};

export const getByViewerHandler = async ({ ctx, input }: GetByViewerOptions) => {
  const { prisma } = ctx;

  const user = await prisma.user.findUnique({
    where: {
      id: ctx.user.id,
    },
    select: {
      id: true,
      username: true,
      name: true,
      startTime: true,
      endTime: true,
      bufferTime: true,
      avatar: true,
      teams: {
        where: {
          accepted: true,
        },
        select: {
          role: true,
          team: {
            select: {
              id: true,
              name: true,
              slug: true,
              parentId: true,
              metadata: true,
              members: {
                select: {
                  userId: true,
                },
              },
              eventTypes: {
                select: eventTypeSelect,
                orderBy: [
                  {
                    position: "desc",
                  },
                  {
                    id: "asc",
                  },
                ],
              },
            },
          },
        },
      },
      eventTypes: {
        where: {
          team: null,
          userId: getPrismaWhereUserIdFromFilter(ctx.user.id, input?.filters),
        },
        select: eventTypeSelect,
        orderBy: [
          {
            position: "desc",
          },
          {
            id: "asc",
          },
        ],
      },
    },
  });

  if (!user) {
    throw new TRPCError({ code: "INTERNAL_SERVER_ERROR" });
  }

  const mapEventType = (eventType: (typeof user.eventTypes)[number]) => ({
    ...eventType,
    safeDescription: markdownToSafeHTML(eventType.description),
    users: !!eventType.hosts?.length ? eventType.hosts.map((host) => host.user) : eventType.users,
    metadata: eventType.metadata ? EventTypeMetaDataSchema.parse(eventType.metadata) : undefined,
  });

  const userEventTypes = user.eventTypes.map(mapEventType);
  // backwards compatibility, TMP:
  const typesRaw = (
    await prisma.eventType.findMany({
      where: {
        userId: getPrismaWhereUserIdFromFilter(ctx.user.id, input?.filters),
        team: null,
      },
      select: eventTypeSelect,
      orderBy: [
        {
          position: "desc",
        },
        {
          id: "asc",
        },
      ],
    })
  ).map(mapEventType);

  type EventTypeGroup = {
    teamId?: number | null;
    membershipRole?: MembershipRole | null;
    profile: {
      slug: (typeof user)["username"];
      name: (typeof user)["name"];
      image?: string;
    };
    metadata: {
      membershipCount: number;
      readOnly: boolean;
    };
    eventTypes: typeof userEventTypes;
  };

  let eventTypeGroups: EventTypeGroup[] = [];

  const eventTypesHashMap = userEventTypes.concat(typesRaw).reduce((hashMap, newItem) => {
    const oldItem = hashMap[newItem.id];
    hashMap[newItem.id] = { ...oldItem, ...newItem };
    return hashMap;
  }, {} as Record<number, EventTypeGroup["eventTypes"][number]>);

  const mergedEventTypes = Object.values(eventTypesHashMap)
    .map((eventType) => eventType)
    .filter((evType) => evType.schedulingType !== SchedulingType.MANAGED);

  const image = user?.username ? `${CAL_URL}/${user.username}/avatar.png` : undefined;

  eventTypeGroups.push({
    teamId: null,
    membershipRole: null,
    profile: {
      slug: user.username,
      name: user.name,
      image,
    },
    eventTypes: orderBy(mergedEventTypes, ["position", "id"], ["desc", "asc"]),
    metadata: {
      membershipCount: 1,
      readOnly: false,
    },
  });

  const teamMemberships = user.teams.map((membership) => ({
    teamId: membership.team.id,
    membershipRole: membership.role,
  }));

<<<<<<< HEAD
  const compareMembership = (mship1: MembershipRole, mship2: MembershipRole) => {
    const mshipToNumber = (mship: MembershipRole) =>
      Object.keys(MembershipRole).findIndex((mmship) => mmship === mship);
    return mshipToNumber(mship1) > mshipToNumber(mship2);
=======
  const filterTeamsEventTypesBasedOnInput = (eventType: ReturnType<typeof mapEventType>) => {
    if (!input?.filters || !hasFilter(input?.filters)) {
      return true;
    }
    return input?.filters?.teamIds?.includes(eventType?.team?.id || 0) ?? false;
>>>>>>> fefb297c
  };

  eventTypeGroups = ([] as EventTypeGroup[]).concat(
    eventTypeGroups,
    user.teams
      .filter((mmship) => {
        const metadata = teamMetadataSchema.parse(mmship.team.metadata);
        return !metadata?.isOrganization;
      })
      .map((membership) => {
        const orgMembership = teamMemberships.find(
          (teamM) => teamM.teamId === membership.team.parentId
        )?.membershipRole;
        return {
          teamId: membership.team.id,
          membershipRole:
            orgMembership && compareMembership(orgMembership, membership.role)
              ? orgMembership
              : membership.role,
          profile: {
            name: membership.team.name,
            image: `${CAL_URL}/team/${membership.team.slug}/avatar.png`,
            slug: membership.team.slug
              ? !membership.team.parentId
<<<<<<< HEAD
                ? `/team`
=======
                ? `team/${membership.team.slug}`
>>>>>>> fefb297c
                : "" + membership.team.slug
              : null,
          },
          metadata: {
            membershipCount: membership.team.members.length,
            readOnly:
              membership.role ===
              (membership.team.parentId
                ? orgMembership && compareMembership(orgMembership, membership.role)
                  ? orgMembership
                  : MembershipRole.MEMBER
                : MembershipRole.MEMBER),
          },
          eventTypes: membership.team.eventTypes
            .map(mapEventType)
<<<<<<< HEAD
=======
            .filter(filterTeamsEventTypesBasedOnInput)
>>>>>>> fefb297c
            .filter((evType) => evType.userId === null || evType.userId === ctx.user.id)
            .filter((evType) =>
              membership.role === MembershipRole.MEMBER
                ? evType.schedulingType !== SchedulingType.MANAGED
                : true
            ),
        };
      })
  );

  return {
    // don't display event teams without event types,
    eventTypeGroups: eventTypeGroups.filter((groupBy) => !!groupBy.eventTypes?.length),
    // so we can show a dropdown when the user has teams
    profiles: eventTypeGroups.map((group) => ({
      ...group.profile,
      ...group.metadata,
      teamId: group.teamId,
      membershipRole: group.membershipRole,
      image: `${CAL_URL}/${group.profile.slug}/avatar.png`,
    })),
  };
};

export function getPrismaWhereUserIdFromFilter(
  userId: number,
  filters: NonNullable<TEventTypeInputSchema>["filters"]
) {
  if (!filters || !hasFilter(filters)) {
    return userId;
  } else if (filters.userIds?.[0] === userId) {
    return userId;
  }
  return null;
}<|MERGE_RESOLUTION|>--- conflicted
+++ resolved
@@ -220,18 +220,11 @@
     membershipRole: membership.role,
   }));
 
-<<<<<<< HEAD
-  const compareMembership = (mship1: MembershipRole, mship2: MembershipRole) => {
-    const mshipToNumber = (mship: MembershipRole) =>
-      Object.keys(MembershipRole).findIndex((mmship) => mmship === mship);
-    return mshipToNumber(mship1) > mshipToNumber(mship2);
-=======
   const filterTeamsEventTypesBasedOnInput = (eventType: ReturnType<typeof mapEventType>) => {
     if (!input?.filters || !hasFilter(input?.filters)) {
       return true;
     }
     return input?.filters?.teamIds?.includes(eventType?.team?.id || 0) ?? false;
->>>>>>> fefb297c
   };
 
   eventTypeGroups = ([] as EventTypeGroup[]).concat(
@@ -256,11 +249,7 @@
             image: `${CAL_URL}/team/${membership.team.slug}/avatar.png`,
             slug: membership.team.slug
               ? !membership.team.parentId
-<<<<<<< HEAD
-                ? `/team`
-=======
                 ? `team/${membership.team.slug}`
->>>>>>> fefb297c
                 : "" + membership.team.slug
               : null,
           },
@@ -276,10 +265,7 @@
           },
           eventTypes: membership.team.eventTypes
             .map(mapEventType)
-<<<<<<< HEAD
-=======
             .filter(filterTeamsEventTypesBasedOnInput)
->>>>>>> fefb297c
             .filter((evType) => evType.userId === null || evType.userId === ctx.user.id)
             .filter((evType) =>
               membership.role === MembershipRole.MEMBER
