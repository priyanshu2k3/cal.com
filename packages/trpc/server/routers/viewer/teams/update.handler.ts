--- conflicted
+++ resolved
@@ -5,12 +5,8 @@
 import { uploadLogo } from "@calcom/lib/server/avatar";
 import { isTeamAdmin } from "@calcom/lib/server/queries/teams";
 import { prisma } from "@calcom/prisma";
-<<<<<<< HEAD
 import type { Prisma } from "@calcom/prisma/client";
-import { RedirectType } from "@calcom/prisma/enums";
-=======
 import { RedirectType, RRTimestampBasis } from "@calcom/prisma/enums";
->>>>>>> bc99e9e5
 import { teamMetadataSchema } from "@calcom/prisma/zod-utils";
 
 import { TRPCError } from "@trpc/server";
