--- conflicted
+++ resolved
@@ -27,12 +27,8 @@
     "postcss-prefixer": "^3.0.0",
     "postcss-prefixwrap": "1.46.0",
     "rollup-plugin-node-builtins": "^2.1.2",
-<<<<<<< HEAD
+    "ts-jest": "^29.1.2",
     "typescript": "^5.4.5",
-=======
-    "ts-jest": "^29.1.2",
-    "typescript": "^4.9.4",
->>>>>>> ffe03be0
     "vite": "^5.0.10",
     "vite-plugin-dts": "^3.7.3",
     "vite-plugin-inspect": "^0.8.4"
