{
  "name": "@calcom/atoms",
  "sideEffects": false,
  "type": "module",
  "description": "Customizable UI components to integrate scheduling into your product.",
  "authors": "Cal.com, Inc.",
<<<<<<< HEAD
  "version": "1.0.104",
=======
  "version": "1.0.105",
>>>>>>> 795fd788
  "scripts": {
    "dev": "yarn vite build --watch & npx tailwindcss -i ./globals.css -o ./globals.min.css --postcss --watch",
    "build": "NODE_OPTIONS='--max_old_space_size=16384' rm -rf dist && yarn vite build && npx tailwindcss -i ./globals.css -o ./globals.min.css --postcss --minify && mkdir ./dist/packages/prisma-client && cp -rf ../../../node_modules/.prisma/client/*.d.ts ./dist/packages/prisma-client",
    "publish": "yarn build && npm publish --access public",
    "test": "jest"
  },
  "devDependencies": {
    "@rollup/plugin-node-resolve": "^15.0.1",
    "@types/jest": "^29.5.12",
    "@types/node": "^20.3.1",
    "@types/react": "18.0.26",
    "@types/react-dom": "^18.0.9",
    "@vitejs/plugin-react": "^2.2.0",
    "@vitejs/plugin-react-swc": "^3.7.0",
    "autoprefixer": "^10.4.19",
    "jest": "^29.7.0",
    "postcss": "^8.4.38",
    "postcss-import": "^16.1.0",
    "postcss-prefixer": "^3.0.0",
    "postcss-prefixwrap": "1.46.0",
    "rollup-plugin-node-builtins": "^2.1.2",
    "rollup-plugin-visualizer": "^5.14.0",
    "ts-jest": "^29.1.2",
    "typescript": "^5.8.3",
    "vite": "^5.0.10",
    "vite-plugin-dts": "^3.7.3",
    "vite-plugin-inspect": "^0.8.4",
    "vite-plugin-node-polyfills": "^0.22.0"
  },
  "files": [
    "dist",
    "globals.min.css"
  ],
  "module": "./dist/cal-atoms.js",
  "exports": {
    ".": {
      "import": "./dist/cal-atoms.js",
      "types": "./dist/index.d.ts"
    },
    "./add-members-switch/AddMembersWithSwitchPlatformWrapper": "./add-members-switch/AddMembersWithSwitchPlatformWrapper.tsx",
    "./add-members-switch/AddMembersWithSwitchWebWrapper": "./add-members-switch/AddMembersWithSwitchWebWrapper.tsx",
    "./availability/AvailabilitySettings": "./availability/AvailabilitySettings.tsx",
    "./booker": "./booker/index.ts",
    "./components/ui/shell": "./src/components/ui/shell.tsx",
    "./connect/conferencing-apps/ConferencingAppsViewWebWrapper": "./connect/conferencing-apps/ConferencingAppsViewWebWrapper.tsx",
    "./destination-calendar/wrappers/DestinationCalendarSettingsWebWrapper": "./destination-calendar/wrappers/DestinationCalendarSettingsWebWrapper.tsx",
    "./dist/index.ts": "./index.ts",
    "./dist/index.d.ts": "./dist/index.d.ts",
    "./event-types/wrappers/EventTypeWebWrapper": "./event-types/wrappers/EventTypeWebWrapper.tsx",
    "./globals.min.css": "./globals.min.css",
    "./hooks/bookings/useHandleBookEvent": "./hooks/bookings/useHandleBookEvent.ts",
    "./hooks/useAtomsContext": "./hooks/useAtomsContext.ts",
    "./hooks/useIsPlatform": "./hooks/useIsPlatform.ts",
    "./hooks/useIsPlatformBookerEmbed": "./hooks/useIsPlatformBookerEmbed.ts",
    "./hooks/event-types/private/useEventTypeById": "./hooks/event-types/private/useEventTypeById.ts",
    "./selected-calendars/wrappers/SelectedCalendarsSettingsWebWrapper": "./selected-calendars/wrappers/SelectedCalendarsSettingsWebWrapper.tsx",
    "./timezone": "./timezone/index.tsx"
  },
  "types": "./dist/index.d.ts",
  "dependencies": {
    "@radix-ui/react-dialog-atoms": "npm:@radix-ui/react-dialog@^1.0.4",
    "@radix-ui/react-slot": "^1.0.2",
    "@radix-ui/react-switch": "^1.1.0",
    "@radix-ui/react-toast": "^1.1.5",
    "@radix-ui/react-tooltip-atoms": "npm:@radix-ui/react-tooltip@^1.0.0",
    "@tanstack/react-query": "^5.17.15",
    "class-variance-authority": "^0.7.0",
    "clsx": "^2.0.0",
    "dompurify": "^3.2.3",
    "marked": "^15.0.3",
    "react-use": "^17.4.2",
    "tailwind-merge": "^1.13.2",
    "tailwindcss": "^3.3.3",
    "tailwindcss-animate": "^1.0.6"
  },
  "peerDependencies": {
    "react": ">=18.0.0",
    "typescript": ">=5.4.5"
  }
}<|MERGE_RESOLUTION|>--- conflicted
+++ resolved
@@ -4,11 +4,7 @@
   "type": "module",
   "description": "Customizable UI components to integrate scheduling into your product.",
   "authors": "Cal.com, Inc.",
-<<<<<<< HEAD
-  "version": "1.0.104",
-=======
   "version": "1.0.105",
->>>>>>> 795fd788
   "scripts": {
     "dev": "yarn vite build --watch & npx tailwindcss -i ./globals.css -o ./globals.min.css --postcss --watch",
     "build": "NODE_OPTIONS='--max_old_space_size=16384' rm -rf dist && yarn vite build && npx tailwindcss -i ./globals.css -o ./globals.min.css --postcss --minify && mkdir ./dist/packages/prisma-client && cp -rf ../../../node_modules/.prisma/client/*.d.ts ./dist/packages/prisma-client",
