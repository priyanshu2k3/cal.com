--- conflicted
+++ resolved
@@ -6,15 +6,9 @@
   "authors": "Cal.com, Inc.",
   "version": "1.0.101-booker",
   "scripts": {
-<<<<<<< HEAD
     "dev": "yarn vite build --watch & npx tailwindcss -i ./globals.css -o ./globals.min.css --postcss --watch",
-    "build": "NODE_OPTIONS='--max_old_space_size=16384' yarn vite build && npx tailwindcss -i ./globals.css -o ./globals.min.css --postcss --minify && mkdir ./dist/packages/prisma-client && cp -rf ../../../node_modules/.prisma/client/*.d.ts ./dist/packages/prisma-client",
-    "publish": "rm -rf dist && yarn build && npm publish --access public",
-=======
-    "dev": "yarn vite build --watch & npx tailwindcss -i ./globals.css -o ./globals.min.css --postcss --minify --watch",
     "build": "NODE_OPTIONS='--max_old_space_size=16384' rm -rf dist && yarn vite build && npx tailwindcss -i ./globals.css -o ./globals.min.css --postcss --minify && mkdir ./dist/packages/prisma-client && cp -rf ../../../node_modules/.prisma/client/*.d.ts ./dist/packages/prisma-client",
     "publish": "yarn build && npm publish --access public",
->>>>>>> 0a9cfd3a
     "test": "jest"
   },
   "devDependencies": {
