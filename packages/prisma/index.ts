import type { Prisma } from "@prisma/client";

import type { PrismaClientWithExtensions } from "./store/prismaStore";
import { getPrisma, getTenantAwarePrisma } from "./store/prismaStore";
import { Tenant } from "./store/tenants";

const prismaOptions: Prisma.PrismaClientOptions = {};

const loggerLevel = parseInt(process.env.NEXT_PUBLIC_LOGGER_LEVEL ?? "", 10);

if (!isNaN(loggerLevel)) {
  switch (loggerLevel) {
    case 5:
    case 6:
      prismaOptions.log = ["error"];
      break;
    case 4:
      prismaOptions.log = ["warn", "error"];
      break;
    case 3:
      prismaOptions.log = ["info", "error", "warn"];
      break;
    default:
      // For values 0, 1, 2 (or anything else below 3)
      prismaOptions.log = ["query", "info", "error", "warn"];
      break;
  }
}

<<<<<<< HEAD
=======
// Prevents flooding with idle connections
const prismaWithoutClientExtensions =
  globalForPrisma.prismaWithoutClientExtensions || new PrismaClientWithoutExtension(prismaOptions);

export const customPrisma = (options?: Prisma.PrismaClientOptions) =>
  new PrismaClientWithoutExtension({ ...prismaOptions, ...options })
    .$extends(usageTrackingExtention(prismaWithoutClientExtensions))
    .$extends(excludeLockedUsersExtension())
    .$extends(excludePendingPaymentsExtension())
    .$extends(bookingIdempotencyKeyExtension())
    .$extends(disallowUndefinedDeleteUpdateManyExtension())
    .$extends(withAccelerate());

>>>>>>> b91607b5
// If any changed on middleware server restart is required
// TODO: Migrate it to $extends

<<<<<<< HEAD
export const prisma = new Proxy({} as PrismaClientWithExtensions, {
  get(target, prop) {
    if (process.env.NODE_ENV === "test") {
      const defaultPrisma = getPrisma(Tenant.US, prismaOptions);
      return Reflect.get(defaultPrisma, prop);
    }

    try {
      const tenantPrisma = getTenantAwarePrisma(prismaOptions);
      return Reflect.get(tenantPrisma, prop);
    } catch (error) {
      throw new Error(
        "Prisma was called outside of runWithTenants. Please wrap your code with runWithTenants or use a tenant-aware approach."
      );
    }
  },
});
=======
// FIXME: Due to some reason, there are types failing in certain places due to the $extends. Fix it and then enable it
// Specifically we get errors like `Type 'string | Date | null | undefined' is not assignable to type 'Exact<string | Date | null | undefined, string | Date | null | undefined>'`
const prismaWithClientExtensions = prismaWithoutClientExtensions
  .$extends(usageTrackingExtention(prismaWithoutClientExtensions))
  .$extends(excludeLockedUsersExtension())
  .$extends(excludePendingPaymentsExtension())
  .$extends(bookingIdempotencyKeyExtension())
  .$extends(disallowUndefinedDeleteUpdateManyExtension())
  .$extends(withAccelerate());

export const prisma = globalForPrisma.prismaWithClientExtensions || prismaWithClientExtensions;
>>>>>>> b91607b5

// This prisma instance is meant to be used only for READ operations.
// If self hosting, feel free to leave INSIGHTS_DATABASE_URL as empty and `readonlyPrisma` will default to `prisma`.
export const readonlyPrisma = process.env.INSIGHTS_DATABASE_URL
  ? getPrisma(Tenant.INSIGHTS, prismaOptions)
  : prisma;

export type PrismaClient = PrismaClientWithExtensions;

type OmitPrismaClient = Omit<
  PrismaClient,
  "$connect" | "$disconnect" | "$on" | "$transaction" | "$use" | "$extends"
>;

// we cant pass tx to functions as types miss match since we have a custom prisma client https://github.com/prisma/prisma/discussions/20924#discussioncomment-10077649
export type PrismaTransaction = OmitPrismaClient;

export default prisma;

export * from "./selects";<|MERGE_RESOLUTION|>--- conflicted
+++ resolved
@@ -27,28 +27,8 @@
   }
 }
 
-<<<<<<< HEAD
-=======
-// Prevents flooding with idle connections
-const prismaWithoutClientExtensions =
-  globalForPrisma.prismaWithoutClientExtensions || new PrismaClientWithoutExtension(prismaOptions);
-
-export const customPrisma = (options?: Prisma.PrismaClientOptions) =>
-  new PrismaClientWithoutExtension({ ...prismaOptions, ...options })
-    .$extends(usageTrackingExtention(prismaWithoutClientExtensions))
-    .$extends(excludeLockedUsersExtension())
-    .$extends(excludePendingPaymentsExtension())
-    .$extends(bookingIdempotencyKeyExtension())
-    .$extends(disallowUndefinedDeleteUpdateManyExtension())
-    .$extends(withAccelerate());
-
->>>>>>> b91607b5
-// If any changed on middleware server restart is required
-// TODO: Migrate it to $extends
-
-<<<<<<< HEAD
 export const prisma = new Proxy({} as PrismaClientWithExtensions, {
-  get(target, prop) {
+  get(_target, prop) {
     if (process.env.NODE_ENV === "test") {
       const defaultPrisma = getPrisma(Tenant.US, prismaOptions);
       return Reflect.get(defaultPrisma, prop);
@@ -64,19 +44,6 @@
     }
   },
 });
-=======
-// FIXME: Due to some reason, there are types failing in certain places due to the $extends. Fix it and then enable it
-// Specifically we get errors like `Type 'string | Date | null | undefined' is not assignable to type 'Exact<string | Date | null | undefined, string | Date | null | undefined>'`
-const prismaWithClientExtensions = prismaWithoutClientExtensions
-  .$extends(usageTrackingExtention(prismaWithoutClientExtensions))
-  .$extends(excludeLockedUsersExtension())
-  .$extends(excludePendingPaymentsExtension())
-  .$extends(bookingIdempotencyKeyExtension())
-  .$extends(disallowUndefinedDeleteUpdateManyExtension())
-  .$extends(withAccelerate());
-
-export const prisma = globalForPrisma.prismaWithClientExtensions || prismaWithClientExtensions;
->>>>>>> b91607b5
 
 // This prisma instance is meant to be used only for READ operations.
 // If self hosting, feel free to leave INSIGHTS_DATABASE_URL as empty and `readonlyPrisma` will default to `prisma`.
