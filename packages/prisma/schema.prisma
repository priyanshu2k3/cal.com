--- conflicted
+++ resolved
@@ -291,7 +291,6 @@
   bookingRedirectsTo   OutOfOfficeEntry[]      @relation(name: "toUser")
 
   // Used to lock the user account
-<<<<<<< HEAD
   locked                     Boolean                      @default(false)
   platformOAuthClients       PlatformOAuthClient[]
   AccessToken                AccessToken[]
@@ -300,13 +299,7 @@
   profiles                   Profile[]
   movedToProfileId           Int?
   movedToProfile             Profile?                     @relation("moved_to_profile", fields: [movedToProfileId], references: [id], onDelete: SetNull)
-=======
-  locked           Boolean          @default(false)
-  profiles         Profile[]
-  movedToProfileId Int?
-  movedToProfile   Profile?         @relation("moved_to_profile", fields: [movedToProfileId], references: [id], onDelete: SetNull)
-  secondaryEmails  SecondaryEmail[]
->>>>>>> 1482d9a9
+  secondaryEmails            SecondaryEmail[]
 
   @@unique([email])
   @@unique([email, username])
@@ -360,30 +353,6 @@
   workflows             Workflow[]
   createdAt             DateTime                @default(now())
   /// @zod.custom(imports.teamMetadataSchema)
-<<<<<<< HEAD
-  metadata             Json?
-  theme                String?
-  brandColor           String?
-  darkBrandColor       String?
-  verifiedNumbers      VerifiedNumber[]
-  parentId             Int?
-  parent               Team?                   @relation("organization", fields: [parentId], references: [id], onDelete: Cascade)
-  children             Team[]                  @relation("organization")
-  orgUsers             User[]                  @relation("scope")
-  inviteTokens         VerificationToken[]
-  webhooks             Webhook[]
-  timeFormat           Int?
-  timeZone             String                  @default("Europe/London")
-  weekStart            String                  @default("Sunday")
-  routingForms         App_RoutingForms_Form[]
-  apiKeys              ApiKey[]
-  credentials          Credential[]
-  accessCodes          AccessCode[]
-  instantMeetingTokens InstantMeetingToken[]
-  platformOAuthClient  PlatformOAuthClient[]
-  orgProfiles          Profile[]
-  pendingPayment       Boolean                 @default(false)
-=======
   metadata              Json?
   theme                 String?
   brandColor            String?
@@ -409,7 +378,7 @@
   orgProfiles           Profile[]
   pendingPayment        Boolean                 @default(false)
   dsyncTeamGroupMapping DSyncTeamGroupMapping[]
->>>>>>> 1482d9a9
+  platformOAuthClient   PlatformOAuthClient[]
 
   @@unique([slug, parentId])
   @@index([parentId])
@@ -1192,7 +1161,6 @@
   @@index([start, end])
 }
 
-<<<<<<< HEAD
 // Platform
 model PlatformOAuthClient {
   id             String   @id @default(cuid())
@@ -1259,7 +1227,8 @@
   userId                Int    @map("user_id")
 
   @@map("platform_refresh_token")
-=======
+}
+
 model DSyncData {
   id             Int                   @id @default(autoincrement())
   directoryId    String
@@ -1291,5 +1260,4 @@
   @@unique([email])
   @@unique([userId, email])
   @@index([userId])
->>>>>>> 1482d9a9
 }