import type { calendar_v3 } from "@googleapis/calendar";
import type {
  BookingSeat,
  DestinationCalendar,
  Prisma,
  SelectedCalendar as _SelectedCalendar,
} from "@prisma/client";
import type { Dayjs } from "dayjs";
import type { Time } from "ical.js";
import type { TFunction } from "next-i18next";
import type z from "zod";

import type { bookingResponse } from "@calcom/features/bookings/lib/getBookingResponsesSchema";
import type { Calendar } from "@calcom/features/calendars/weeklyview";
import type { TimeFormat } from "@calcom/lib/timeFormat";
import type { SchedulingType } from "@calcom/prisma/enums";
import type { Frequency } from "@calcom/prisma/zod-utils";
import type { CredentialForCalendarService } from "@calcom/types/Credential";

import type { Ensure } from "./utils";

export type { VideoCallData } from "./VideoApiAdapter";

type PaymentInfo = {
  link?: string | null;
  reason?: string | null;
  id?: string | null;
  paymentOption?: string | null;
  amount?: number;
  currency?: string;
};

export type Person = {
  name: string;
  email: string;
  timeZone: string;
  language: { translate: TFunction; locale: string };
  username?: string;
  id?: number;
  bookingId?: number | null;
  locale?: string | null;
  timeFormat?: TimeFormat;
  bookingSeat?: BookingSeat | null;
  phoneNumber?: string | null;
};

export type TeamMember = {
  id?: number;
  name: string;
  email: string;
  phoneNumber?: string | null;
  timeZone: string;
  language: { translate: TFunction; locale: string };
};

export type EventBusyDate = {
  start: Date | string;
  end: Date | string;
  source?: string | null;
};

export type EventBusyDetails = EventBusyDate & {
  title?: string;
  source?: string | null;
  userId?: number | null;
};

export type CalendarServiceType = typeof Calendar;
export type AdditionalInfo = Record<string, unknown> & { calWarnings?: string[] };

export type NewCalendarEventType = {
  uid: string;
  id: string;
  thirdPartyRecurringEventId?: string | null;
  type: string;
  password: string;
  url: string;
  additionalInfo: AdditionalInfo;
  iCalUID?: string | null;
  location?: string | null;
  hangoutLink?: string | null;
  conferenceData?: ConferenceData;
  delegatedToId?: string | null;
};

export type CalendarEventType = {
  uid: string;
  etag: string;
  /** This is the actual caldav event url, not the location url. */
  url: string;
  summary: string;
  description: string;
  location: string;
  sequence: number;
  startDate: Date | Dayjs;
  endDate: Date | Dayjs;
  duration: {
    weeks: number;
    days: number;
    hours: number;
    minutes: number;
    seconds: number;
    isNegative: boolean;
  };
  organizer: string;
  attendees: any[][];
  recurrenceId: Time;
  timezone: any;
};

export type BatchResponse = {
  responses: SubResponse[];
};

export type SubResponse = {
  body: {
    value: {
      showAs: "free" | "tentative" | "away" | "busy" | "workingElsewhere";
      start: { dateTime: string };
      end: { dateTime: string };
    }[];
  };
};

export interface ConferenceData {
  createRequest?: calendar_v3.Schema$CreateConferenceRequest;
}

export interface RecurringEvent {
  dtstart?: Date | undefined;
  interval: number;
  count: number;
  freq: Frequency;
  until?: Date | undefined;
  tzid?: string | undefined;
}

export type IntervalLimitUnit = "day" | "week" | "month" | "year";

export type IntervalLimit = Partial<Record<`PER_${Uppercase<IntervalLimitUnit>}`, number | undefined>>;

export type AppsStatus = {
  appName: string;
  type: (typeof App)["type"];
  success: number;
  failures: number;
  errors: string[];
  warnings?: string[];
};

export type CalEventResponses = Record<
  string,
  {
    label: string;
    value: z.infer<typeof bookingResponse>;
    isHidden?: boolean;
  }
>;

export interface ExistingRecurringEvent {
  recurringEventId: string;
}

// If modifying this interface, probably should update builders/calendarEvent files
export interface CalendarEvent {
  // Instead of sending this per event.
  // TODO: Links sent in email should be validated and automatically redirected to org domain or regular app. It would be a much cleaner way. Maybe use existing /api/link endpoint
  bookerUrl?: string;
  type: string;
  title: string;
  startTime: string;
  endTime: string;
  organizer: Person;
  attendees: Person[];
  length?: number | null;
  additionalNotes?: string | null;
  customInputs?: Prisma.JsonObject | null;
  description?: string | null;
  team?: {
    name: string;
    members: TeamMember[];
    id: number;
  };
  location?: string | null;
  conferenceCredentialId?: number;
  conferenceData?: ConferenceData;
  additionalInformation?: AdditionalInformation;
  uid?: string | null;
  existingRecurringEvent?: ExistingRecurringEvent | null;
  bookingId?: number;
  videoCallData?: VideoCallData;
  paymentInfo?: PaymentInfo | null;
  requiresConfirmation?: boolean | null;
  destinationCalendar?: DestinationCalendar[] | null;
  cancellationReason?: string | null;
  rejectionReason?: string | null;
  hideCalendarNotes?: boolean;
  hideCalendarEventDetails?: boolean;
  recurrence?: string;
  recurringEvent?: RecurringEvent | null;
  eventTypeId?: number | null;
  appsStatus?: AppsStatus[];
  seatsShowAttendees?: boolean | null;
  seatsShowAvailabilityCount?: boolean | null;
  attendeeSeatId?: string;
  seatsPerTimeSlot?: number | null;
  schedulingType?: SchedulingType | null;
  iCalUID?: string | null;
  iCalSequence?: number | null;

  // It has responses to all the fields(system + user)
  responses?: CalEventResponses | null;

  // It just has responses to only the user fields. It allows to easily iterate over to show only user fields
  userFieldsResponses?: CalEventResponses | null;
  platformClientId?: string | null;
  platformRescheduleUrl?: string | null;
  platformCancelUrl?: string | null;
  platformBookingUrl?: string | null;
  oneTimePassword?: string | null;
  domainWideDelegationCredentialId?: string | null;
}

export interface EntryPoint {
  entryPointType?: string;
  uri?: string;
  label?: string;
  pin?: string;
  accessCode?: string;
  meetingCode?: string;
  passcode?: string;
  password?: string;
}

export interface AdditionalInformation {
  conferenceData?: ConferenceData;
  entryPoints?: EntryPoint[];
  hangoutLink?: string;
}

export interface IntegrationCalendar extends Ensure<Partial<_SelectedCalendar>, "externalId"> {
  primary?: boolean;
  name?: string;
  readOnly?: boolean;
  // For displaying the connected email address
  email?: string;
  primaryEmail?: string;
  credentialId?: number | null;
  integrationTitle?: string;
}

/**
 * null is to refer to user-level SelectedCalendar
 */
export type SelectedCalendarEventTypeIds = (number | null)[];

export interface Calendar {
  createEvent(
    event: CalendarEvent,
    credentialId: number,
    overrideExternalIdForDelegatedCredential?: string
  ): Promise<NewCalendarEventType>;

  updateEvent(
    uid: string,
    event: CalendarEvent,
    externalCalendarId?: string | null
  ): Promise<NewCalendarEventType | NewCalendarEventType[]>;

  deleteEvent(uid: string, event: CalendarEvent, externalCalendarId?: string | null): Promise<unknown>;

  getAvailability(
    dateFrom: string,
    dateTo: string,
    selectedCalendars: IntegrationCalendar[],
    shouldServeCache?: boolean
  ): Promise<EventBusyDate[]>;

  // for OOO calibration (only google calendar for now)
  getAvailabilityWithTimeZones?(
    dateFrom: string,
    dateTo: string,
    selectedCalendars: IntegrationCalendar[]
  ): Promise<{ start: Date | string; end: Date | string; timeZone: string }[]>;

  fetchAvailabilityAndSetCache?(selectedCalendars: IntegrationCalendar[]): Promise<unknown>;

  listCalendars(event?: CalendarEvent): Promise<IntegrationCalendar[]>;

<<<<<<< HEAD
  testDomainWideDelegationSetup?(): Promise<boolean>;

  watchCalendar?(options: { calendarId: string }): Promise<unknown>;

  unwatchCalendar?(options: { calendarId: string }): Promise<void>;
=======
  watchCalendar?(options: {
    calendarId: string;
    eventTypeIds: SelectedCalendarEventTypeIds;
  }): Promise<unknown>;
  unwatchCalendar?(options: {
    calendarId: string;
    eventTypeIds: SelectedCalendarEventTypeIds;
  }): Promise<void>;
>>>>>>> 15156c22
}

/**
 * @see [How to inference class type that implements an interface](https://stackoverflow.com/a/64765554/6297100)
 */
type Class<I, Args extends any[] = any[]> = new (...args: Args) => I;

export type CalendarClass = Class<Calendar, [CredentialForCalendarService]>;

export type SelectedCalendar = Pick<
  _SelectedCalendar,
  "userId" | "integration" | "externalId" | "credentialId"
>;<|MERGE_RESOLUTION|>--- conflicted
+++ resolved
@@ -287,13 +287,8 @@
 
   listCalendars(event?: CalendarEvent): Promise<IntegrationCalendar[]>;
 
-<<<<<<< HEAD
   testDomainWideDelegationSetup?(): Promise<boolean>;
 
-  watchCalendar?(options: { calendarId: string }): Promise<unknown>;
-
-  unwatchCalendar?(options: { calendarId: string }): Promise<void>;
-=======
   watchCalendar?(options: {
     calendarId: string;
     eventTypeIds: SelectedCalendarEventTypeIds;
@@ -302,7 +297,6 @@
     calendarId: string;
     eventTypeIds: SelectedCalendarEventTypeIds;
   }): Promise<void>;
->>>>>>> 15156c22
 }
 
 /**
