import matchers from "@testing-library/jest-dom/matchers";
import ResizeObserver from "resize-observer-polyfill";
import { vi, expect } from "vitest";
import createFetchMock from "vitest-fetch-mock";

<<<<<<< HEAD
global.ResizeObserver = ResizeObserver;
const fetchMocker = createFetchMock(vi);
=======
export const fetchMocker = createFetchMock(vi);
>>>>>>> 2efd6c33

// sets globalThis.fetch and globalThis.fetchMock to our mocked version
fetchMocker.enableMocks();

expect.extend(matchers);<|MERGE_RESOLUTION|>--- conflicted
+++ resolved
@@ -3,12 +3,8 @@
 import { vi, expect } from "vitest";
 import createFetchMock from "vitest-fetch-mock";
 
-<<<<<<< HEAD
 global.ResizeObserver = ResizeObserver;
-const fetchMocker = createFetchMock(vi);
-=======
 export const fetchMocker = createFetchMock(vi);
->>>>>>> 2efd6c33
 
 // sets globalThis.fetch and globalThis.fetchMock to our mocked version
 fetchMocker.enableMocks();
