--- conflicted
+++ resolved
@@ -4,12 +4,8 @@
 import { useRouter } from "next/router";
 import { useState } from "react";
 
-<<<<<<< HEAD
 import { ErrorCode, getSession, isGoogleLoginEnabled } from "@lib/auth";
-=======
-import { ErrorCode, getSession } from "@lib/auth";
 import { WEBSITE_URL } from "@lib/config/constants";
->>>>>>> 3bb76a3a
 import { useLocale } from "@lib/hooks/useLocale";
 import { isSAMLLoginEnabled, hostedCal, samlTenantID, samlProductID } from "@lib/saml";
 import { trpc } from "@lib/trpc";
