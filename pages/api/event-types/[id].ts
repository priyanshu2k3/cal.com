import type { NextApiRequest, NextApiResponse } from "next";

import { withMiddleware } from "@lib/helpers/withMiddleware";
import type { EventTypeResponse } from "@lib/types";
import { schemaEventTypeEditBodyParams, schemaEventTypeReadPublic } from "@lib/validations/event-type";
import {
  schemaQueryIdParseInt,
  withValidQueryIdTransformParseInt,
} from "@lib/validations/shared/queryIdTransformParseInt";

export async function eventTypeById(
<<<<<<< HEAD
  { method, query, body, userId, prisma }: NextApiRequest,
=======
  { method, query, body, userId, isAdmin }: NextApiRequest,
>>>>>>> 8f0d1f8c
  res: NextApiResponse<EventTypeResponse>
) {
  const safeQuery = schemaQueryIdParseInt.safeParse(query);
  if (!safeQuery.success) {
    res.status(400).json({ message: "Your query was invalid" });
    return;
  }
  const data = await prisma.user.findUnique({
    where: { id: userId },
    rejectOnNotFound: true,
    select: { eventTypes: true },
  });
  const userEventTypes = data.eventTypes.map((eventType) => eventType.id);
  if (!isAdmin) {
    if (!userEventTypes.includes(safeQuery.data.id)) res.status(401).json({ message: "Unauthorized" });
  } else {
    switch (method) {
      /**
       * @swagger
       * /event-types/{id}:
       *   get:
       *     operationId: getEventTypeById
       *     summary: Find a eventType
       *     parameters:
       *       - in: path
       *         name: id
       *         example: 4
       *         schema:
       *           type: integer
       *         required: true
       *         description: ID of the eventType to get
       *     security:
       *       - ApiKeyAuth: []
       *     tags:
       *     - event-types
       *     externalDocs:
       *        url: https://docs.cal.com/event-types
       *     responses:
       *       200:
       *         description: OK
       *       401:
       *        description: Authorization information is missing or invalid.
       *       404:
       *         description: EventType was not found
       */
      case "GET":
        await prisma.eventType
          .findUnique({ where: { id: safeQuery.data.id } })
          .then((data) => schemaEventTypeReadPublic.parse(data))
          .then((event_type) => res.status(200).json({ event_type }))
          .catch((error: Error) =>
            res.status(404).json({
              message: `EventType with id: ${safeQuery.data.id} not found`,
              error,
            })
          );
        break;
      /**
       * @swagger
       * /event-types/{id}:
       *   patch:
       *     operationId: editEventTypeById
       *     summary: Edit an existing eventType
       *     parameters:
       *      - in: path
       *        name: id
       *        schema:
       *          type: integer
       *        required: true
       *        description: ID of the eventType to edit
       *     security:
       *       - ApiKeyAuth: []
       *     tags:
       *     - event-types
       *     externalDocs:
       *        url: https://docs.cal.com/event-types
       *     responses:
       *       201:
       *         description: OK, eventType edited successfuly
       *       400:
       *        description: Bad request. EventType body is invalid.
       *       401:
       *        description: Authorization information is missing or invalid.
       */
      case "PATCH":
        const safeBody = schemaEventTypeEditBodyParams.safeParse(body);
        if (!safeBody.success) {
          {
            res.status(400).json({ message: "Invalid request body" });
            return;
          }
        }
        await prisma.eventType
          .update({ where: { id: safeQuery.data.id }, data: safeBody.data })
          .then((data) => schemaEventTypeReadPublic.parse(data))
          .then((event_type) => res.status(200).json({ event_type }))
          .catch((error: Error) =>
            res.status(404).json({
              message: `EventType with id: ${safeQuery.data.id} not found`,
              error,
            })
          );
        break;
      /**
       * @swagger
       * /event-types/{id}:
       *   delete:
       *     operationId: removeEventTypeById
       *     summary: Remove an existing eventType
       *     parameters:
       *      - in: path
       *        name: id
       *        schema:
       *          type: integer
       *        required: true
       *        description: ID of the eventType to delete
       *     security:
       *       - ApiKeyAuth: []
       *     tags:
       *     - event-types
       *     externalDocs:
       *        url: https://docs.cal.com/event-types
       *     responses:
       *       201:
       *         description: OK, eventType removed successfuly
       *       400:
       *        description: Bad request. EventType id is invalid.
       *       401:
       *        description: Authorization information is missing or invalid.
       */
      case "DELETE":
        await prisma.eventType
          .delete({ where: { id: safeQuery.data.id } })
          .then(() =>
            res.status(200).json({
              message: `EventType with id: ${safeQuery.data.id} deleted`,
            })
          )
          .catch((error: Error) =>
            res.status(404).json({
              message: `EventType with id: ${safeQuery.data.id} not found`,
              error,
            })
          );
        break;

      default:
        res.status(405).json({ message: "Method not allowed" });
        break;
    }
  }
}

export default withMiddleware("HTTP_GET_DELETE_PATCH")(withValidQueryIdTransformParseInt(eventTypeById));<|MERGE_RESOLUTION|>--- conflicted
+++ resolved
@@ -9,11 +9,7 @@
 } from "@lib/validations/shared/queryIdTransformParseInt";
 
 export async function eventTypeById(
-<<<<<<< HEAD
-  { method, query, body, userId, prisma }: NextApiRequest,
-=======
-  { method, query, body, userId, isAdmin }: NextApiRequest,
->>>>>>> 8f0d1f8c
+  { method, query, body, userId, isAdmin, prisma }: NextApiRequest,
   res: NextApiResponse<EventTypeResponse>
 ) {
   const safeQuery = schemaQueryIdParseInt.safeParse(query);
