import type { NextApiRequest, NextApiResponse } from 'next';
import prisma from '../../../lib/prisma';
import { getBusyTimes } from '../../../lib/calendarClient';
import dayjs from "dayjs";

export default async function handler(req: NextApiRequest, res: NextApiResponse) {
    const { user } = req.query

    const currentUser = await prisma.user.findFirst({
        where: {
          username: user,
        },
        select: {
            credentials: true,
            timeZone: true,
            bufferTime: true
        }
    });

<<<<<<< HEAD
    let availability = await getBusyTimes(currentUser.credentials, req.query.dateFrom, req.query.dateTo);

    availability = availability.map(a => ({
        start: dayjs(a.start).subtract(currentUser.bufferTime, 'minute').toString(),
        end: dayjs(a.end).add(currentUser.bufferTime, 'minute').toString()
    }));

=======
    const selectedCalendars = (await prisma.selectedCalendar.findMany({
        where: {
            userId: currentUser.id
        }
    }));

    const availability = await getBusyTimes(currentUser.credentials, req.query.dateFrom, req.query.dateTo, selectedCalendars);
>>>>>>> ecc36a5a
    res.status(200).json(availability);
}<|MERGE_RESOLUTION|>--- conflicted
+++ resolved
@@ -17,22 +17,12 @@
         }
     });
 
-<<<<<<< HEAD
     let availability = await getBusyTimes(currentUser.credentials, req.query.dateFrom, req.query.dateTo);
 
     availability = availability.map(a => ({
         start: dayjs(a.start).subtract(currentUser.bufferTime, 'minute').toString(),
         end: dayjs(a.end).add(currentUser.bufferTime, 'minute').toString()
     }));
-
-=======
-    const selectedCalendars = (await prisma.selectedCalendar.findMany({
-        where: {
-            userId: currentUser.id
-        }
-    }));
-
-    const availability = await getBusyTimes(currentUser.credentials, req.query.dateFrom, req.query.dateTo, selectedCalendars);
->>>>>>> ecc36a5a
+  
     res.status(200).json(availability);
 }